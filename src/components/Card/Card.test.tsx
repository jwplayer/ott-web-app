import * as React from 'react';
import { fireEvent, render } from '@testing-library/react';
import { BrowserRouter } from 'react-router-dom';

import Card from './Card';

import type { PlaylistItem } from '#types/playlist';

const item = { title: 'aa', duration: 120 } as PlaylistItem;
const itemWithImage = { title: 'This is a movie', duration: 120, cardImage: 'http://movie.jpg' } as PlaylistItem;

describe('<Card>', () => {
  it('renders card with video title', () => {
    const { getByText } = render(
      <BrowserRouter>
        <Card item={item} onClick={() => ''} />
      </BrowserRouter>,
    );
    expect(getByText(/aa/i)).toBeTruthy();
  });

  it('renders tag with correct duration', () => {
    const { getByText } = render(
      <BrowserRouter>
        <Card item={item} onClick={() => ''} />
      </BrowserRouter>,
    );
    expect(getByText(/2/i)).toBeTruthy();
  });

  it('renders the image with the image prop when valid', () => {
    const { getByAltText } = render(
      <BrowserRouter>
        <Card item={itemWithImage} onClick={() => ''} />
      </BrowserRouter>,
    );

    expect(getByAltText('This is a movie')).toHaveAttribute('src', 'http://movie.jpg?width=320');
  });

  it('makes the image visible after load', () => {
    const { getByAltText } = render(
      <BrowserRouter>
        <Card item={itemWithImage} onClick={() => ''} />
      </BrowserRouter>,
    );

    expect(getByAltText('This is a movie')).toHaveAttribute('src', 'http://movie.jpg?width=320');
    expect(getByAltText('This is a movie')).toHaveStyle({ opacity: 0 });

    fireEvent.load(getByAltText('This is a movie'));

    expect(getByAltText('This is a movie')).toHaveStyle({ opacity: 1 });
  });
<<<<<<< HEAD

  it('uses the fallback image when the image fails to load', () => {
    const itemWithFallbackImage = {
      title: 'This is a movie',
      duration: 120,
      shelfImage: {
        image: 'http://movie.jpg',
        fallbackImage: 'http://fallback.jpg',
      },
    } as PlaylistItem;

    const { getByAltText } = render(
      <BrowserRouter>
        <Card item={itemWithFallbackImage} onClick={() => ''} />
      </BrowserRouter>,
    );

    fireEvent.error(getByAltText('This is a movie'));

    expect(getByAltText('This is a movie')).toHaveAttribute('src', 'http://fallback.jpg?width=320');
    expect(getByAltText('This is a movie')).toHaveStyle({ opacity: 0 });

    fireEvent.load(getByAltText('This is a movie'));

    expect(getByAltText('This is a movie')).toHaveAttribute('src', 'http://fallback.jpg?width=320');
    expect(getByAltText('This is a movie')).toHaveStyle({ opacity: 1 });
  });
=======
>>>>>>> a7d22883
});<|MERGE_RESOLUTION|>--- conflicted
+++ resolved
@@ -52,34 +52,4 @@
 
     expect(getByAltText('This is a movie')).toHaveStyle({ opacity: 1 });
   });
-<<<<<<< HEAD
-
-  it('uses the fallback image when the image fails to load', () => {
-    const itemWithFallbackImage = {
-      title: 'This is a movie',
-      duration: 120,
-      shelfImage: {
-        image: 'http://movie.jpg',
-        fallbackImage: 'http://fallback.jpg',
-      },
-    } as PlaylistItem;
-
-    const { getByAltText } = render(
-      <BrowserRouter>
-        <Card item={itemWithFallbackImage} onClick={() => ''} />
-      </BrowserRouter>,
-    );
-
-    fireEvent.error(getByAltText('This is a movie'));
-
-    expect(getByAltText('This is a movie')).toHaveAttribute('src', 'http://fallback.jpg?width=320');
-    expect(getByAltText('This is a movie')).toHaveStyle({ opacity: 0 });
-
-    fireEvent.load(getByAltText('This is a movie'));
-
-    expect(getByAltText('This is a movie')).toHaveAttribute('src', 'http://fallback.jpg?width=320');
-    expect(getByAltText('This is a movie')).toHaveStyle({ opacity: 1 });
-  });
-=======
->>>>>>> a7d22883
 });