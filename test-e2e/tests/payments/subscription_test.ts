import { LoginContext } from '#utils/password_utils';
<<<<<<< HEAD
import constants, { longTimeout } from '#utils/constants';
import { goToCheckout, finishAndCheckSubscription, cancelPlan, renewPlan, addDays } from '#utils/payments';
=======
import constants, { longTimeout, normalTimeout } from '#utils/constants';
import { overrideIP, goToCheckout, formatPrice, finishAndCheckSubscription, cancelPlan, renewPlan, addDays, addYear } from '#utils/payments';
>>>>>>> 6d9afa83
import { testConfigs } from '#test/constants';

const context: { [key: string]: LoginContext } = {};

const today = new Date();

const cardInfo = Array.of('Card number', '•••• •••• •••• 1111', 'Expiry date', '03/2030', 'CVC / CVV', '******');

const configs = new DataTable([
  'config',
  'monthlyOffer',
  'yearlyOffer',
  'paymentFields',
  'creditCard',
  'creditCardNamePresent',
  'applicableTax',
  'fieldWrapper',
  'canRenewSubscription',
]);

// cleeng integration
configs.add([
  testConfigs.svod,
  constants.offers.monthlyOffer.cleeng,
  constants.offers.yearlyOffer.cleeng,
  constants.paymentFields.cleeng,
  constants.creditCard.cleeng,
  false,
  true,
  'iframe',
  true,
]);

// inplayer integration
configs.xadd([
  testConfigs.inplayerSvodStaging,
  constants.offers.monthlyOffer.inplayer,
  constants.offers.yearlyOffer.inplayer,
  constants.paymentFields.inplayer,
  constants.creditCard.inplayer,
  true,
  false,
  '',
  false,
]);

Feature('payments').retry(Number(process.env.TEST_RETRY_COUNT) || 0);

Data(configs).Scenario('I can see my payments data', async ({ I, current }) => {
  await I.beforeSubscription(current.config);

  context[current.config.label] = await I.registerOrLogin(context[current.config.label]);

  await I.openMainMenu();

  I.click('Payments');
  I.see('Subscription details');
  I.see('You have no subscription. Complete your subscription to start watching all movies and series.');
  I.see('Complete subscription');

  I.see('Payment method');
  I.see('No payment methods');

  I.see('Transactions');
  I.see('No transactions');
});

Data(configs).Scenario('I can see offered subscriptions', async ({ I, current }) => {
  await I.beforeSubscription(current.config);

  context[current.config.label] = await I.registerOrLogin(context[current.config.label]);

  I.amOnPage(constants.paymentsUrl);

  I.click('Complete subscription');
  I.see('Choose plan');
  I.see('Watch this on JW OTT Web App');

  await within(current.monthlyOffer.label, () => {
    I.see('Monthly');
    I.see('First month free');
    I.see('Cancel anytime');
    I.see('Watch on all devices');
    I.see(current.monthlyOffer.price);
    I.see('/month');
  });

  await within(current.yearlyOffer.label, () => {
    I.see('Cancel anytime');
    I.see('Watch on all devices');
    I.see(current.yearlyOffer.price);
    I.see('/year');
  });

  I.see('Continue');
});

Data(configs).Scenario('I can choose an offer', async ({ I, current }) => {
  await I.beforeSubscription(current.config);

  context[current.config.label] = await I.registerOrLogin(context[current.config.label]);

  I.amOnPage(constants.offersUrl);

  I.click(current.monthlyOffer.label);
  I.seeCssPropertiesOnElements(current.monthlyOffer.label, { color: '#000000' });
  I.seeCssPropertiesOnElements(current.yearlyOffer.label, { color: '#ffffff' });

  I.click(current.yearlyOffer.label);
  I.seeCssPropertiesOnElements(current.monthlyOffer.label, { color: '#ffffff' });
  I.seeCssPropertiesOnElements(current.yearlyOffer.label, { color: '#000000' });

  I.click('Continue');
  I.waitForLoaderDone();

  I.see('Yearly subscription');
  I.see(current.yearlyOffer.price);
  I.see('/year');

  I.see('Redeem coupon');
  I.see(current.yearlyOffer.price);
  I.see('Payment method fee');
  I.see(current.yearlyOffer.paymentFee);
  I.see('Total');
  if (current.applicableTax) {
    I.see('Applicable tax (21%)');
  }
  I.clickCloseButton();
});

Data(configs).Scenario('I can see payment types', async ({ I, current }) => {
  await I.beforeSubscription(current.config);
  context[current.config.label] = await I.registerOrLogin(context[current.config.label]);

  await goToCheckout(I);

  I.see('Credit card');
  I.see('PayPal');

  I.see('Card number');
  I.see('Expiry date');
  I.see('CVC / CVV');
  I.see('Continue');
  I.dontSee("Clicking 'continue' will bring you to the PayPal site.");

  I.click('PayPal');

  I.see("Clicking 'continue' will bring you to the PayPal site.");
  I.dontSee('Card number');
  I.dontSee('Expiry date');
  I.dontSee('CVC / CVV');
  I.see('Continue');
});

Data(configs).Scenario('I can open the PayPal site', async ({ I, current }) => {
  await I.beforeSubscription(current.config);
  context[current.config.label] = await I.registerOrLogin(context[current.config.label]);

  await goToCheckout(I);

  I.click('PayPal');
  I.click('Continue');

  I.waitInUrl('paypal.com', longTimeout);
  // I'm sorry, I don't know why, but this test ends in a way that causes the next test to fail
  I.amOnPage(constants.baseUrl);
});

Data(configs).Scenario('I can finish my subscription with credit card', async ({ I, current }) => {
  await I.beforeSubscription(current.config);
  context[current.config.label] = await I.registerOrLogin(context[current.config.label]);

  await goToCheckout(I);

  I.payWithCreditCard(
    current.creditCardNamePresent,
    current.creditCard,
    current.paymentFields.cardNumber,
    current.paymentFields.expiryDate,
    current.paymentFields.securityCode,
    current.fieldWrapper,
  );

<<<<<<< HEAD
  await finishAndCheckSubscription(I, addDays(today, 365), today, current.yearlyOffer.price);
=======
  I.switchTo('[class*="adyen-checkout__field--expiryDate"] iframe');
  I.fillField('Expiry date', '03/30');
  // @ts-expect-error
  I.switchTo(null); // Exit the iframe context back to the main document

  I.switchTo('[class*="adyen-checkout__field--securityCode"] iframe');
  I.fillField('Security code', '737');
  // @ts-expect-error
  I.switchTo(null); // Exit the iframe context back to the main document

  await finishAndCheckSubscription(I, addYear(today), today);
>>>>>>> 6d9afa83

  I.seeAll(cardInfo);
});

Data(configs).Scenario('I can cancel my subscription', async ({ I, current }) => {
  await I.beforeSubscription(current.config);
  context[current.config.label] = await I.registerOrLogin(context[current.config.label]);

<<<<<<< HEAD
  cancelPlan(I, addDays(today, 365), current.canRenewSubscription);
=======
  cancelPlan(I, addYear(today));
>>>>>>> 6d9afa83

  // Still see payment info
  I.seeAll(cardInfo);
});

<<<<<<< HEAD
Data(configs).Scenario('I can renew my subscription', async ({ I, current }) => {
  if (current.canRenewSubscription) {
    await I.beforeSubscription(current.config);
    context[current.config.label] = await I.registerOrLogin(context[current.config.label]);
    renewPlan(I, addDays(today, 365), current.yearlyOffer.price);
  }
=======
Scenario('I can renew my subscription', async ({ I }) => {
  paidLoginContext = await I.registerOrLogin(paidLoginContext);

  renewPlan(I, addYear(today));
>>>>>>> 6d9afa83
});<|MERGE_RESOLUTION|>--- conflicted
+++ resolved
@@ -1,11 +1,6 @@
 import { LoginContext } from '#utils/password_utils';
-<<<<<<< HEAD
 import constants, { longTimeout } from '#utils/constants';
 import { goToCheckout, finishAndCheckSubscription, cancelPlan, renewPlan, addDays } from '#utils/payments';
-=======
-import constants, { longTimeout, normalTimeout } from '#utils/constants';
-import { overrideIP, goToCheckout, formatPrice, finishAndCheckSubscription, cancelPlan, renewPlan, addDays, addYear } from '#utils/payments';
->>>>>>> 6d9afa83
 import { testConfigs } from '#test/constants';
 
 const context: { [key: string]: LoginContext } = {};
@@ -40,8 +35,8 @@
 ]);
 
 // inplayer integration
-configs.xadd([
-  testConfigs.inplayerSvodStaging,
+configs.add([
+  testConfigs.jwpSvod,
   constants.offers.monthlyOffer.inplayer,
   constants.offers.yearlyOffer.inplayer,
   constants.paymentFields.inplayer,
@@ -189,21 +184,7 @@
     current.fieldWrapper,
   );
 
-<<<<<<< HEAD
   await finishAndCheckSubscription(I, addDays(today, 365), today, current.yearlyOffer.price);
-=======
-  I.switchTo('[class*="adyen-checkout__field--expiryDate"] iframe');
-  I.fillField('Expiry date', '03/30');
-  // @ts-expect-error
-  I.switchTo(null); // Exit the iframe context back to the main document
-
-  I.switchTo('[class*="adyen-checkout__field--securityCode"] iframe');
-  I.fillField('Security code', '737');
-  // @ts-expect-error
-  I.switchTo(null); // Exit the iframe context back to the main document
-
-  await finishAndCheckSubscription(I, addYear(today), today);
->>>>>>> 6d9afa83
 
   I.seeAll(cardInfo);
 });
@@ -212,27 +193,16 @@
   await I.beforeSubscription(current.config);
   context[current.config.label] = await I.registerOrLogin(context[current.config.label]);
 
-<<<<<<< HEAD
   cancelPlan(I, addDays(today, 365), current.canRenewSubscription);
-=======
-  cancelPlan(I, addYear(today));
->>>>>>> 6d9afa83
 
   // Still see payment info
   I.seeAll(cardInfo);
 });
 
-<<<<<<< HEAD
 Data(configs).Scenario('I can renew my subscription', async ({ I, current }) => {
   if (current.canRenewSubscription) {
     await I.beforeSubscription(current.config);
     context[current.config.label] = await I.registerOrLogin(context[current.config.label]);
     renewPlan(I, addDays(today, 365), current.yearlyOffer.price);
   }
-=======
-Scenario('I can renew my subscription', async ({ I }) => {
-  paidLoginContext = await I.registerOrLogin(paidLoginContext);
-
-  renewPlan(I, addYear(today));
->>>>>>> 6d9afa83
 });