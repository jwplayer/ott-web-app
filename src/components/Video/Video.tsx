--- conflicted
+++ resolved
@@ -41,18 +41,12 @@
   startPlay,
   goBack,
   poster,
-<<<<<<< HEAD
-  relatedShelf,
-  isFavorited,
-  onFavoriteButtonClick,
-=======
   enableSharing,
   hasShared,
   onShareClick,
   isFavorited,
   onFavoriteButtonClick,
   relatedShelf,
->>>>>>> 81ce7b70
 }: Props) => {
   const [isPlaying, setIsPlaying] = useState<boolean>(false);
   const [mouseActive, setMouseActive] = useState(false);
