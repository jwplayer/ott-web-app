import React from 'react';
import { useTranslation } from 'react-i18next';

import styles from './ConfirmationDialog.module.scss';

import Dialog from '#components/Dialog/Dialog';
import Button from '#components/Button/Button';

type Props = {
  open: boolean;
  title: string;
  body: string;
<<<<<<< HEAD
  onConfirm?: () => void;
  onClose?: () => void;
=======
  onConfirm: () => void;
  onClose: () => void;
  busy?: boolean;
>>>>>>> 02a944cc
};

const ConfirmationDialog: React.FC<Props> = ({ open, title, body, onConfirm, onClose, busy }: Props) => {
  const { t } = useTranslation('common');

  return (
    <Dialog open={open} onClose={onClose}>
      <h2 className={styles.title}>{title}</h2>
      <p className={styles.body}>{body}</p>
      <Button
        className={styles.confirmButton}
        label={t('confirmation_dialog.confirm')}
        variant={'contained'}
        color={busy ? 'default' : 'primary'}
        onClick={onConfirm}
        fullWidth
        disabled={busy}
        busy={busy}
      />
      <Button label={t('confirmation_dialog.close')} variant="outlined" onClick={onClose} fullWidth disabled={busy} />
    </Dialog>
  );
};

export default ConfirmationDialog;<|MERGE_RESOLUTION|>--- conflicted
+++ resolved
@@ -10,14 +10,9 @@
   open: boolean;
   title: string;
   body: string;
-<<<<<<< HEAD
-  onConfirm?: () => void;
-  onClose?: () => void;
-=======
   onConfirm: () => void;
   onClose: () => void;
   busy?: boolean;
->>>>>>> 02a944cc
 };
 
 const ConfirmationDialog: React.FC<Props> = ({ open, title, body, onConfirm, onClose, busy }: Props) => {
