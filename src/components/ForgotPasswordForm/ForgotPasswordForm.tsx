--- conflicted
+++ resolved
@@ -3,21 +3,12 @@
 
 import styles from './ForgotPasswordForm.module.scss';
 
-<<<<<<< HEAD
-import Button from '#src/components/Button/Button';
-import TextField from '#src/components/TextField/TextField';
-import type { FormErrors } from '#types/form';
-import type { ForgotPasswordFormData } from '#types/account';
-import FormFeedback from '#src/components/FormFeedback/FormFeedback';
-import { testId } from '#src/utils/common';
-=======
 import Button from '#components/Button/Button';
 import TextField from '#components/TextField/TextField';
 import FormFeedback from '#components/FormFeedback/FormFeedback';
-import { IS_DEV_BUILD } from '#src/utils/common';
+import { testId } from '#src/utils/common';
 import type { ForgotPasswordFormData } from '#types/account';
 import type { FormErrors } from '#types/form';
->>>>>>> 48b1f066
 
 type Props = {
   onSubmit: React.FormEventHandler<HTMLFormElement>;
