--- conflicted
+++ resolved
@@ -69,12 +69,9 @@
 - search
 - watchhistory
 - favorites
-<<<<<<< HEAD
 - analytics
-=======
 - pwa
 - seo
->>>>>>> a9f01f04
 
 ### Subject
 
