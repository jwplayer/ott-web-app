--- conflicted
+++ resolved
@@ -16,10 +16,10 @@
   height: 100vh;
   background-color: var(--body-background-color);
 }
-<<<<<<< HEAD
+
 .transparent {
   opacity: 0.5;
-=======
+}
 
 .inline {
   position: absolute;
@@ -28,45 +28,4 @@
   width: 100%;
   height: 100%;
   background-color: rgba(variables.$black, 0.3);
-}
-
-.buffer {
-  position: relative;
-  display: inline-block;
-  width: 80px;
-  height: 80px;
-}
-
-.buffer div {
-  position: absolute;
-  display: block;
-  width: 64px;
-  height: 64px;
-  margin: 8px;
-  border: 4px solid variables.$white;
-  border-color: variables.$white transparent transparent transparent;
-  border-radius: 50%;
-  animation: buffer 1.2s cubic-bezier(0.5, 0, 0.5, 1) infinite;
-}
-
-.buffer div:nth-child(1) {
-  animation-delay: -0.45s;
-}
-
-.buffer div:nth-child(2) {
-  animation-delay: -0.3s;
-}
-
-.buffer div:nth-child(3) {
-  animation-delay: -0.15s;
-}
-
-@keyframes buffer {
-  0% {
-    transform: rotate(0deg);
-  }
-  100% {
-    transform: rotate(360deg);
-  }
->>>>>>> d2bbbcde
 }