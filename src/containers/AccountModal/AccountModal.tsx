--- conflicted
+++ resolved
@@ -46,22 +46,19 @@
         return <ChooseOffer />;
       case 'checkout':
         return <Checkout />;
+      case 'paypal-error':
+        return <PaymentFailed type="error" message={message} onCloseButtonClick={closeHandler} />;
+      case 'paypal-cancelled':
+        return <PaymentFailed type="cancelled" onCloseButtonClick={closeHandler} />;
+      case 'welcome':
+        return <Welcome onCloseButtonClick={closeHandler} onCountdownCompleted={closeHandler} />;
     }
   };
 
   return (
     <Dialog open={!!viewParam} onClose={closeHandler}>
       <div className={styles.banner}>{banner ? <img src={banner} alt="" /> : null}</div>
-<<<<<<< HEAD
       {renderForm()}
-=======
-      {view === 'login' ? <Login /> : null}
-      {view === 'choose-offer' ? <ChooseOffer /> : null}
-      {view === 'checkout' ? <Checkout /> : null}
-      {view === 'paypal-error' ? <PaymentFailed type="error" message={message} onCloseButtonClick={closeHandler} /> : null}
-      {view === 'paypal-cancelled' ? <PaymentFailed type="cancelled" onCloseButtonClick={closeHandler} /> : null}
-      {view === 'welcome' ? <Welcome onCloseButtonClick={closeHandler} onCountdownCompleted={closeHandler} /> : null}
->>>>>>> 7644762b
     </Dialog>
   );
 };
