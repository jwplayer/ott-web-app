--- conflicted
+++ resolved
@@ -20,7 +20,7 @@
 type CardGridProps = {
   playlist: PlaylistItem[];
   onCardHover?: (item: PlaylistItem) => void;
-  onCardClick: (item: PlaylistItem) => void;
+  onCardClick: (item: PlaylistItem, playlistId?: string) => void;
   watchHistory?: { [key: string]: number };
   isLoading: boolean;
   enableCardTitles?: boolean;
@@ -33,11 +33,8 @@
   playlist,
   onCardClick,
   onCardHover,
-<<<<<<< HEAD
   watchHistory,
-=======
   enableCardTitles = true,
->>>>>>> 5290a41f
   isLoading = false,
   cols = defaultCols,
   currentCardItem,
@@ -67,7 +64,7 @@
             seriesId={seriesId}
             episodeNumber={episodeNumber}
             seasonNumber={seasonNumber}
-            onClick={() => onCardClick(playlistItem)}
+            onClick={() => onCardClick(playlistItem, playlistItem.feedid)}
             onHover={typeof onCardHover === 'function' ? () => onCardHover(playlistItem) : undefined}
             loading={isLoading}
             isCurrent={currentCardItem && currentCardItem.mediaid === mediaid}
