import React, { useEffect, useState } from 'react';
<<<<<<< HEAD
import { BrowserRouter, HashRouter } from 'react-router-dom';
=======
import { BrowserRouter } from 'react-router-dom';
import { Helmet } from 'react-helmet';
>>>>>>> 2d8e4be0

import QueryProvider from '#src/containers/QueryProvider/QueryProvider';
import '#src/screenMapping';
import '#src/styles/main.scss';
import initI18n from '#src/i18n/config';
import Root from '#components/Root/Root';
import { ErrorPageWithoutTranslation } from '#components/ErrorPage/ErrorPage';
import LoadingOverlay from '#components/LoadingOverlay/LoadingOverlay';

interface State {
  isLoading: boolean;
  error?: Error;
}

export default function App() {
  const [i18nState, seti18nState] = useState<State>({ isLoading: true });

  useEffect(() => {
    initI18n()
      .then(() => seti18nState({ isLoading: false }))
      .catch((e) => seti18nState({ isLoading: false, error: e as Error }));
  }, []);

  if (i18nState.isLoading) {
    return <LoadingOverlay />;
  }

  if (i18nState.error) {
    // Don't be tempted to translate these strings. If i18n fails to load, translations won't work anyhow
    return (
      <ErrorPageWithoutTranslation
        title={'Unable to load translations'}
        message={'Check your language settings and try again later. If the problem persists contact technical support.'}
        error={i18nState.error}
      />
    );
  }

  return (
<<<<<<< HEAD
    <QueryProvider>
      <Router>
        <Root />
      </Router>
    </QueryProvider>
=======
    <>
      {import.meta.env.APP_GOOGLE_SITE_VERIFICATION_ID && (
        <Helmet>
          <meta name="google-site-verification" content={import.meta.env.APP_GOOGLE_SITE_VERIFICATION_ID} />
        </Helmet>
      )}
      <QueryProvider>
        <BrowserRouter>
          <Root />
        </BrowserRouter>
      </QueryProvider>
    </>
>>>>>>> 2d8e4be0
  );
}<|MERGE_RESOLUTION|>--- conflicted
+++ resolved
@@ -1,10 +1,5 @@
 import React, { useEffect, useState } from 'react';
-<<<<<<< HEAD
-import { BrowserRouter, HashRouter } from 'react-router-dom';
-=======
 import { BrowserRouter } from 'react-router-dom';
-import { Helmet } from 'react-helmet';
->>>>>>> 2d8e4be0
 
 import QueryProvider from '#src/containers/QueryProvider/QueryProvider';
 import '#src/screenMapping';
@@ -44,25 +39,10 @@
   }
 
   return (
-<<<<<<< HEAD
     <QueryProvider>
-      <Router>
+      <BrowserRouter>
         <Root />
-      </Router>
+      </BrowserRouter>
     </QueryProvider>
-=======
-    <>
-      {import.meta.env.APP_GOOGLE_SITE_VERIFICATION_ID && (
-        <Helmet>
-          <meta name="google-site-verification" content={import.meta.env.APP_GOOGLE_SITE_VERIFICATION_ID} />
-        </Helmet>
-      )}
-      <QueryProvider>
-        <BrowserRouter>
-          <Root />
-        </BrowserRouter>
-      </QueryProvider>
-    </>
->>>>>>> 2d8e4be0
   );
 }