import React from 'react';
import { fireEvent, act, render } from '@testing-library/react';

import LoginForm from './LoginForm';

<<<<<<< HEAD
import { renderWithRouter } from '#test/testUtils';
import { CONTROLLERS } from '#src/ioc/types';

vi.mock('#src/ioc/container', () => ({
  useController: (type: symbol) => {
    switch (type) {
      case CONTROLLERS.Account:
        return { getSocialLoginUrls: vi.fn() };
    }
  },
}));
=======
import { createWrapper, waitForWithFakeTimers } from '#test/testUtils';

vi.mock('../SocialButton/SocialButton.tsx', () => ({
  default: (props: { href: string }) => {
    return <a href={props.href}>Social Button</a>;
  },
}));

vi.mock('#src/stores/AccountController', async () => ({
  getSocialLoginUrls: vi.fn(() => [
    {
      twitter: 'https://staging-v2.inplayer.com/',
    },
    {
      facebook: 'https://www.facebook.com/',
    },
    {
      google: 'https://accounts.google.com/',
    },
  ]),
}));
>>>>>>> 2bcc87e4

describe('<LoginForm>', () => {
  beforeEach(() => {
    vi.useFakeTimers();
  });

  afterEach(() => {
    vi.useRealTimers();
  });

  test('renders and matches snapshot', async () => {
    const { container } = render(
      <LoginForm
        onSubmit={vi.fn()}
        onChange={vi.fn()}
        values={{
          email: '',
          password: '',
        }}
        errors={{}}
        submitting={false}
      />,
      { wrapper: createWrapper() },
    );

    await waitForWithFakeTimers();

    expect(container).toMatchSnapshot();
  });

  test('sets the correct values in the form fields', async () => {
    const { getByLabelText } = render(
      <LoginForm
        onSubmit={vi.fn()}
        onChange={vi.fn()}
        values={{
          email: 'myemail@email.com',
          password: 'mypassword',
        }}
        errors={{}}
        submitting={false}
      />,
      { wrapper: createWrapper() },
    );

    await waitForWithFakeTimers();

    expect(getByLabelText('login.email')).toHaveValue('myemail@email.com');
    expect(getByLabelText('login.password')).toHaveValue('mypassword');
  });

  test('sets the correct errors in the form fields', async () => {
    const { queryByText } = render(
      <LoginForm
        onSubmit={vi.fn()}
        onChange={vi.fn()}
        values={{
          email: 'myemail@email.com',
          password: 'mypassword',
        }}
        errors={{ email: 'Email error', password: 'Password error', form: 'Form error' }}
        submitting={false}
      />,
      { wrapper: createWrapper() },
    );

    await waitForWithFakeTimers();

    expect(queryByText('Email error')).toBeDefined();
    expect(queryByText('Password error')).toBeDefined();
    expect(queryByText('Form error')).toBeDefined();
  });

  test('disables the submit button when submitting is true', async () => {
    const { getByRole } = render(
      <LoginForm
        onSubmit={vi.fn()}
        onChange={vi.fn()}
        values={{
          email: 'myemail@email.com',
          password: 'mypassword',
        }}
        errors={{}}
        submitting={true}
      />,
      { wrapper: createWrapper() },
    );

    await waitForWithFakeTimers();

    expect(getByRole('button', { name: 'login.sign_in' })).toBeDisabled();
  });

  test('calls the onSubmit callback when the form gets submitted', async () => {
    const onSubmit = vi.fn();

    const { getByTestId } = render(
      <LoginForm
        onSubmit={onSubmit}
        onChange={vi.fn()}
        values={{
          email: 'myemail@email.com',
          password: 'mypassword',
        }}
        errors={{}}
        submitting={true}
      />,
      { wrapper: createWrapper() },
    );

    act(() => {
      fireEvent.submit(getByTestId('login-form'));
    });

    await waitForWithFakeTimers();

    expect(onSubmit).toBeCalled();
  });

  test('calls the onChange callback when a text field changes', async () => {
    const onChange = vi.fn();

    const { getByLabelText } = render(
      <LoginForm
        onSubmit={vi.fn()}
        onChange={onChange}
        values={{
          email: '',
          password: '',
        }}
        errors={{}}
        submitting={true}
      />,
      { wrapper: createWrapper() },
    );

    act(() => {
      fireEvent.change(getByLabelText('login.email'), { target: { value: 'email' } });
      fireEvent.change(getByLabelText('login.password'), { target: { value: 'password' } });
    });

    await waitForWithFakeTimers();

    expect(onChange).toBeCalledTimes(2);
  });
});<|MERGE_RESOLUTION|>--- conflicted
+++ resolved
@@ -3,41 +3,35 @@
 
 import LoginForm from './LoginForm';
 
-<<<<<<< HEAD
-import { renderWithRouter } from '#test/testUtils';
+import { createWrapper, waitForWithFakeTimers } from '#test/testUtils';
 import { CONTROLLERS } from '#src/ioc/types';
 
 vi.mock('#src/ioc/container', () => ({
   useController: (type: symbol) => {
     switch (type) {
       case CONTROLLERS.Account:
-        return { getSocialLoginUrls: vi.fn() };
+        return {
+          getSocialLoginUrls: vi.fn(() => [
+            {
+              twitter: 'https://staging-v2.inplayer.com/',
+            },
+            {
+              facebook: 'https://www.facebook.com/',
+            },
+            {
+              google: 'https://accounts.google.com/',
+            },
+          ]),
+        };
     }
   },
 }));
-=======
-import { createWrapper, waitForWithFakeTimers } from '#test/testUtils';
 
 vi.mock('../SocialButton/SocialButton.tsx', () => ({
   default: (props: { href: string }) => {
     return <a href={props.href}>Social Button</a>;
   },
 }));
-
-vi.mock('#src/stores/AccountController', async () => ({
-  getSocialLoginUrls: vi.fn(() => [
-    {
-      twitter: 'https://staging-v2.inplayer.com/',
-    },
-    {
-      facebook: 'https://www.facebook.com/',
-    },
-    {
-      google: 'https://accounts.google.com/',
-    },
-  ]),
-}));
->>>>>>> 2bcc87e4
 
 describe('<LoginForm>', () => {
   beforeEach(() => {
