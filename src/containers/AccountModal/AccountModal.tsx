import React, { useEffect, useState } from 'react';
import { useLocation, useNavigate } from 'react-router';
import shallow from 'zustand/shallow';

import styles from './AccountModal.module.scss';
import Login from './forms/Login';
import Registration from './forms/Registration';
import PersonalDetails from './forms/PersonalDetails';
import ChooseOffer from './forms/ChooseOffer';
import Checkout from './forms/Checkout';
import ResetPassword from './forms/ResetPassword';
import CancelSubscription from './forms/CancelSubscription';
import RenewSubscription from './forms/RenewSubscription';
import EditPassword from './forms/EditPassword';
import EditCardDetails from './forms/EditCardDetails';

import { useConfigStore } from '#src/stores/ConfigStore';
import { useAccountStore } from '#src/stores/AccountStore';
import useQueryParam from '#src/hooks/useQueryParam';
import LoadingOverlay from '#components/LoadingOverlay/LoadingOverlay';
import Welcome from '#components/Welcome/Welcome';
import PaymentFailed from '#components/PaymentFailed/PaymentFailed';
import Dialog from '#components/Dialog/Dialog';
import { addQueryParam, removeQueryParam } from '#src/utils/location';
import WaitingForPayment from '#src/components/WaitingForPayment/WaitingForPayment';
import DeleteAccountModal from '#src/components/DeleteAccountModal/DeleteAccountModal';

const PUBLIC_VIEWS = ['login', 'create-account', 'forgot-password', 'reset-password', 'send-confirmation', 'edit-password'];

const AccountModal = () => {
  const navigate = useNavigate();
  const location = useLocation();
  const viewParam = useQueryParam('u');
  const isConfirmation = useQueryParam('confirmation');
  const [view, setView] = useState(viewParam);
  const message = useQueryParam('message');
  const { loading, auth } = useAccountStore(({ loading, auth }) => ({ loading, auth }), shallow);
  const config = useConfigStore((s) => s.config);
  const {
    assets: { banner },
    siteName,
  } = config;
  const isPublicView = viewParam && PUBLIC_VIEWS.includes(viewParam);

  useEffect(() => {
    // make sure the last view is rendered even when the modal gets closed
    if (viewParam) setView(viewParam);
  }, [viewParam]);

  useEffect(() => {
    if (!!viewParam && !loading && !auth && !isPublicView) {
      navigate(addQueryParam(location, 'u', 'login'));
    }
  }, [viewParam, navigate, location, loading, auth, isPublicView]);

  const closeHandler = () => {
    const removedU = removeQueryParam(location, 'u');
    navigate(isConfirmation ? removedU.split('&confirmation')[0] : removedU);
  };

  const renderForm = () => {
    if (!auth && loading && !isPublicView) {
      return (
        <div style={{ height: 300 }}>
          <LoadingOverlay inline />
        </div>
      );
    }
    switch (view) {
      case 'login':
        return <Login />;
      case 'create-account':
        return <Registration />;
      case 'personal-details':
        return <PersonalDetails />;
      case 'choose-offer':
        return <ChooseOffer />;
      case 'edit-card':
        return <EditCardDetails />;
      case 'checkout':
        return <Checkout />;
      case 'payment-error':
        return <PaymentFailed type="error" message={message} onCloseButtonClick={closeHandler} />;
      case 'payment-cancelled':
        return <PaymentFailed type="cancelled" onCloseButtonClick={closeHandler} />;
      case 'welcome':
        return <Welcome onCloseButtonClick={closeHandler} onCountdownCompleted={closeHandler} siteName={siteName} />;
      case 'reset-password':
        return <ResetPassword type="reset" />;
      case 'forgot-password':
        return <ResetPassword type="forgot" />;
      case 'delete-account':
        return <DeleteAccountModal />;
      case 'send-confirmation':
        return <ResetPassword type="confirmation" />;
      case 'edit-password':
        return <EditPassword />;
      case 'unsubscribe':
        return <CancelSubscription />;
      case 'renew-subscription':
        return <RenewSubscription />;
      case 'waiting-for-payment':
        return <WaitingForPayment />;
    }
  };

<<<<<<< HEAD
  const shouldHideBanner = ['edit-card'].includes(view ?? '');
  return (
    <Dialog open={!!viewParam} onClose={closeHandler}>
=======
  const shouldHideBanner = ['delete-account'].includes(view ?? '');
  const dialogSize = isConfirmation ? 'large' : 'small';

  return (
    <Dialog size={dialogSize} open={!!viewParam} onClose={closeHandler}>
>>>>>>> f326b4ac
      {!shouldHideBanner && banner && <div className={styles.banner}>{banner ? <img src={banner} alt="" /> : null}</div>}
      {renderForm()}
    </Dialog>
  );
};

export default AccountModal;<|MERGE_RESOLUTION|>--- conflicted
+++ resolved
@@ -104,17 +104,11 @@
     }
   };
 
-<<<<<<< HEAD
-  const shouldHideBanner = ['edit-card'].includes(view ?? '');
-  return (
-    <Dialog open={!!viewParam} onClose={closeHandler}>
-=======
-  const shouldHideBanner = ['delete-account'].includes(view ?? '');
+  const shouldHideBanner = ['delete-account', 'edit-card'].includes(view ?? '');
   const dialogSize = isConfirmation ? 'large' : 'small';
 
   return (
     <Dialog size={dialogSize} open={!!viewParam} onClose={closeHandler}>
->>>>>>> f326b4ac
       {!shouldHideBanner && banner && <div className={styles.banner}>{banner ? <img src={banner} alt="" /> : null}</div>}
       {renderForm()}
     </Dialog>
