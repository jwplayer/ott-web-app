import InPlayer, { AccessFee, MerchantPaymentMethod } from '@inplayer-org/inplayer.js';
import { injectable } from 'inversify';

import CheckoutService from './checkout.service';

import type {
  AddAdyenPaymentDetails,
  CardPaymentData,
  CreateOrder,
  CreateOrderArgs,
  DeletePaymentMethod,
  FinalizeAdyenPaymentDetails,
  GetAdyenPaymentSession,
  GetEntitlements,
  GetEntitlementsResponse,
  GetFinalizeAdyenPayment,
  GetInitialAdyenPayment,
  GetOffer,
  GetOffers,
  GetOrder,
  GetPaymentMethods,
  GetSubscriptionSwitch,
  GetSubscriptionSwitches,
  Offer,
  Order,
  Payment,
  PaymentMethod,
  PaymentWithAdyen,
  PaymentWithoutDetails,
  PaymentWithPayPal,
  SwitchSubscription,
  UpdateOrder,
  UpdatePaymentWithPayPal,
} from '#types/checkout';
import { isSVODOffer } from '#src/utils/subscription';

@injectable()
export default class InplayerCheckoutService extends CheckoutService {
  private readonly cardPaymentProvider = 'stripe';

  private formatPaymentMethod(method: MerchantPaymentMethod, cardPaymentProvider: string): PaymentMethod {
    return {
      id: method.id,
      methodName: method.method_name.toLocaleLowerCase(),
      provider: cardPaymentProvider,
      logoUrl: '',
    } as PaymentMethod;
  }

  private formatEntitlements(expiresAt: number = 0, accessGranted: boolean = false): ServiceResponse<GetEntitlementsResponse> {
    return {
      errors: [],
      responseData: {
        accessGranted,
        expiresAt,
      },
    };
  }

  private formatOffer(offer: AccessFee): Offer {
    const ppvOffers = ['ppv', 'ppv_custom'];
    const offerId = ppvOffers.includes(offer.access_type.name) ? `C${offer.id}` : `S${offer.id}`;

    return {
      id: offer.id,
      offerId,
      offerCurrency: offer.currency,
      customerPriceInclTax: offer.amount,
      customerCurrency: offer.currency,
      offerTitle: offer.description,
      active: true,
      period: offer.access_type.period === 'month' && offer.access_type.quantity === 12 ? 'year' : offer.access_type.period,
      freePeriods: offer.trial_period ? 1 : 0,
      planSwitchEnabled: offer.item.plan_switch_enabled ?? false,
    } as Offer;
  }

  private formatOrder(payload: CreateOrderArgs): Order {
    return {
      id: payload.offer.id,
      customerId: payload.customerId,
      offerId: payload.offer.offerId,
      totalPrice: payload.offer.customerPriceInclTax,
      priceBreakdown: {
        offerPrice: payload.offer.customerPriceInclTax,
        discountAmount: payload.offer.customerPriceInclTax,
        discountedPrice: payload.offer.customerPriceInclTax,
        paymentMethodFee: 0,
        taxValue: 0,
      },
      taxRate: 0,
      currency: payload.offer.offerCurrency || 'EUR',
      requiredPaymentDetails: true,
    } as Order;
  }

  createOrder: CreateOrder = async (payload) => {
    return {
      errors: [],
      responseData: {
        message: '',
        order: this.formatOrder(payload),
        success: true,
      },
    };
  };

  getOffers: GetOffers = async (payload) => {
    const offers = await Promise.all(
      payload.offerIds.map(async (assetId) => {
        try {
          const { data } = await InPlayer.Asset.getAssetAccessFees(parseInt(`${assetId}`));

          return data?.map((offer) => this.formatOffer(offer));
        } catch {
          throw new Error('Failed to get offers');
        }
      }),
    );

    return offers.flat();
  };

  getPaymentMethods: GetPaymentMethods = async () => {
    try {
      const response = await InPlayer.Payment.getPaymentMethods();
      const paymentMethods: PaymentMethod[] = [];
      response.data.forEach((method: MerchantPaymentMethod) => {
        if (['card', 'paypal'].includes(method.method_name.toLowerCase())) {
          paymentMethods.push(this.formatPaymentMethod(method, this.cardPaymentProvider));
        }
      });
      return {
        errors: [],
        responseData: {
          message: '',
          paymentMethods,
          status: 1,
        },
      };
    } catch {
      throw new Error('Failed to get payment methods');
    }
  };

  paymentWithPayPal: PaymentWithPayPal = async (payload) => {
    try {
      const response = await InPlayer.Payment.getPayPalParams({
        origin: `${window.location.origin}?u=waiting-for-payment`,
        accessFeeId: payload.order.id,
        paymentMethod: 2,
        voucherCode: payload.couponCode,
      });

      if (response.data?.id) {
        return {
          errors: ['Already have an active access'],
          responseData: {
            redirectUrl: payload.errorUrl,
          },
        };
      }
      return {
        errors: [],
        responseData: {
          redirectUrl: response.data.endpoint,
        },
      };
    } catch {
      throw new Error('Failed to generate PayPal payment url');
    }
  };

  iFrameCardPayment: PaymentWithAdyen = async () => {
    return {
      errors: [],
      responseData: {} as Payment,
    };
  };

  paymentWithoutDetails: PaymentWithoutDetails = async () => {
    return {
      errors: [],
      responseData: {} as Payment,
    };
  };

  updateOrder: UpdateOrder = async ({ order, couponCode }) => {
    try {
      const response = await InPlayer.Voucher.getDiscount({
        voucherCode: `${couponCode}`,
        accessFeeId: order.id,
      });
      order.discount = {
        applied: true,
        type: 'coupon',
        periods: response.data.discount_duration,
      };

      const discountedAmount = order.totalPrice - response.data.amount;
      order.totalPrice = response.data.amount;
      order.priceBreakdown.discountAmount = discountedAmount;
      order.priceBreakdown.discountedPrice = discountedAmount;
      return {
        errors: [],
        responseData: {
          message: 'successfully updated',
          order: order,
          success: true,
        },
      };
    } catch {
      throw new Error('Invalid coupon code');
    }
  };

  directPostCardPayment = async (cardPaymentPayload: CardPaymentData, order: Order) => {
    const payload = {
      number: parseInt(String(cardPaymentPayload.cardNumber).replace(/\s/g, ''), 10),
      cardName: cardPaymentPayload.cardholderName,
      expMonth: cardPaymentPayload.cardExpMonth || '',
      expYear: cardPaymentPayload.cardExpYear || '',
      cvv: parseInt(cardPaymentPayload.cardCVC),
      accessFee: order.id,
      paymentMethod: 1,
      voucherCode: cardPaymentPayload.couponCode,
      referrer: window.location.href,
      returnUrl: `${window.location.href}&u=waiting-for-payment`,
    };

    try {
      if (isSVODOffer(order)) {
        await InPlayer.Subscription.createSubscription(payload);
      } else {
        await InPlayer.Payment.createPayment(payload);
      }

      return true;
    } catch {
      throw new Error('Failed to make payment');
    }
  };

  getEntitlements: GetEntitlements = async ({ offerId }) => {
    try {
      const response = await InPlayer.Asset.checkAccessForAsset(parseInt(offerId));
      return this.formatEntitlements(response.data.expires_at, true);
    } catch {
      return this.formatEntitlements();
    }
  };

  getSubscriptionSwitches: GetSubscriptionSwitches = async () => {
    return {
      responseData: {
        available: [],
        unavailable: [],
      },
      errors: [],
    };
<<<<<<< HEAD
  };
=======
  } catch {
    throw new Error('Invalid coupon code');
  }
};

export const directPostCardPayment = async (cardPaymentPayload: CardPaymentData, order: Order) => {
  const payload = {
    number: cardPaymentPayload.cardNumber.replace(/\s/g, ''),
    cardName: cardPaymentPayload.cardholderName,
    expMonth: cardPaymentPayload.cardExpMonth || '',
    expYear: cardPaymentPayload.cardExpYear || '',
    cvv: cardPaymentPayload.cardCVC,
    accessFee: order.id,
    paymentMethod: 1,
    voucherCode: cardPaymentPayload.couponCode,
    referrer: window.location.href,
    returnUrl: `${window.location.href}&u=waiting-for-payment`,
  };

  try {
    if (isSVODOffer(order)) {
      await InPlayer.Subscription.createSubscription(payload);
    } else {
      await InPlayer.Payment.createPayment(payload);
    }
>>>>>>> 4a7c286c

  getOrder: GetOrder = () => {
    throw new Error('Method is not supported');
  };

  switchSubscription: SwitchSubscription = () => {
    throw new Error('Method is not supported');
  };

  getSubscriptionSwitch: GetSubscriptionSwitch = () => {
    throw new Error('Method is not supported');
  };

  createAdyenPaymentSession: GetAdyenPaymentSession = () => {
    throw new Error('Method is not supported');
  };

  initialAdyenPayment: GetInitialAdyenPayment = () => {
    throw new Error('Method is not supported');
  };

  finalizeAdyenPayment: GetFinalizeAdyenPayment = () => {
    throw new Error('Method is not supported');
  };

  updatePaymentMethodWithPayPal: UpdatePaymentWithPayPal = () => {
    throw new Error('Method is not supported');
  };

  deletePaymentMethod: DeletePaymentMethod = () => {
    throw new Error('Method is not supported');
  };

  addAdyenPaymentDetails: AddAdyenPaymentDetails = () => {
    throw new Error('Method is not supported');
  };

  finalizeAdyenPaymentDetails: FinalizeAdyenPaymentDetails = () => {
    throw new Error('Method is not supported');
  };

  getOffer: GetOffer = () => {
    throw new Error('Method is not supported');
  };
}<|MERGE_RESOLUTION|>--- conflicted
+++ resolved
@@ -20,7 +20,6 @@
   GetOrder,
   GetPaymentMethods,
   GetSubscriptionSwitch,
-  GetSubscriptionSwitches,
   Offer,
   Order,
   Payment,
@@ -214,13 +213,22 @@
     }
   };
 
+  getEntitlements: GetEntitlements = async ({ offerId }) => {
+    try {
+      const response = await InPlayer.Asset.checkAccessForAsset(parseInt(offerId));
+      return this.formatEntitlements(response.data.expires_at, true);
+    } catch {
+      return this.formatEntitlements();
+    }
+  };
+
   directPostCardPayment = async (cardPaymentPayload: CardPaymentData, order: Order) => {
     const payload = {
-      number: parseInt(String(cardPaymentPayload.cardNumber).replace(/\s/g, ''), 10),
+      number: cardPaymentPayload.cardNumber.replace(/\s/g, ''),
       cardName: cardPaymentPayload.cardholderName,
       expMonth: cardPaymentPayload.cardExpMonth || '',
       expYear: cardPaymentPayload.cardExpYear || '',
-      cvv: parseInt(cardPaymentPayload.cardCVC),
+      cvv: cardPaymentPayload.cardCVC,
       accessFee: order.id,
       paymentMethod: 1,
       voucherCode: cardPaymentPayload.couponCode,
@@ -241,52 +249,7 @@
     }
   };
 
-  getEntitlements: GetEntitlements = async ({ offerId }) => {
-    try {
-      const response = await InPlayer.Asset.checkAccessForAsset(parseInt(offerId));
-      return this.formatEntitlements(response.data.expires_at, true);
-    } catch {
-      return this.formatEntitlements();
-    }
-  };
-
-  getSubscriptionSwitches: GetSubscriptionSwitches = async () => {
-    return {
-      responseData: {
-        available: [],
-        unavailable: [],
-      },
-      errors: [],
-    };
-<<<<<<< HEAD
-  };
-=======
-  } catch {
-    throw new Error('Invalid coupon code');
-  }
-};
-
-export const directPostCardPayment = async (cardPaymentPayload: CardPaymentData, order: Order) => {
-  const payload = {
-    number: cardPaymentPayload.cardNumber.replace(/\s/g, ''),
-    cardName: cardPaymentPayload.cardholderName,
-    expMonth: cardPaymentPayload.cardExpMonth || '',
-    expYear: cardPaymentPayload.cardExpYear || '',
-    cvv: cardPaymentPayload.cardCVC,
-    accessFee: order.id,
-    paymentMethod: 1,
-    voucherCode: cardPaymentPayload.couponCode,
-    referrer: window.location.href,
-    returnUrl: `${window.location.href}&u=waiting-for-payment`,
-  };
-
-  try {
-    if (isSVODOffer(order)) {
-      await InPlayer.Subscription.createSubscription(payload);
-    } else {
-      await InPlayer.Payment.createPayment(payload);
-    }
->>>>>>> 4a7c286c
+  getSubscriptionSwitches = undefined;
 
   getOrder: GetOrder = () => {
     throw new Error('Method is not supported');
