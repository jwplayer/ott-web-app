--- conflicted
+++ resolved
@@ -137,15 +137,7 @@
     const { jwp } = config.integrations;
     const { data } = await InPlayer.Account.getRegisterFields(jwp?.clientId || '');
 
-<<<<<<< HEAD
     const result: Consent[] = data?.collection.filter((field) => field.type === 'checkbox').map((consent) => formatPublisherConsents(consent));
-=======
-    // @ts-ignore
-    // wrong data type from InPlayer SDK (will be updated in the SDK)
-    const result: Consent[] = data?.collection
-      .filter((field: RegisterField) => field.type === 'checkbox')
-      .map((consent: RegisterField) => formatPublisherConsents(consent));
->>>>>>> 0d83cd97
 
     return {
       consents: [getTermsConsent(), ...result],
