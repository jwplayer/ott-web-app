import React from 'react';
import { useLocation, useNavigate } from 'react-router-dom';
import { object, string } from 'yup';
import { useTranslation } from 'react-i18next';

import type { EditPasswordFormData } from '#types/account';
import EditPasswordForm from '#components/EditPasswordForm/EditPasswordForm';
import useForm, { UseFormOnSubmitHandler } from '#src/hooks/useForm';
import { addQueryParam } from '#src/utils/location';
import { useAccountStore } from '#src/stores/AccountStore';
import useQueryParam from '#src/hooks/useQueryParam';
import type AccountController from '#src/controllers/AccountController';
import { useController } from '#src/ioc/container';
import { CONTROLLERS } from '#src/ioc/types';

const ResetPassword: React.FC = () => {
  const accountController = useController<AccountController>(CONTROLLERS.Account);

  const { t } = useTranslation('account');
  const location = useLocation();
  const navigate = useNavigate();
  const resetPasswordTokenParam = useQueryParam('resetPasswordToken');
  const emailParam = useQueryParam('email');
  const user = useAccountStore.getState().user;

  const passwordSubmitHandler: UseFormOnSubmitHandler<EditPasswordFormData> = async (formData, { setErrors, setSubmitting }) => {
    const { oldPassword, password, passwordConfirmation, resetPasswordToken } = formData;
    if (password !== passwordConfirmation) {
      setErrors({ form: t('reset.passwords_do_not_match') });

      return setSubmitting(false);
    }
    let resetToken = resetPasswordTokenParam;
    if (resetPasswordToken) {
      resetToken = resetPasswordToken;
    }
    try {
      if (user && !resetToken) {
        await accountController.changePasswordWithOldPassword(oldPassword || '', password, passwordConfirmation);
      } else {
        if (!resetToken) {
          setErrors({ form: t('reset.invalid_link') });

          return setSubmitting(false);
        }
        await accountController.changePasswordWithToken(emailParam || '', password, resetToken, passwordConfirmation);
      }
<<<<<<< HEAD
      await accountController.logout();
      navigate(addQueryParams(window.location.origin, { u: 'login' }));
=======
      await logout({ includeNetworkRequest: false });
      navigate(addQueryParam(location, 'u', 'login'));
>>>>>>> 2bcc87e4
    } catch (error: unknown) {
      if (error instanceof Error) {
        if (error.message.includes('invalid param password')) {
          setErrors({ password: t('reset.invalid_password') });
        } else if (error.message.includes('resetPasswordToken is not valid')) {
          setErrors({ form: t('reset.invalid_token') });
        }
      }
    }
    setSubmitting(false);
  };

  const passwordForm = useForm(
    { password: '', passwordConfirmation: '' },
    passwordSubmitHandler,
    object().shape({
      email: string(),
      oldPassword: string(),
      password: string()
        .matches(/^(?=.*[a-z])(?=.*[0-9]).{8,}$/, t('registration.invalid_password'))
        .required(t('login.field_required')),
      passwordConfirmation: string(),
    }),
    true,
  );

  return (
    <EditPasswordForm
      value={passwordForm.values}
      submitting={passwordForm.submitting}
      onChange={passwordForm.handleChange}
      onBlur={passwordForm.handleBlur}
      errors={passwordForm.errors}
      onSubmit={passwordForm.handleSubmit}
      showOldPasswordField={user && !resetPasswordTokenParam ? true : false}
      showResetTokenField={!user && !resetPasswordTokenParam}
    />
  );
};

export default ResetPassword;<|MERGE_RESOLUTION|>--- conflicted
+++ resolved
@@ -9,7 +9,7 @@
 import { addQueryParam } from '#src/utils/location';
 import { useAccountStore } from '#src/stores/AccountStore';
 import useQueryParam from '#src/hooks/useQueryParam';
-import type AccountController from '#src/controllers/AccountController';
+import type AccountController from '#src/stores/AccountController';
 import { useController } from '#src/ioc/container';
 import { CONTROLLERS } from '#src/ioc/types';
 
@@ -45,13 +45,8 @@
         }
         await accountController.changePasswordWithToken(emailParam || '', password, resetToken, passwordConfirmation);
       }
-<<<<<<< HEAD
-      await accountController.logout();
-      navigate(addQueryParams(window.location.origin, { u: 'login' }));
-=======
-      await logout({ includeNetworkRequest: false });
+      await accountController.logout({ includeNetworkRequest: false });
       navigate(addQueryParam(location, 'u', 'login'));
->>>>>>> 2bcc87e4
     } catch (error: unknown) {
       if (error instanceof Error) {
         if (error.message.includes('invalid param password')) {
