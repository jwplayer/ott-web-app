--- conflicted
+++ resolved
@@ -53,14 +53,6 @@
 
 // Build is either Development or Production
 // Mode can be dev, jwdev, demo, test, prod, etc.
-<<<<<<< HEAD
-export const IS_DEV_BUILD = import.meta.env.DEV;
-export const IS_TEST_MODE = import.meta.env.MODE === 'test';
-export const IS_DEMO_MODE = import.meta.env.MODE === 'demo';
-
-export function logDev(message: unknown, ...optionalParams: unknown[]) {
-  if (IS_DEV_BUILD) {
-=======
 export const IS_DEVELOPMENT_BUILD = import.meta.env.DEV;
 // Demo mode is used to run our firebase demo instance
 export const IS_DEMO_MODE = import.meta.env.MODE === 'demo';
@@ -71,7 +63,6 @@
 
 export function logDev(message: unknown, ...optionalParams: unknown[]) {
   if (IS_DEVELOPMENT_BUILD || IS_PREVIEW_MODE) {
->>>>>>> 02a944cc
     if (optionalParams.length > 0) {
       console.info(message, optionalParams);
     } else {
@@ -92,15 +83,10 @@
     .trim();
 }
 
-<<<<<<< HEAD
-export function testId(value: string | undefined) {
-  return IS_TEST_MODE ? value : undefined;
-=======
 export const isTruthyCustomParamValue = (value: unknown): boolean => ['true', '1', 'yes'].includes(String(value)?.toLowerCase());
 
 export const isFalsyCustomParamValue = (value: unknown): boolean => ['false', '0', 'no'].includes(String(value)?.toLowerCase());
 
 export function testId(value: string | undefined) {
   return IS_DEVELOPMENT_BUILD || IS_TEST_MODE || IS_PREVIEW_MODE ? value : undefined;
->>>>>>> 02a944cc
 }