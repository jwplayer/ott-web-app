import i18next from 'i18next';

import { subscribeToNotifications } from './NotificationsController';
import { useProfileStore } from './ProfileStore';
import { listProfiles } from './ProfileController';

import { queryClient } from '#src/containers/QueryProvider/QueryProvider';
import useAccount from '#src/hooks/useAccount';
import useService from '#src/hooks/useService';
import { getMediaByWatchlist } from '#src/services/api.service';
import { useAccountStore } from '#src/stores/AccountStore';
import { restoreFavorites, serializeFavorites } from '#src/stores/FavoritesController';
import { useFavoritesStore } from '#src/stores/FavoritesStore';
import { restoreWatchHistory, serializeWatchHistory } from '#src/stores/WatchHistoryController';
import { useWatchHistoryStore } from '#src/stores/WatchHistoryStore';
import { logDev } from '#src/utils/common';
import * as persist from '#src/utils/persist';
import type {
  Capture,
  Customer,
  CustomerConsent,
  EmailConfirmPasswordInput,
  FirstLastNameInput,
  GetCaptureStatusResponse,
  GetCustomerConsentsResponse,
  GetPublisherConsentsResponse,
} from '#types/account';
import type { Offer } from '#types/checkout';
import { unpersistProfile } from '#src/hooks/useProfiles';

const PERSIST_KEY_ACCOUNT = 'auth';
const PERSIST_PROFILE = 'profile';

export const initializeAccount = async () => {
  await useService(async ({ accountService, config }) => {
    if (!accountService) {
      useAccountStore.setState({ loading: false });
      return;
    }

    useAccountStore.setState({
      loading: true,
      canUpdateEmail: accountService.canUpdateEmail,
      canRenewSubscription: accountService.canRenewSubscription,
      canManageProfiles: accountService.canManageProfiles,
      canUpdatePaymentMethod: accountService.canUpdatePaymentMethod,
      canChangePasswordWithOldPassword: accountService.canChangePasswordWithOldPassword,
      canExportAccountData: accountService.canExportAccountData,
      canDeleteAccount: accountService.canExportAccountData,
      canShowReceipts: accountService.canShowReceipts,
    });

    useProfileStore.setState({
      profile: persist.getItem(PERSIST_PROFILE) || null,
    });

    await accountService.initialize(config, logout);

    try {
      const authData = await accountService.getAuthData();

      if (authData) {
        await getAccount();
        await restoreWatchHistory();
        await restoreFavorites();
      }
    } catch (error: unknown) {
      logDev('Failed to get user', error);

      // clear the session when the token was invalid
      // don't clear the session when the error is unknown (network hiccup or something similar)
      if (error instanceof Error && error.message.includes('Invalid JWT token')) {
        await logout();
      }
    }

    useAccountStore.setState({ loading: false });
  });
};

export async function updateUser(values: FirstLastNameInput | EmailConfirmPasswordInput): Promise<ServiceResponse<Customer>> {
  return await useService(async ({ accountService, sandbox = true }) => {
    useAccountStore.setState({ loading: true });

    const { user, canUpdateEmail } = useAccountStore.getState();

    if (Object.prototype.hasOwnProperty.call(values, 'email') && !canUpdateEmail) {
      throw new Error('Email update not supported');
    }

    if (!user) {
      throw new Error('User not logged in');
    }

    const errors = validateInputLength(values as FirstLastNameInput);
    if (errors.length) {
      return {
        errors,
        responseData: {} as Customer,
      };
    }

    let payload = values;
    // this is needed as a fallback when the name is empty (cannot be empty on JWP integration)
    if (!accountService.canSupportEmptyFullName) {
      payload = { ...values, email: user.email };
    }

    const response = await accountService.updateCustomer({ ...payload, id: user.id.toString() }, sandbox);

    if (!response) {
      throw new Error('Unknown error');
    }

    if (response.errors?.length === 0) {
      useAccountStore.setState({ user: response.responseData });
    }

    return response;
  });
}

export const getAccount = async () => {
  await useService(async ({ accountService, config, accessModel }) => {
    try {
      const response = await accountService.getUser({ config });
      if (response) {
        await afterLogin(response.user, response.customerConsents, accessModel);
      }

      useAccountStore.setState({ loading: false });
    } catch (error: unknown) {
      useAccountStore.setState({
        user: null,
        subscription: null,
        transactions: null,
        activePayment: null,
        customerConsents: null,
        publisherConsents: null,
        loading: false,
      });
    }
  });
};

export const login = async (email: string, password: string) => {
  await useService(async ({ accountService, config, accessModel }) => {
    useAccountStore.setState({ loading: true });

    const response = await accountService.login({ config, email, password });
    if (response) {
      await afterLogin(response.user, response.customerConsents, accessModel);

      await restoreFavorites();
      await restoreWatchHistory();
    }

    useAccountStore.setState({ loading: false });
  });
};
<<<<<<< HEAD
export async function logout() {
  await useService(async ({ accountService }) => {
    persist.removeItem(PERSIST_KEY_ACCOUNT);
    persist.removeItem(PERSIST_PROFILE);

    // this invalidates all entitlements caches which makes the useEntitlement hook to verify the entitlements.
    await queryClient.invalidateQueries('entitlements');

    useAccountStore.setState({
      user: null,
      canManageProfiles: false,
      subscription: null,
      transactions: null,
      activePayment: null,
      customerConsents: null,
      publisherConsents: null,
      loading: false,
    });

    useProfileStore.setState({
      profile: null,
      selectingProfileAvatar: null,
    });

    unpersistProfile();

    await restoreFavorites();
    await restoreWatchHistory();
    await accountService?.logout();
=======

async function clearLoginState() {
  useAccountStore.setState({
    user: null,
    subscription: null,
    transactions: null,
    activePayment: null,
    customerConsents: null,
    publisherConsents: null,
    loading: false,
  });

  await restoreFavorites();
  await restoreWatchHistory();
}

export async function logout(logoutOptions: { includeNetworkRequest: boolean } = { includeNetworkRequest: true }) {
  await useService(async ({ accountService }) => {
    await queryClient.invalidateQueries('entitlements');
    await clearLoginState();
    if (logoutOptions.includeNetworkRequest) {
      await accountService?.logout();
    }
>>>>>>> 4b870ccc
  });
}

export const register = async (email: string, password: string) => {
  await useService(async ({ accountService, accessModel, config }) => {
    useAccountStore.setState({ loading: true });
    const response = await accountService.register({ config, email, password });
    if (response) {
      const { user, customerConsents } = response;
      await afterLogin(user, customerConsents, accessModel);
    }

    await updatePersonalShelves();
  });
};

export const updatePersonalShelves = async () => {
  await useAccount(async ({ customer }) => {
    await useService(async ({ accountService, sandbox = true }) => {
      const { watchHistory } = useWatchHistoryStore.getState();
      const { favorites } = useFavoritesStore.getState();
      if (!watchHistory && !favorites) return;

      const personalShelfData = {
        history: serializeWatchHistory(watchHistory),
        favorites: serializeFavorites(favorites),
      };

      return accountService?.updatePersonalShelves(
        {
          id: customer.id,
          externalData: personalShelfData,
        },
        sandbox,
      );
    });
  });
};

export const updateConsents = async (customerConsents: CustomerConsent[]): Promise<ServiceResponse<CustomerConsent[]>> => {
  return await useAccount(async ({ customer }) => {
    return await useService(async ({ accountService, config }) => {
      useAccountStore.setState({ loading: true });

      try {
        const response = await accountService?.updateCustomerConsents({
          config,
          customer,
          consents: customerConsents,
        });

        if (response?.consents) {
          useAccountStore.setState({ customerConsents: response.consents });
          return {
            responseData: response.consents,
            errors: [],
          };
        }
        return {
          responseData: [],
          errors: [],
        };
      } finally {
        useAccountStore.setState({ loading: false });
      }
    });
  });
};

// TODO: Decide if it's worth keeping this or just leave combined with getUser
// noinspection JSUnusedGlobalSymbols
export async function getCustomerConsents(): Promise<GetCustomerConsentsResponse> {
  return await useAccount(async ({ customer }) => {
    return await useService(async ({ accountService, config }) => {
      const response = await accountService.getCustomerConsents({ config, customer });

      if (response?.consents) {
        useAccountStore.setState({ customerConsents: response.consents });
      }

      return response;
    });
  });
}

export const getPublisherConsents = async (): Promise<GetPublisherConsentsResponse> => {
  return await useService(async ({ accountService, config }) => {
    const response = await accountService.getPublisherConsents(config);

    useAccountStore.setState({ publisherConsents: response.consents });

    return response;
  });
};

export const getCaptureStatus = async (): Promise<GetCaptureStatusResponse> => {
  return await useAccount(async ({ customer }) => {
    return await useService(async ({ accountService, sandbox = true }) => {
      const { responseData } = await accountService.getCaptureStatus({ customer }, sandbox);

      return responseData;
    });
  });
};

export const updateCaptureAnswers = async (capture: Capture): Promise<Capture> => {
  return await useAccount(async ({ customer, customerConsents }) => {
    return await useService(async ({ accountService, accessModel, sandbox = true }) => {
      const response = await accountService.updateCaptureAnswers({ customer, ...capture }, sandbox);

      if (response.errors.length > 0) throw new Error(response.errors[0]);

      await afterLogin(response.responseData as Customer, customerConsents, accessModel, false);

      return response.responseData;
    });
  });
};

export const resetPassword = async (email: string, resetUrl: string) => {
  return await useService(async ({ accountService, sandbox = true, authProviderId }) => {
    const response = await accountService.resetPassword(
      {
        customerEmail: email,
        publisherId: authProviderId,
        resetUrl,
      },
      sandbox,
    );

    if (response.errors.length > 0) throw new Error(response.errors[0]);

    return response.responseData;
  });
};

export const changePasswordWithOldPassword = async (oldPassword: string, newPassword: string, newPasswordConfirmation: string) => {
  return await useService(async ({ accountService, sandbox = true }) => {
    const response = await accountService.changePasswordWithOldPassword(
      {
        oldPassword,
        newPassword,
        newPasswordConfirmation,
      },
      sandbox,
    );
    if (response?.errors?.length > 0) throw new Error(response.errors[0]);

    return response?.responseData;
  });
};

export const changePasswordWithToken = async (customerEmail: string, newPassword: string, resetPasswordToken: string, newPasswordConfirmation: string) => {
  return await useService(async ({ accountService, sandbox = true, authProviderId }) => {
    const response = await accountService.changePasswordWithResetToken(
      { publisherId: authProviderId, customerEmail, newPassword, resetPasswordToken, newPasswordConfirmation },
      sandbox,
    );
    if (response?.errors?.length > 0) throw new Error(response.errors[0]);

    return response?.responseData;
  });
};

export const updateSubscription = async (status: 'active' | 'cancelled'): Promise<unknown> => {
  return await useAccount(async ({ customerId }) => {
    return await useService(async ({ subscriptionService, sandbox = true }) => {
      if (!subscriptionService) throw new Error('subscription service is not configured');
      const { subscription } = useAccountStore.getState();
      if (!subscription) throw new Error('user has no active subscription');

      const response = await subscriptionService?.updateSubscription(
        {
          customerId,
          offerId: subscription.offerId,
          status,
          unsubscribeUrl: subscription.unsubscribeUrl,
        },
        sandbox,
      );

      if (response.errors.length > 0) throw new Error(response.errors[0]);

      await reloadActiveSubscription({ delay: 2000 });

      return response?.responseData;
    });
  });
};

export const updateCardDetails = async ({
  cardName,
  cardNumber,
  cvc,
  expMonth,
  expYear,
  currency,
}: {
  cardName: string;
  cardNumber: string;
  cvc: number;
  expMonth: number;
  expYear: number;
  currency: string;
}) => {
  return await useAccount(async ({ customerId }) => {
    return await useService(async ({ subscriptionService, sandbox = true }) => {
      const response = await subscriptionService?.updateCardDetails({ cardName, cardNumber, cvc, expMonth, expYear, currency }, sandbox);
      const activePayment = (await subscriptionService?.getActivePayment({ sandbox, customerId })) || null;
      useAccountStore.setState({
        loading: false,
        activePayment,
      });
      return response;
    });
  });
};

export async function checkEntitlements(offerId?: string): Promise<unknown> {
  return await useService(async ({ checkoutService, sandbox = true }) => {
    if (!checkoutService) throw new Error('checkout service is not configured');
    if (!offerId) {
      return false;
    }
    const { responseData } = await checkoutService.getEntitlements({ offerId }, sandbox);
    return !!responseData?.accessGranted;
  });
}

export async function reloadActiveSubscription({ delay }: { delay: number } = { delay: 0 }): Promise<unknown> {
  useAccountStore.setState({ loading: true });

  return await useAccount(async ({ customerId }) => {
    return await useService(async ({ subscriptionService, checkoutService, sandbox = true, config }) => {
      if (!subscriptionService) throw new Error('subscription service is not configured');
      // The subscription data takes a few seconds to load after it's purchased,
      // so here's a delay mechanism to give it time to process
      if (delay > 0) {
        return new Promise((resolve: (value?: unknown) => void) => {
          window.setTimeout(() => {
            reloadActiveSubscription().finally(resolve);
          }, delay);
        });
      }

      const [activeSubscription, transactions, activePayment] = await Promise.all([
        subscriptionService.getActiveSubscription({ sandbox, customerId, config }),
        subscriptionService.getAllTransactions({ sandbox, customerId }),
        subscriptionService.getActivePayment({ sandbox, customerId }),
      ]);

      let pendingOffer: Offer | null = null;

      // resolve and fetch the pending offer after upgrade/downgrade
      try {
        if (activeSubscription?.pendingSwitchId && checkoutService && 'getSubscriptionSwitch' in checkoutService) {
          const switchOffer = await checkoutService.getSubscriptionSwitch({ switchId: activeSubscription.pendingSwitchId }, sandbox);
          const offerResponse = await checkoutService.getOffer({ offerId: switchOffer.responseData.toOfferId }, sandbox);

          pendingOffer = offerResponse.responseData;
        }
      } catch (error: unknown) {
        logDev('Failed to fetch the pending offer', error);
      }

      // this invalidates all entitlements caches which makes the useEntitlement hook to verify the entitlements.
      await queryClient.invalidateQueries('entitlements');

      useAccountStore.setState({
        subscription: activeSubscription,
        pendingOffer,
        loading: false,
        transactions,
        activePayment,
      });
    });
  });
}

export const exportAccountData = async () => {
  return await useAccount(async () => {
    return await useService(async ({ accountService }) => {
      return await accountService.exportAccountData(undefined, true);
    });
  });
};

export const getSocialLoginUrls = async () => {
  return await useService(async ({ accountService, config }) => {
    return await accountService.getSocialUrls(config);
  });
};

export const deleteAccountData = async (password: string) => {
  return await useAccount(async () => {
    return await useService(async ({ accountService }) => {
      return await accountService.deleteAccount({ password }, true);
    });
  });
};

export const getReceipt = async (transactionId: string) => {
  return await useAccount(async () => {
    return await useService(async ({ subscriptionService, sandbox = true }) => {
      if (!subscriptionService || !('fetchReceipt' in subscriptionService)) return null;

      const { responseData } = await subscriptionService.fetchReceipt({ transactionId }, sandbox);

      return responseData;
    });
  });
};

/**
 * Get multiple media items for the given IDs. This function uses watchlists to get several medias via just one request.
 *
 * @param watchlistId
 * @param mediaIds
 */
export async function getMediaItems(watchlistId: string | undefined | null, mediaIds: string[]) {
  if (!watchlistId) {
    throw new Error('No watchlist defined');
  }

  return getMediaByWatchlist(watchlistId, mediaIds);
}

async function afterLogin(user: Customer, customerConsents: CustomerConsent[] | null, accessModel: string, shouldSubscriptionReload: boolean = true) {
  const response = await listProfiles();
  const canManageProfiles = response?.responseData?.canManageProfiles ?? false;
  useAccountStore.setState({
    user,
    canManageProfiles,
    customerConsents,
  });

  subscribeToNotifications(user.uuid);

  return await Promise.allSettled([
    accessModel === 'SVOD' && shouldSubscriptionReload ? reloadActiveSubscription() : Promise.resolve(),
    getPublisherConsents(),
  ]);
}

const validateInputLength = (values: { firstName: string; lastName: string }) => {
  const errors: string[] = [];
  if (Number(values?.firstName?.length) > 50) {
    errors.push(i18next.t('account:validation.first_name'));
  }
  if (Number(values?.lastName?.length) > 50) {
    errors.push(i18next.t('account:validation.last_name'));
  }

  return errors;
};<|MERGE_RESOLUTION|>--- conflicted
+++ resolved
@@ -158,37 +158,6 @@
     useAccountStore.setState({ loading: false });
   });
 };
-<<<<<<< HEAD
-export async function logout() {
-  await useService(async ({ accountService }) => {
-    persist.removeItem(PERSIST_KEY_ACCOUNT);
-    persist.removeItem(PERSIST_PROFILE);
-
-    // this invalidates all entitlements caches which makes the useEntitlement hook to verify the entitlements.
-    await queryClient.invalidateQueries('entitlements');
-
-    useAccountStore.setState({
-      user: null,
-      canManageProfiles: false,
-      subscription: null,
-      transactions: null,
-      activePayment: null,
-      customerConsents: null,
-      publisherConsents: null,
-      loading: false,
-    });
-
-    useProfileStore.setState({
-      profile: null,
-      selectingProfileAvatar: null,
-    });
-
-    unpersistProfile();
-
-    await restoreFavorites();
-    await restoreWatchHistory();
-    await accountService?.logout();
-=======
 
 async function clearLoginState() {
   useAccountStore.setState({
@@ -201,18 +170,28 @@
     loading: false,
   });
 
+  useProfileStore.setState({
+    profile: null,
+    selectingProfileAvatar: null,
+  });
+  unpersistProfile();
+
   await restoreFavorites();
   await restoreWatchHistory();
 }
 
 export async function logout(logoutOptions: { includeNetworkRequest: boolean } = { includeNetworkRequest: true }) {
   await useService(async ({ accountService }) => {
+    persist.removeItem(PERSIST_KEY_ACCOUNT);
+    persist.removeItem(PERSIST_PROFILE);
+
+    // this invalidates all entitlements caches which makes the useEntitlement hook to verify the entitlements.
     await queryClient.invalidateQueries('entitlements');
+
     await clearLoginState();
     if (logoutOptions.includeNetworkRequest) {
       await accountService?.logout();
     }
->>>>>>> 4b870ccc
   });
 }
 
