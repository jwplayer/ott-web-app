import InPlayer, { AccountData, Env, FavoritesData, UpdateAccountData, WatchHistory } from '@inplayer-org/inplayer.js';
import i18next from 'i18next';
import { injectable } from 'inversify';

<<<<<<< HEAD
import AccountService from '#src/services/account.service';
=======
import { getCommonResponseData } from '#src/utils/api';
import type { Config } from '#types/Config';
>>>>>>> be3c907a
import type {
  AuthData,
  Capture,
  ChangePassword,
  ChangePasswordWithOldPassword,
  Consent,
  Customer,
  CustomerConsent,
  DeleteAccount,
  ExportAccountData,
  ExternalData,
  GetCaptureStatus,
  GetCustomer,
  GetCustomerConsents,
  GetCustomerConsentsResponse,
  GetLocales,
  GetPublisherConsents,
  Login,
  NotificationsData,
  Register,
  ResetPassword,
  SocialURLSData,
  UpdateCaptureAnswers,
  UpdateCustomer,
  UpdateCustomerArgs,
  UpdateCustomerConsents,
  UpdatePersonalShelves,
  CustomRegisterFieldVariant,
} from '#types/account';
import type { Favorite } from '#types/favorite';
import type { InPlayerAuthData, InPlayerError } from '#types/inplayer';
import type { WatchHistoryItem } from '#types/watchHistory';

enum InPlayerEnv {
  Development = 'development',
  Production = 'production',
}

@injectable()
export default class InplayerAccountService extends AccountService {
  constructor() {
    super({
      canUpdateEmail: false,
      canSupportEmptyFullName: false,
      canChangePasswordWithOldPassword: true,
      canRenewSubscription: false,
      canExportAccountData: true,
      canUpdatePaymentMethod: false,
      canShowReceipts: false,
      canDeleteAccount: true,
    });
  }

  private getCustomerExternalData = async (): Promise<ExternalData> => {
    const [favoritesData, historyData] = await Promise.all([InPlayer.Account.getFavorites(), await InPlayer.Account.getWatchHistory({})]);

    const favorites = favoritesData.data?.collection?.map((favorite: FavoritesData) => {
      return this.formatFavorite(favorite);
    });

    const history = historyData.data?.collection?.map((history: WatchHistory) => {
      return this.formatHistoryItem(history);
    });

    return {
      favorites,
      history,
    };
  };

  private getTermsConsent(): Consent {
    const termsUrl = '<a href="https://inplayer.com/legal/terms" target="_blank">Terms and Conditions</a>';
    return this.formatPublisherConsents({
      required: true,
      name: 'terms',
      label: i18next.t('account:registration.terms_consent', { termsUrl }),
    });
  }

  private parseJson(value: string, fallback = {}) {
    try {
      return JSON.parse(value);
    } catch {
      return fallback;
    }
  }

  private formatFavorite = (favorite: FavoritesData): Favorite => {
    return {
      mediaid: favorite.media_id,
    } as Favorite;
  };

  private formatHistoryItem = (history: WatchHistory): WatchHistoryItem => {
    return {
      mediaid: history.media_id,
      progress: history.progress,
    } as WatchHistoryItem;
  };

  private formatAccount(account: AccountData): Customer {
    const { id, uuid, email, full_name: fullName, metadata, created_at: createdAt } = account;
    const regDate = new Date(createdAt * 1000).toLocaleString();

    const firstName = metadata?.first_name as string;
    const lastName = metadata?.surname as string;

    return {
      id: id.toString(),
      uuid,
      email,
      fullName,
      firstName,
      lastName,
      metadata,
      regDate,
      country: '',
      lastUserIp: '',
    };
  }

  private formatUpdateAccount(customer: UpdateCustomerArgs) {
    const firstName = customer.firstName?.trim() || '';
    const lastName = customer.lastName?.trim() || '';
    const fullName = `${firstName} ${lastName}`.trim() || (customer.email as string);
    const metadata: { [key: string]: string } = {
      first_name: firstName,
      surname: lastName,
      ...customer.metadata,
    };
    const data: UpdateAccountData = {
      fullName,
      metadata,
    };

    return data;
  }

  private formatAuth(auth: InPlayerAuthData): AuthData {
    const { access_token: jwt } = auth;
    return {
      jwt,
      refreshToken: '',
    };
  }
<<<<<<< HEAD

  private formatPublisherConsents(consent: Partial<RegisterField>) {
    return {
      broadcasterId: 0,
      enabledByDefault: false,
      label: consent.label,
      name: consent.name,
      required: consent.required,
      value: '',
      version: '1',
    } as Consent;
=======
};

export const getPublisherConsents: GetPublisherConsents = async (config) => {
  try {
    const { jwp } = config.integrations;
    const { data } = await InPlayer.Account.getRegisterFields(jwp?.clientId || '');

    const result = data?.collection
      // we exclude these fields because we already have them by default
      .filter((field) => !['email_confirmation', 'first_name', 'surname'].includes(field.name))
      .map(
        (field): Consent => ({
          type: field.type as CustomRegisterFieldVariant,
          isCustomRegisterField: true,
          name: field.name,
          label: field.label,
          placeholder: field.placeholder,
          required: field.required,
          // todo: field.option type in SDK is incorrect, remove the type casting after fixing that
          options: field.options as unknown as Record<string, string>,
          version: '1',
          ...(field.type === 'checkbox'
            ? {
                enabledByDefault: field.default_value === 'true',
              }
            : {
                defaultValue: field.default_value,
              }),
        }),
      );

    const consents = [getTermsConsent(), ...result];

    return { consents };
  } catch {
    throw new Error('Failed to fetch publisher consents.');
>>>>>>> be3c907a
  }

  initialize = async (config: Config, _logoutFn: () => Promise<void>) => {
    const env: string = config.integrations?.jwp?.useSandbox ? InPlayerEnv.Development : InPlayerEnv.Production;
    InPlayer.setConfig(env as Env);
    const queryParams = new URLSearchParams(window.location.href.split('#')[1]);
    const token = queryParams.get('token');
    const refreshToken = queryParams.get('refresh_token');
    const expires = queryParams.get('expires');
    if (!token || !refreshToken || !expires) {
      return;
    }
    InPlayer.Account.setToken(token, refreshToken, parseInt(expires));
  };

  getAuthData = async () => {
    if (InPlayer.Account.isAuthenticated()) {
      const credentials = InPlayer.Account.getToken().toObject();

      return {
        jwt: credentials.token,
        refreshToken: credentials.refreshToken,
      } as AuthData;
    }

    return null;
  };

  login: Login = async ({ config, email, password }) => {
    try {
      const { data } = await InPlayer.Account.signInV2({
        email,
        password,
        clientId: config.integrations.jwp?.clientId || '',
        referrer: window.location.href,
      });

<<<<<<< HEAD
      const user = this.formatAccount(data.account);
      user.externalData = await this.getCustomerExternalData();
=======
export const updateCustomerConsents: UpdateCustomerConsents = async (payload) => {
  try {
    const { customer, consents } = payload;
    const params = {
      ...formatUpdateAccount(customer),
      metadata: {
        consents: JSON.stringify(consents),
      },
    };
>>>>>>> be3c907a

      return {
        auth: this.formatAuth(data),
        user,
        customerConsents: this.parseJson(user?.metadata?.consents as string, []),
      };
    } catch {
      throw new Error('Failed to authenticate user.');
    }
  };

  register: Register = async ({ config, email, password }) => {
    try {
      const { data } = await InPlayer.Account.signUpV2({
        email,
        password,
        passwordConfirmation: password,
        fullName: email,
        metadata: {
          first_name: ' ',
          surname: ' ',
        },
        type: 'consumer',
        clientId: config.integrations.jwp?.clientId || '',
        referrer: window.location.href,
      });

      const user = this.formatAccount(data.account);
      user.externalData = await this.getCustomerExternalData();

      return {
        auth: this.formatAuth(data),
        user,
        customerConsents: this.parseJson(user?.metadata?.consents as string, []),
      };
    } catch (error: unknown) {
      const { response } = error as InPlayerError;
      throw new Error(response.data.message);
    }
  };

  logout = async () => {
    try {
      InPlayer.Notifications.unsubscribe();
      await InPlayer.Account.signOut();
    } catch {
      throw new Error('Failed to sign out.');
    }
<<<<<<< HEAD
  };
=======
    return true;
  } catch {
    return false;
  }
};

export const updatePersonalShelves: UpdatePersonalShelves = async (payload) => {
  const { favorites, history } = payload.externalData;
  const externalData = await getCustomerExternalData();
  const currentFavoriteIds = externalData?.favorites?.map((e) => e.mediaid);
  const payloadFavoriteIds = favorites?.map((e) => e.mediaid);
  const currentWatchHistoryIds = externalData?.history?.map((e) => e.mediaid);

  try {
    history.forEach(async (history) => {
      if (
        !currentWatchHistoryIds?.includes(history.mediaid) ||
        externalData?.history?.some((e) => e.mediaid == history.mediaid && e.progress != history.progress)
      ) {
        await InPlayer.Account.updateWatchHistory(history.mediaid, history.progress);
      }
    });
>>>>>>> be3c907a

  getUser = async () => {
    try {
      const { data } = await InPlayer.Account.getAccountInfo();

      const user = this.formatAccount(data);
      user.externalData = await this.getCustomerExternalData();

      return {
        user,
        customerConsents: this.parseJson(user?.metadata?.consents as string, []) as CustomerConsent[],
      };
    } catch {
      throw new Error('Failed to fetch user data.');
    }
  };

  updateCustomer: UpdateCustomer = async (customer) => {
    try {
      const response = await InPlayer.Account.updateAccount(this.formatUpdateAccount(customer));

      return {
        errors: [],
        responseData: this.formatAccount(response.data),
      };
    } catch {
      throw new Error('Failed to update user data.');
    }
  };

  getPublisherConsents: GetPublisherConsents = async (config) => {
    try {
      const { jwp } = config.integrations;
      const { data } = await InPlayer.Account.getRegisterFields(jwp?.clientId || '');

      const result: Consent[] = data?.collection.filter((field) => field.type === 'checkbox').map((consent) => this.formatPublisherConsents(consent));

      return {
        consents: [this.getTermsConsent(), ...result],
      };
    } catch {
      throw new Error('Failed to fetch publisher consents.');
    }
  };

  getCustomerConsents: GetCustomerConsents = async (payload) => {
    try {
      if (!payload?.customer) {
        return {
          consents: [],
        };
      }

      const { customer } = payload;
      const consents: GetCustomerConsentsResponse = this.parseJson(customer.metadata?.consents as string, []);

      return consents;
    } catch {
      throw new Error('Unable to fetch Customer consents.');
    }
  };

  updateCustomerConsents: UpdateCustomerConsents = async (payload) => {
    try {
      const { customer, consents } = payload;
      const params = { ...this.formatUpdateAccount(customer), ...{ metadata: { consents: JSON.stringify(consents) } } };

      const { data } = await InPlayer.Account.updateAccount(params);

      return {
        consents: this.parseJson(data?.metadata?.consents as string, []),
      };
    } catch {
      throw new Error('Unable to update Customer consents');
    }
  };

  getCaptureStatus: GetCaptureStatus = async ({ customer }) => {
    return {
      errors: [],
      responseData: {
        isCaptureEnabled: true,
        shouldCaptureBeDisplayed: true,
        settings: [
          {
            answer: {
              firstName: customer.firstName || null,
              lastName: customer.lastName || null,
            },
            enabled: true,
            key: 'firstNameLastName',
            required: true,
          },
        ],
      },
    };
  };

  updateCaptureAnswers: UpdateCaptureAnswers = async ({ ...metadata }) => {
    return (await this.updateCustomer(metadata, true)) as ServiceResponse<Capture>;
  };

  changePasswordWithOldPassword: ChangePasswordWithOldPassword = async (payload) => {
    const { oldPassword, newPassword, newPasswordConfirmation } = payload;
    try {
      await InPlayer.Account.changePassword({
        oldPassword,
        password: newPassword,
        passwordConfirmation: newPasswordConfirmation,
      });
      return {
        errors: [],
        responseData: {},
      };
    } catch {
      throw new Error('Failed to change password.');
    }
  };

  changePasswordWithResetToken: ChangePassword = async (payload) => {
    const { resetPasswordToken = '', newPassword, newPasswordConfirmation = '' } = payload;
    try {
      await InPlayer.Account.setNewPassword(
        {
          password: newPassword,
          passwordConfirmation: newPasswordConfirmation,
          brandingId: 0,
        },
        resetPasswordToken,
      );
      return {
        errors: [],
        responseData: {},
      };
    } catch {
      throw new Error('Failed to change password.');
    }
  };

  resetPassword: ResetPassword = async ({ customerEmail, publisherId }) => {
    try {
      await InPlayer.Account.requestNewPassword({
        email: customerEmail,
        merchantUuid: publisherId || '',
        brandingId: 0,
      });
      return {
        errors: [],
        responseData: {},
      };
    } catch {
      throw new Error('Failed to reset password.');
    }
  };

<<<<<<< HEAD
  updatePersonalShelves: UpdatePersonalShelves = async (payload) => {
    const { favorites, history } = payload.externalData;
    const externalData = await this.getCustomerExternalData();
    const currentWatchHistoryIds = externalData?.history?.map((e) => e.mediaid);
    const currentFavoriteIds = externalData?.favorites?.map((e) => e.mediaid);
    const payloadFavoriteIds = favorites?.map((e) => e.mediaid) || [];

    try {
      history?.forEach(async (history) => {
        if (
          !currentWatchHistoryIds?.includes(history.mediaid) ||
          externalData?.history?.some((e) => e.mediaid == history.mediaid && e.progress != history.progress)
        ) {
          await InPlayer.Account.updateWatchHistory(history.mediaid, history.progress);
        }
      });

      if (payloadFavoriteIds.length > (currentFavoriteIds?.length || 0)) {
        payloadFavoriteIds.forEach(async (mediaId) => {
          if (!currentFavoriteIds?.includes(mediaId)) {
            await InPlayer.Account.addToFavorites(mediaId);
          }
        });
      } else {
        currentFavoriteIds?.forEach(async (mediaid) => {
          if (!payloadFavoriteIds?.includes(mediaid)) {
            await InPlayer.Account.deleteFromFavorites(mediaid);
          }
        });
      }
=======
function getTermsConsent(): Consent {
  const termsUrl = '<a href="https://inplayer.com/legal/terms" target="_blank">Terms and Conditions</a>';

  return {
    type: 'checkbox',
    isCustomRegisterField: true,
    required: true,
    name: 'terms',
    label: i18next.t('account:registration.terms_consent', { termsUrl }),
    enabledByDefault: false,
    placeholder: '',
    options: {},
    version: '1',
  };
}
>>>>>>> be3c907a

      this.getUser;

      return {
        errors: [],
        responseData: {},
      };
    } catch {
      throw new Error('Failed to update external data');
    }
  };

  subscribeToNotifications: NotificationsData = async ({ uuid = '', onMessage }) => {
    try {
      if (!InPlayer.Notifications.isSubscribed()) {
        InPlayer.subscribe(uuid, {
          onMessage: onMessage,
          onOpen: () => true,
        });
      }
      return true;
    } catch {
      return false;
    }
  };

  exportAccountData: ExportAccountData = async () => {
    // password is sent as undefined because it is now optional on BE
    try {
      const response = await InPlayer.Account.exportData({ password: undefined, brandingId: 0 });
      return getCommonResponseData(response);
    } catch {
      throw new Error('Failed to export account data');
    }
  };

  deleteAccount: DeleteAccount = async ({ password }) => {
    try {
      const response = await InPlayer.Account.deleteAccount({ password, brandingId: 0 });
      return getCommonResponseData(response);
    } catch {
      throw new Error('Failed to delete account');
    }
  };

  getSocialUrls: SocialURLSData = async (config: Config) => {
    const socialState = window.btoa(
      JSON.stringify({
        client_id: config.integrations.jwp?.clientId || '',
        redirect: window.location.href.split('u=')[0],
      }),
    );

    const socialResponse = await InPlayer.Account.getSocialLoginUrls(socialState);

    if (socialResponse.status !== 200) {
      throw new Error('Failed to fetch social urls');
    }

    return socialResponse.data.social_urls;
  };

  getLocales: GetLocales = () => {
    throw new Error('Method is not supported');
  };

<<<<<<< HEAD
  getCustomer: GetCustomer = () => {
    throw new Error('Method is not supported');
  };
}
=======
export const canDeleteAccount = true;

export const canManageProfiles = true;
>>>>>>> be3c907a
<|MERGE_RESOLUTION|>--- conflicted
+++ resolved
@@ -2,12 +2,9 @@
 import i18next from 'i18next';
 import { injectable } from 'inversify';
 
-<<<<<<< HEAD
 import AccountService from '#src/services/account.service';
-=======
 import { getCommonResponseData } from '#src/utils/api';
 import type { Config } from '#types/Config';
->>>>>>> be3c907a
 import type {
   AuthData,
   Capture,
@@ -80,11 +77,18 @@
 
   private getTermsConsent(): Consent {
     const termsUrl = '<a href="https://inplayer.com/legal/terms" target="_blank">Terms and Conditions</a>';
-    return this.formatPublisherConsents({
+
+    return {
+      type: 'checkbox',
+      isCustomRegisterField: true,
       required: true,
       name: 'terms',
       label: i18next.t('account:registration.terms_consent', { termsUrl }),
-    });
+      enabledByDefault: false,
+      placeholder: '',
+      options: {},
+      version: '1',
+    };
   }
 
   private parseJson(value: string, fallback = {}) {
@@ -153,57 +157,6 @@
       refreshToken: '',
     };
   }
-<<<<<<< HEAD
-
-  private formatPublisherConsents(consent: Partial<RegisterField>) {
-    return {
-      broadcasterId: 0,
-      enabledByDefault: false,
-      label: consent.label,
-      name: consent.name,
-      required: consent.required,
-      value: '',
-      version: '1',
-    } as Consent;
-=======
-};
-
-export const getPublisherConsents: GetPublisherConsents = async (config) => {
-  try {
-    const { jwp } = config.integrations;
-    const { data } = await InPlayer.Account.getRegisterFields(jwp?.clientId || '');
-
-    const result = data?.collection
-      // we exclude these fields because we already have them by default
-      .filter((field) => !['email_confirmation', 'first_name', 'surname'].includes(field.name))
-      .map(
-        (field): Consent => ({
-          type: field.type as CustomRegisterFieldVariant,
-          isCustomRegisterField: true,
-          name: field.name,
-          label: field.label,
-          placeholder: field.placeholder,
-          required: field.required,
-          // todo: field.option type in SDK is incorrect, remove the type casting after fixing that
-          options: field.options as unknown as Record<string, string>,
-          version: '1',
-          ...(field.type === 'checkbox'
-            ? {
-                enabledByDefault: field.default_value === 'true',
-              }
-            : {
-                defaultValue: field.default_value,
-              }),
-        }),
-      );
-
-    const consents = [getTermsConsent(), ...result];
-
-    return { consents };
-  } catch {
-    throw new Error('Failed to fetch publisher consents.');
->>>>>>> be3c907a
-  }
 
   initialize = async (config: Config, _logoutFn: () => Promise<void>) => {
     const env: string = config.integrations?.jwp?.useSandbox ? InPlayerEnv.Development : InPlayerEnv.Production;
@@ -240,20 +193,8 @@
         referrer: window.location.href,
       });
 
-<<<<<<< HEAD
       const user = this.formatAccount(data.account);
       user.externalData = await this.getCustomerExternalData();
-=======
-export const updateCustomerConsents: UpdateCustomerConsents = async (payload) => {
-  try {
-    const { customer, consents } = payload;
-    const params = {
-      ...formatUpdateAccount(customer),
-      metadata: {
-        consents: JSON.stringify(consents),
-      },
-    };
->>>>>>> be3c907a
 
       return {
         auth: this.formatAuth(data),
@@ -302,32 +243,7 @@
     } catch {
       throw new Error('Failed to sign out.');
     }
-<<<<<<< HEAD
-  };
-=======
-    return true;
-  } catch {
-    return false;
-  }
-};
-
-export const updatePersonalShelves: UpdatePersonalShelves = async (payload) => {
-  const { favorites, history } = payload.externalData;
-  const externalData = await getCustomerExternalData();
-  const currentFavoriteIds = externalData?.favorites?.map((e) => e.mediaid);
-  const payloadFavoriteIds = favorites?.map((e) => e.mediaid);
-  const currentWatchHistoryIds = externalData?.history?.map((e) => e.mediaid);
-
-  try {
-    history.forEach(async (history) => {
-      if (
-        !currentWatchHistoryIds?.includes(history.mediaid) ||
-        externalData?.history?.some((e) => e.mediaid == history.mediaid && e.progress != history.progress)
-      ) {
-        await InPlayer.Account.updateWatchHistory(history.mediaid, history.progress);
-      }
-    });
->>>>>>> be3c907a
+  };
 
   getUser = async () => {
     try {
@@ -363,11 +279,33 @@
       const { jwp } = config.integrations;
       const { data } = await InPlayer.Account.getRegisterFields(jwp?.clientId || '');
 
-      const result: Consent[] = data?.collection.filter((field) => field.type === 'checkbox').map((consent) => this.formatPublisherConsents(consent));
-
-      return {
-        consents: [this.getTermsConsent(), ...result],
-      };
+      const result = data?.collection
+        // we exclude these fields because we already have them by default
+        .filter((field) => !['email_confirmation', 'first_name', 'surname'].includes(field.name))
+        .map(
+          (field): Consent => ({
+            type: field.type as CustomRegisterFieldVariant,
+            isCustomRegisterField: true,
+            name: field.name,
+            label: field.label,
+            placeholder: field.placeholder,
+            required: field.required,
+            // todo: field.option type in SDK is incorrect, remove the type casting after fixing that
+            options: field.options as unknown as Record<string, string>,
+            version: '1',
+            ...(field.type === 'checkbox'
+              ? {
+                  enabledByDefault: field.default_value === 'true',
+                }
+              : {
+                  defaultValue: field.default_value,
+                }),
+          }),
+        );
+
+      const consents = [this.getTermsConsent(), ...result];
+
+      return { consents };
     } catch {
       throw new Error('Failed to fetch publisher consents.');
     }
@@ -483,13 +421,12 @@
     }
   };
 
-<<<<<<< HEAD
   updatePersonalShelves: UpdatePersonalShelves = async (payload) => {
     const { favorites, history } = payload.externalData;
     const externalData = await this.getCustomerExternalData();
-    const currentWatchHistoryIds = externalData?.history?.map((e) => e.mediaid);
     const currentFavoriteIds = externalData?.favorites?.map((e) => e.mediaid);
     const payloadFavoriteIds = favorites?.map((e) => e.mediaid) || [];
+    const currentWatchHistoryIds = externalData?.history?.map((e) => e.mediaid);
 
     try {
       history?.forEach(async (history) => {
@@ -514,23 +451,6 @@
           }
         });
       }
-=======
-function getTermsConsent(): Consent {
-  const termsUrl = '<a href="https://inplayer.com/legal/terms" target="_blank">Terms and Conditions</a>';
-
-  return {
-    type: 'checkbox',
-    isCustomRegisterField: true,
-    required: true,
-    name: 'terms',
-    label: i18next.t('account:registration.terms_consent', { termsUrl }),
-    enabledByDefault: false,
-    placeholder: '',
-    options: {},
-    version: '1',
-  };
-}
->>>>>>> be3c907a
 
       this.getUser;
 
@@ -597,13 +517,7 @@
     throw new Error('Method is not supported');
   };
 
-<<<<<<< HEAD
   getCustomer: GetCustomer = () => {
     throw new Error('Method is not supported');
   };
-}
-=======
-export const canDeleteAccount = true;
-
-export const canManageProfiles = true;
->>>>>>> be3c907a
+}