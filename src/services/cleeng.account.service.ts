import jwtDecode from 'jwt-decode';

import { post, put, patch, get } from './cleeng.service';

import type { Config } from '#types/Config';
import { getOverrideIP } from '#src/utils/common';
import type {
  ChangePassword,
  GetCustomer,
  GetCustomerConsents,
  GetPublisherConsents,
  Login,
  Register,
  ResetPassword,
  UpdateCustomer,
  UpdateCustomerConsents,
  GetCaptureStatus,
  UpdateCaptureAnswers,
  AuthData,
  JwtDetails,
  GetCustomerConsentsResponse,
  GetCaptureStatusResponse,
  Capture,
  GetLocales,
  LoginPayload,
  RegisterPayload,
  UpdateCaptureAnswersPayload,
  UpdateCustomerConsentsPayload,
  UpdateCustomerPayload,
  ChangePasswordWithOldPassword,
  UpdatePersonalShelves,
} from '#types/account';
import cleengAuthService from '#src/services/cleeng.auth.service';

const getCustomerIdFromAuthData = (auth: AuthData) => {
  const decodedToken: JwtDetails = jwtDecode(auth.jwt);
  return decodedToken.customerId;
};

export const initialize = async (config: Config, logoutCallback: () => Promise<void>) => {
  await cleengAuthService.initialize(!!config.integrations.cleeng?.useSandbox, logoutCallback);
};

export const getAuthData = async () => {
  if (cleengAuthService.tokens) {
    return {
      jwt: cleengAuthService.tokens.accessToken,
      refreshToken: cleengAuthService.tokens.refreshToken,
    } as AuthData;
  }

  return null;
};

export const login: Login = async ({ config, email, password }) => {
  const payload: LoginPayload = {
    email,
    password,
    publisherId: config.integrations.cleeng?.id || '',
    customerIP: getOverrideIP(),
  };

  const { responseData: auth, errors }: ServiceResponse<AuthData> = await post(!!config.integrations.cleeng?.useSandbox, '/auths', JSON.stringify(payload));
  handleErrors(errors);

  await cleengAuthService.setTokens({ accessToken: auth.jwt, refreshToken: auth.refreshToken });

  const { user, customerConsents } = await getUser({ config });

  return {
    user,
    auth,
    customerConsents,
  };
};

export const register: Register = async ({ config, email, password }) => {
  const localesResponse = await getLocales(!!config.integrations.cleeng?.useSandbox);

  handleErrors(localesResponse.errors);

  const payload: RegisterPayload = {
    email,
    password,
    locale: localesResponse.responseData.locale,
    country: localesResponse.responseData.country,
    currency: localesResponse.responseData.currency,
    publisherId: config.integrations.cleeng?.id || '',
    customerIP: getOverrideIP(),
  };

  const { responseData: auth, errors }: ServiceResponse<AuthData> = await post(!!config.integrations.cleeng?.useSandbox, '/customers', JSON.stringify(payload));
  handleErrors(errors);

  await cleengAuthService.setTokens({ accessToken: auth.jwt, refreshToken: auth.refreshToken });

  const { user, customerConsents } = await getUser({ config });

  return {
    user,
    auth,
    customerConsents,
  };
};

export const logout = async () => {
  // clear the persisted access tokens
  await cleengAuthService.clearTokens();
};

export async function getUser({ config }: { config: Config }) {
  const authData = await getAuthData();

  if (!authData) throw new Error('Not logged in');

  const customerId = getCustomerIdFromAuthData(authData);
  const { responseData: user, errors } = await getCustomer({ customerId }, !!config.integrations.cleeng?.useSandbox);

  handleErrors(errors);

  const consentsPayload = {
    config,
    customer: user,
  };

  const { consents } = await getCustomerConsents(consentsPayload);

  return {
    user,
    customerConsents: consents,
  };
}

export const getPublisherConsents: GetPublisherConsents = async (config) => {
  const { cleeng } = config.integrations;
  const response = await get(!!cleeng?.useSandbox, `/publishers/${cleeng?.id}/consents`);

  handleErrors(response.errors);

  return {
    consents: response?.responseData?.consents || [],
  };
};

export const getCustomerConsents: GetCustomerConsents = async (payload) => {
  const { config, customer } = payload;
  const { cleeng } = config.integrations;

  const response: ServiceResponse<GetCustomerConsentsResponse> = await get(!!cleeng?.useSandbox, `/customers/${customer?.id}/consents`, { authenticate: true });
  handleErrors(response.errors);

  return {
    consents: response?.responseData?.consents || [],
  };
};

export const updateCustomerConsents: UpdateCustomerConsents = async (payload) => {
  const { config, customer } = payload;
  const { cleeng } = config.integrations;

  const params: UpdateCustomerConsentsPayload = {
    id: customer.id,
    consents: payload.consents,
  };

  const response: ServiceResponse<never> = await put(!!cleeng?.useSandbox, `/customers/${customer?.id}/consents`, JSON.stringify(params), {
    authenticate: true,
  });
  handleErrors(response.errors);

  return await getCustomerConsents(payload);
};

export const getCaptureStatus: GetCaptureStatus = async ({ customer }, sandbox) => {
  const response: ServiceResponse<GetCaptureStatusResponse> = await get(sandbox, `/customers/${customer?.id}/capture/status`, { authenticate: true });

  handleErrors(response.errors);

  return response;
};

export const updateCaptureAnswers: UpdateCaptureAnswers = async ({ customer, ...payload }, sandbox) => {
  const params: UpdateCaptureAnswersPayload = {
    customerId: customer.id,
    ...payload,
  };

  const response: ServiceResponse<Capture> = await put(sandbox, `/customers/${customer.id}/capture`, JSON.stringify(params), { authenticate: true });
  handleErrors(response.errors);

  const { responseData, errors } = await getCustomer({ customerId: customer.id }, sandbox);
  handleErrors(errors);

  return {
    errors: [],
    responseData,
  };
};

export const resetPassword: ResetPassword = async (payload, sandbox) => {
  return put(sandbox, '/customers/passwords', JSON.stringify(payload));
};

export const changePasswordWithResetToken: ChangePassword = async (payload, sandbox) => {
  return patch(sandbox, '/customers/passwords', JSON.stringify(payload));
};

export const changePasswordWithOldPassword: ChangePasswordWithOldPassword = async () => {
  return {
    errors: [],
    responseData: {},
  };
};

export const updateCustomer: UpdateCustomer = async (payload, sandbox) => {
  const { id, metadata, fullName, ...rest } = payload;
  const params: UpdateCustomerPayload = {
    id,
    ...rest,
  };
  return patch(sandbox, `/customers/${id}`, JSON.stringify(params), { authenticate: true });
};

export const getCustomer: GetCustomer = async (payload, sandbox) => {
  return get(sandbox, `/customers/${payload.customerId}`, { authenticate: true });
};

export const getLocales: GetLocales = async (sandbox) => {
  return get(sandbox, `/locales${getOverrideIP() ? '?customerIP=' + getOverrideIP() : ''}`);
};

const handleErrors = (errors: ApiResponse['errors']) => {
  if (errors.length > 0) {
    throw new Error(errors[0]);
  }
};

export const updatePersonalShelves: UpdatePersonalShelves = async (payload, sandbox) => {
  return await updateCustomer(payload, sandbox);
};

export const exportAccountData = () => null;

<<<<<<< HEAD
export const getSocialUrls = () => null;
=======
export const deleteAccount = () => null;
>>>>>>> ba4bf911

export const canUpdateEmail = true;

export const canSupportEmptyFullName = true;

export const canChangePasswordWithOldPassword = false;
export const subscribeToNotifications = async () => true;
export const canRenewSubscription = true;
export const canExportAccountData = false;
export const canDeleteAccount = false;
export const canUpdatePaymentMethod = true;
export const canShowReceipts = true;<|MERGE_RESOLUTION|>--- conflicted
+++ resolved
@@ -241,11 +241,8 @@
 
 export const exportAccountData = () => null;
 
-<<<<<<< HEAD
 export const getSocialUrls = () => null;
-=======
 export const deleteAccount = () => null;
->>>>>>> ba4bf911
 
 export const canUpdateEmail = true;
 
