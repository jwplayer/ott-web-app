import React from 'react';

import { mockWindowLocation, mockMatchMedia, render } from '../../testUtils';

<<<<<<< HEAD
mockMatchMedia();
=======
import '../../hooks/matchMedia.mock';
>>>>>>> 74290cbc
import Root from './Root';

describe('<Root />', () => {
  it('renders and matches snapshot', () => {
    mockWindowLocation('/');
    const { container } = render(<Root />);

    expect(container).toMatchSnapshot();
  });

  it('renders error page when error prop is passed', () => {
    mockWindowLocation('/');
    const error = new Error();
    const { container } = render(<Root error={error} />);

    expect(container).toMatchSnapshot();
  });
});<|MERGE_RESOLUTION|>--- conflicted
+++ resolved
@@ -1,12 +1,7 @@
 import React from 'react';
 
-import { mockWindowLocation, mockMatchMedia, render } from '../../testUtils';
+import { mockWindowLocation, render } from '../../testUtils';
 
-<<<<<<< HEAD
-mockMatchMedia();
-=======
-import '../../hooks/matchMedia.mock';
->>>>>>> 74290cbc
 import Root from './Root';
 
 describe('<Root />', () => {
