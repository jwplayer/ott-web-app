--- conflicted
+++ resolved
@@ -35,17 +35,12 @@
   });
 
   test('gets the date using the EPG service getSchedules method', async () => {
-<<<<<<< HEAD
     const mock = mockSchedule.mockResolvedValue(schedule);
-    const { result, waitForNextUpdate } = renderHook(() => useLiveChannels(livePlaylist.playlist, ''), { wrapper: createWrapper() });
-=======
-    const mock = vi.spyOn(epgService, 'getSchedules').mockResolvedValue(schedule);
 
     const { result } = renderHook((props) => useLiveChannels(props), {
       wrapper: createWrapper(),
       initialProps: { playlist: livePlaylist.playlist, initialChannelId: '' },
     });
->>>>>>> 4b870ccc
 
     // initial empty channels
     expect(result.current.channels).toEqual([]);
@@ -62,17 +57,12 @@
   });
 
   test('selects the initial channel based of the initialChannelId', async () => {
-<<<<<<< HEAD
-    mockSchedule.mockResolvedValue(schedule);
-    const { result, waitForNextUpdate } = renderHook(() => useLiveChannels(livePlaylist.playlist, 'channel2'), { wrapper: createWrapper() });
-=======
-    const mock = vi.spyOn(epgService, 'getSchedules').mockResolvedValue(schedule);
+    const mock = mockSchedule.mockResolvedValue(schedule);
 
     const { result } = renderHook((props) => useLiveChannels(props), {
       wrapper: createWrapper(),
       initialProps: { playlist: livePlaylist.playlist, initialChannelId: 'channel2' },
     });
->>>>>>> 4b870ccc
 
     await waitForWithFakeTimers();
 
@@ -87,12 +77,7 @@
       vi.setSystemTime(new Date('2022-07-15T10:45:00Z'));
     });
 
-<<<<<<< HEAD
-    mockSchedule.mockResolvedValue(schedule);
-    const { result, waitForNextUpdate } = renderHook(() => useLiveChannels(livePlaylist.playlist, undefined), { wrapper: createWrapper() });
-=======
-    vi.spyOn(epgService, 'getSchedules').mockResolvedValue(schedule);
->>>>>>> 4b870ccc
+    mockSchedule.mockResolvedValue(schedule);
 
     const { result } = renderHook((props) => useLiveChannels(props), {
       wrapper: createWrapper(),
@@ -110,12 +95,7 @@
       vi.setSystemTime(new Date('2022-07-15T09:00:00Z'));
     });
 
-<<<<<<< HEAD
-    mockSchedule.mockResolvedValue(schedule);
-    const { result, waitForNextUpdate } = renderHook(() => useLiveChannels(livePlaylist.playlist, undefined), { wrapper: createWrapper() });
-=======
-    vi.spyOn(epgService, 'getSchedules').mockResolvedValue(schedule);
->>>>>>> 4b870ccc
+    mockSchedule.mockResolvedValue(schedule);
 
     const { result, rerender } = renderHook((props) => useLiveChannels(props), {
       wrapper: createWrapper(),
@@ -140,12 +120,7 @@
       vi.setSystemTime(new Date('2022-07-15T10:15:00Z'));
     });
 
-<<<<<<< HEAD
-    mockSchedule.mockResolvedValue(schedule);
-    const { result, waitForNextUpdate } = renderHook(() => useLiveChannels(livePlaylist.playlist, undefined), { wrapper: createWrapper() });
-=======
-    vi.spyOn(epgService, 'getSchedules').mockResolvedValue(schedule);
->>>>>>> 4b870ccc
+    mockSchedule.mockResolvedValue(schedule);
 
     const { result } = renderHook((props) => useLiveChannels(props), {
       wrapper: createWrapper(),
@@ -172,12 +147,7 @@
       vi.setSystemTime(new Date('2022-07-15T10:15:00Z'));
     });
 
-<<<<<<< HEAD
-    mockSchedule.mockResolvedValue(schedule);
-    const { result, waitForNextUpdate } = renderHook(() => useLiveChannels(livePlaylist.playlist, undefined), { wrapper: createWrapper() });
-=======
-    vi.spyOn(epgService, 'getSchedules').mockResolvedValue(schedule);
->>>>>>> 4b870ccc
+    mockSchedule.mockResolvedValue(schedule);
 
     const { result } = renderHook((props) => useLiveChannels(props), {
       wrapper: createWrapper(),
@@ -203,18 +173,11 @@
       vi.setSystemTime(new Date('2022-07-15T10:15:00Z'));
     });
 
-<<<<<<< HEAD
-    mockSchedule.mockResolvedValue(schedule);
-    const { result, waitForNextUpdate } = renderHook(() => useLiveChannels(livePlaylist.playlist, undefined), { wrapper: createWrapper() });
-
-    await waitForNextUpdate();
-=======
-    vi.spyOn(epgService, 'getSchedules').mockResolvedValue(schedule);
-    const { result } = renderHook((props) => useLiveChannels(props), {
-      wrapper: createWrapper(),
-      initialProps: { playlist: livePlaylist.playlist, initialChannelId: undefined },
-    });
->>>>>>> 4b870ccc
+    mockSchedule.mockResolvedValue(schedule);
+    const { result } = renderHook((props) => useLiveChannels(props), {
+      wrapper: createWrapper(),
+      initialProps: { playlist: livePlaylist.playlist, initialChannelId: undefined },
+    });
 
     // first program is selected
     await waitForWithFakeTimers();
@@ -242,12 +205,7 @@
       vi.setSystemTime(new Date('2022-07-15T10:15:00Z'));
     });
 
-<<<<<<< HEAD
-    mockSchedule.mockResolvedValue(schedule);
-    const { result, waitForNextUpdate } = renderHook(() => useLiveChannels(livePlaylist.playlist, undefined), { wrapper: createWrapper() });
-=======
-    vi.spyOn(epgService, 'getSchedules').mockResolvedValue(schedule);
->>>>>>> 4b870ccc
+    mockSchedule.mockResolvedValue(schedule);
 
     const { result } = renderHook((props) => useLiveChannels(props), {
       wrapper: createWrapper(),
@@ -272,12 +230,7 @@
       vi.setSystemTime(new Date('2022-07-15T10:15:00Z'));
     });
 
-<<<<<<< HEAD
     const mock = mockSchedule.mockResolvedValue(schedule);
-    const { result, waitForNextUpdate } = renderHook(() => useLiveChannels(livePlaylist.playlist, undefined), { wrapper: createWrapper() });
-=======
-    const mock = vi.spyOn(epgService, 'getSchedules').mockResolvedValueOnce(schedule);
->>>>>>> 4b870ccc
 
     const { result } = renderHook((props) => useLiveChannels(props), {
       wrapper: createWrapper(),
@@ -308,18 +261,11 @@
       vi.setSystemTime(new Date('2022-07-15T11:05:00Z'));
     });
 
-<<<<<<< HEAD
     const mock = mockSchedule.mockResolvedValue(schedule);
-    const { result, waitForNextUpdate } = renderHook(() => useLiveChannels(livePlaylist.playlist, undefined), { wrapper: createWrapper() });
-
-    await waitForNextUpdate();
-=======
-    const mock = vi.spyOn(epgService, 'getSchedules').mockResolvedValue(schedule);
-    const { result } = renderHook((props) => useLiveChannels(props), {
-      wrapper: createWrapper(),
-      initialProps: { playlist: livePlaylist.playlist, initialChannelId: undefined },
-    });
->>>>>>> 4b870ccc
+    const { result } = renderHook((props) => useLiveChannels(props), {
+      wrapper: createWrapper(),
+      initialProps: { playlist: livePlaylist.playlist, initialChannelId: undefined },
+    });
 
     // no program is selected (we have an outdated schedule)
     await waitForWithFakeTimers();
@@ -344,18 +290,11 @@
     });
 
     // start with update schedule (which has more programs)
-<<<<<<< HEAD
     const mock = mockSchedule.mockResolvedValue(scheduleUpdate);
-    const { result, waitForNextUpdate } = renderHook(() => useLiveChannels(livePlaylist.playlist, undefined), { wrapper: createWrapper() });
-
-    await waitForNextUpdate();
-=======
-    const mock = vi.spyOn(epgService, 'getSchedules').mockResolvedValue(scheduleUpdate);
-    const { result } = renderHook((props) => useLiveChannels(props), {
-      wrapper: createWrapper(),
-      initialProps: { playlist: livePlaylist.playlist, initialChannelId: undefined },
-    });
->>>>>>> 4b870ccc
+    const { result } = renderHook((props) => useLiveChannels(props), {
+      wrapper: createWrapper(),
+      initialProps: { playlist: livePlaylist.playlist, initialChannelId: undefined },
+    });
 
     // program 5 is selected
     await waitForWithFakeTimers();
