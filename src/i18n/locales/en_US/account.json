--- conflicted
+++ resolved
@@ -46,7 +46,6 @@
     "wrong_combination": "Incorrect email/password combination",
     "wrong_email": "Please check your email and try again."
   },
-<<<<<<< HEAD
   "registration": {
     "email": "Email",
     "field_required": "This field is required",
@@ -72,17 +71,16 @@
     "country": "Country",
     "state": "State/Province/Region",
     "postCode": "ZIP/Postal code",
-    "continue": "Continue"
-=======
-  "periods": {
-    "day": "day",
-    "month": "month",
-    "week": "week",
-    "year": "year",
-    "day_plural": "days",
-    "week_plural": "weeks",
-    "month_plural": "months",
-    "year_plural": "years"
->>>>>>> 91b32aae
+    "continue": "Continue",
+    "periods": {
+      "day": "day",
+      "month": "month",
+      "week": "week",
+      "year": "year",
+      "day_plural": "days",
+      "week_plural": "weeks",
+      "month_plural": "months",
+      "year_plural": "years"
+    }
   }
 }