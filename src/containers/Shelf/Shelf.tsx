--- conflicted
+++ resolved
@@ -16,13 +16,13 @@
   title?: string;
 };
 
-<<<<<<< HEAD
 const Shelf = ({
   playlistId,
   onCardClick,
   onCardHover,
   relatedMediaId,
   featured = false,
+  title,
 }: ShelfProps): JSX.Element | null => {
   const isAlternativeShelf = PersonalShelves.includes(playlistId as PersonalShelf);
   const { isLoading, error, data: playlist = { title: '', playlist: [] } }: UsePlaylistResult = usePlaylist(
@@ -38,20 +38,6 @@
   let shelfPlaylist = playlist;
   if (playlistId === PersonalShelf.Favorites) shelfPlaylist = favoritesPlaylist;
   if (playlistId === PersonalShelf.ContinueWatching) shelfPlaylist = watchHistoryPlayist;
-=======
-const alternativeShelves = ['favorites'];
-const Shelf = ({ playlistId, onCardClick, onCardHover, relatedMediaId, featured = false, title }: ShelfProps): JSX.Element | null => {
-  const isAlternativeShelf = alternativeShelves.includes(playlistId);
-  const {
-    isLoading,
-    error,
-    data: playlist = { title: '', playlist: [] },
-  }: UsePlaylistResult = usePlaylist(playlistId, relatedMediaId, !isAlternativeShelf);
-
-  const favoritesPlaylist = favoritesStore.useState((s) => s.favorites);
-
-  const shelfPlaylist = playlistId === 'favorites' ? favoritesPlaylist : playlist;
->>>>>>> a4ba9d41
 
   if (!playlistId) return <p>No playlist id</p>;
   if (!isLoading && !shelfPlaylist?.playlist.length) return null;
