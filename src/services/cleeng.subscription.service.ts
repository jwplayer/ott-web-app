--- conflicted
+++ resolved
@@ -39,12 +39,6 @@
   return get(sandbox, `/customers/${payload.customerId}/payment_details`, { authenticate: true });
 };
 
-<<<<<<< HEAD
-export const getTransactions: GetTransactions = async ({ customerId, limit, offset }, sandbox, jwt) => {
-  return get(sandbox, addQueryParams(`/customers/${customerId}/transactions`, { limit, offset }), jwt);
-};
-export const updateCardDetails = () => null;
-=======
 export const getTransactions: GetTransactions = async ({ customerId, limit, offset }, sandbox) => {
   return get(sandbox, addQueryParams(`/customers/${customerId}/transactions`, { limit, offset }), { authenticate: true });
 };
@@ -52,4 +46,4 @@
 export const fetchReceipt: FetchReceipt = async ({ transactionId }, sandbox) => {
   return get(sandbox, `/receipt/${transactionId}`, { authenticate: true });
 };
->>>>>>> 80732e39
+export const updateCardDetails = () => null;