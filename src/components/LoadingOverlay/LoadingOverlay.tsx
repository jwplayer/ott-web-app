import React from 'react';
import classNames from 'classnames';
<<<<<<< HEAD

import Spinner from '../Spinner/Spinner';
=======
>>>>>>> d2bbbcde

import styles from './LoadingOverlay.module.scss';

type Props = {
<<<<<<< HEAD
  transparentBackground?: boolean;
};

const LoadingOverlay = ({ transparentBackground = false }: Props): JSX.Element => {
  return (
    <div className={classNames(styles.loadingOverlay, { [styles.transparent]: transparentBackground })}>
      <Spinner />
=======
  inline?: boolean;
}

const LoadingOverlay: React.FC<Props> = ({ inline = false }) => {
  const className = classNames(styles.loadingOverlay, {
    [styles.fixed]: !inline,
    [styles.inline]: inline,
  })
  return (
    <div className={className}>
      <div className={styles.buffer}>
        <div />
        <div />
        <div />
        <div />
      </div>
>>>>>>> d2bbbcde
    </div>
  );
};

export default LoadingOverlay;<|MERGE_RESOLUTION|>--- conflicted
+++ resolved
@@ -1,42 +1,26 @@
 import React from 'react';
 import classNames from 'classnames';
-<<<<<<< HEAD
 
 import Spinner from '../Spinner/Spinner';
-=======
->>>>>>> d2bbbcde
 
 import styles from './LoadingOverlay.module.scss';
 
 type Props = {
-<<<<<<< HEAD
   transparentBackground?: boolean;
+  inline?: boolean;
 };
 
-const LoadingOverlay = ({ transparentBackground = false }: Props): JSX.Element => {
-  return (
-    <div className={classNames(styles.loadingOverlay, { [styles.transparent]: transparentBackground })}>
-      <Spinner />
-=======
-  inline?: boolean;
-}
-
-const LoadingOverlay: React.FC<Props> = ({ inline = false }) => {
+const LoadingOverlay = ({ transparentBackground = false, inline = false }: Props): JSX.Element => {
   const className = classNames(styles.loadingOverlay, {
+    [styles.transparent]: transparentBackground,
     [styles.fixed]: !inline,
     [styles.inline]: inline,
-  })
+  });
+
   return (
     <div className={className}>
-      <div className={styles.buffer}>
-        <div />
-        <div />
-        <div />
-        <div />
-      </div>
->>>>>>> d2bbbcde
+      <Spinner />
     </div>
   );
 };
-
 export default LoadingOverlay;