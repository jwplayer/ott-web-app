--- conflicted
+++ resolved
@@ -24,11 +24,8 @@
       title: 'Test item title',
       tracks: [],
     } as PlaylistItem;
-<<<<<<< HEAD
-    const { container } = render(<Player item={item} onPlay={() => null} onPause={() => null} />);
-=======
-    const { container } = renderWithRouter(<Player playerId="123456" playerLicenseKey="testkey" item={item} onPlay={() => null} onPause={() => null} />);
->>>>>>> bc1b0072
+
+    const { container } = renderWithRouter(<Player item={item} onPlay={() => null} onPause={() => null} />);
 
     expect(container).toMatchSnapshot();
   });
