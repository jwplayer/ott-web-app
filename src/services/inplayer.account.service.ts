--- conflicted
+++ resolved
@@ -431,7 +431,6 @@
     }
   };
 
-<<<<<<< HEAD
   getTermsConsent = ({ label: termsUrl }: RegisterField): Consent => {
     const termsLink = `<a href="${termsUrl || JW_TERMS_URL}" target="_blank">${i18next.t('account:registration.terms_and_conditions')}</a>`;
 
@@ -440,27 +439,14 @@
       isCustomRegisterField: true,
       required: true,
       name: 'terms',
-      label: i18next.t(`account:registration.${termsUrl ? 'terms_consent' : 'terms_consent_jwplayer'}`, { termsLink }),
+      label: termsUrl
+        ? i18next.t('account:registration.terms_consent', { termsLink })
+        : i18next.t('account:registration.terms_consent_jwplayer', { termsLink }),
       enabledByDefault: false,
       placeholder: '',
       options: {},
       version: '1',
     };
-=======
-function getTermsConsent({ label: termsUrl }: RegisterField): Consent {
-  const termsLink = `<a href="${termsUrl || JW_TERMS_URL}" target="_blank">${i18next.t('account:registration.terms_and_conditions')}</a>`;
-
-  return {
-    type: 'checkbox',
-    isCustomRegisterField: true,
-    required: true,
-    name: 'terms',
-    label: termsUrl ? i18next.t('account:registration.terms_consent', { termsLink }) : i18next.t('account:registration.terms_consent_jwplayer', { termsLink }),
-    enabledByDefault: false,
-    placeholder: '',
-    options: {},
-    version: '1',
->>>>>>> a2c486a9
   };
 
   updatePersonalShelves: UpdatePersonalShelves = async (payload) => {
