--- conflicted
+++ resolved
@@ -66,31 +66,10 @@
     shallow,
   );
 
-<<<<<<< HEAD
   // refetch user data on visit (this is only JW integration case)
   const { isLoading } = useQuery(['userInfo'], () => getUserInfo());
 
-  const [termsConsents, nonTermsConsents] = useMemo(() => {
-    const terms: Consent[] = [];
-    const nonTerms: Consent[] = [];
-
-    publisherConsents?.forEach((consent) => {
-      if (consent?.type === 'checkbox') {
-        terms.push(consent);
-      } else {
-        nonTerms.push(consent);
-      }
-    });
-
-    return [terms, nonTerms];
-  }, [publisherConsents]);
-
-  const consents = useMemo(() => formatConsents(publisherConsents, customerConsents), [publisherConsents, customerConsents]);
-
-  const consentsValues = useMemo(() => formatConsentValues(publisherConsents, customerConsents), [publisherConsents, customerConsents]);
-=======
   const consentValues = useMemo(() => formatConsentValues(publisherConsents, customerConsents), [publisherConsents, customerConsents]);
->>>>>>> 07f3d6ce
 
   const initialValues = useMemo(
     () => ({
