import { useCallback, useEffect, useState } from 'react';
import { useTranslation } from 'react-i18next';
import { Navigate, Route, Routes, useLocation, useNavigate } from 'react-router-dom';
import shallow from 'zustand/shallow';

import styles from './User.module.scss';

import AccountComponent from '#components/Account/Account';
import Button from '#components/Button/Button';
import ConfirmationDialog from '#components/ConfirmationDialog/ConfirmationDialog';
import Favorites from '#components/Favorites/Favorites';
import LoadingOverlay from '#components/LoadingOverlay/LoadingOverlay';
import PaymentContainer from '#src/containers/PaymentContainer/PaymentContainer';
import PlaylistContainer from '#src/containers/PlaylistContainer/PlaylistContainer';
import useBreakpoint, { Breakpoint } from '#src/hooks/useBreakpoint';
import AccountCircle from '#src/icons/AccountCircle';
import BalanceWallet from '#src/icons/BalanceWallet';
import Exit from '#src/icons/Exit';
import Favorite from '#src/icons/Favorite';
import { useAccountStore } from '#src/stores/AccountStore';
<<<<<<< HEAD
import { useConfigStore } from '#src/stores/ConfigStore';
import { ACCESS_MODEL, PersonalShelf } from '#src/config';
import type FavoritesController from '#src/controllers/FavoritesController';
import { mediaURL } from '#src/utils/formatting';
import type { PlaylistItem } from '#types/playlist';
import type AccountController from '#src/controllers/AccountController';
import type CheckoutController from '#src/controllers/CheckoutController';
import { useController } from '#src/ioc/container';
import { CONTROLLERS } from '#src/ioc/types';
=======
import { getSubscriptionSwitches } from '#src/stores/CheckoutController';
import EditProfile from '#src/containers/Profiles/EditProfile';
import { PersonalShelf, useConfigStore } from '#src/stores/ConfigStore';
import { clear as clearFavorites } from '#src/stores/FavoritesController';
import { useProfileStore } from '#src/stores/ProfileStore';
import { useProfiles } from '#src/hooks/useProfiles';
>>>>>>> 2bcc87e4

const User = (): JSX.Element => {
  const favoritesController = useController<FavoritesController>(CONTROLLERS.Favorites);
  const accountController = useController<AccountController>(CONTROLLERS.Account);
  const checkoutController = useController<CheckoutController>(CONTROLLERS.Checkout);

  const { accessModel, favoritesList } = useConfigStore(
    (s) => ({
      accessModel: s.accessModel,
      favoritesList: s.config.features?.favoritesList,
    }),
    shallow,
  );
  const navigate = useNavigate();
  const { t } = useTranslation('user');
  const breakpoint = useBreakpoint();
  const [clearFavoritesOpen, setClearFavoritesOpen] = useState(false);
  const location = useLocation();

  const isLargeScreen = breakpoint > Breakpoint.md;
  const { user: customer, subscription, loading, canUpdateEmail } = useAccountStore();
  const { profile } = useProfileStore();

  const { profilesEnabled } = useProfiles();

  const profileAndFavoritesPage = location.pathname?.includes('my-profile') || location.pathname.includes('favorites');

  const onLogout = useCallback(async () => {
    // Empty customer on a user page leads to navigate (code bellow), so we don't repeat it here
    await accountController.logout();
  }, [accountController]);

  useEffect(() => {
    if (accessModel !== ACCESS_MODEL.AVOD) {
      checkoutController.getSubscriptionSwitches();
    }
  }, [accessModel, checkoutController]);

  useEffect(() => {
    if (!loading && !customer) {
      navigate('/', { replace: true });
    }
  }, [navigate, customer, loading]);

  if (!customer) {
    return (
      <div className={styles.user}>
        <LoadingOverlay inline />
      </div>
    );
  }

  return (
    <div className={styles.user}>
      {isLargeScreen && (
        <div className={styles.leftColumn}>
          <div className={styles.panel}>
            <ul>
              {accessModel === 'SVOD' && profilesEnabled && profileAndFavoritesPage && (
                <li>
                  <Button
                    to={`my-profile/${profile?.id}`}
                    label={profile?.name ?? t('nav.profile')}
                    variant="text"
                    startIcon={<img className={styles.profileIcon} src={profile?.avatar_url} alt={profile?.name} />}
                    className={styles.button}
                  />
                </li>
              )}
              {(!profilesEnabled || !profileAndFavoritesPage) && (
                <li>
                  <Button to="my-account" label={t('nav.account')} variant="text" startIcon={<AccountCircle />} className={styles.button} />
                </li>
              )}
              {favoritesList && (!profilesEnabled || profileAndFavoritesPage) && (
                <li>
                  <Button to="favorites" label={t('nav.favorites')} variant="text" startIcon={<Favorite />} className={styles.button} />
                </li>
              )}
<<<<<<< HEAD
              {accessModel !== ACCESS_MODEL.AVOD && (
=======

              {accessModel !== 'AVOD' && (!profilesEnabled || !profileAndFavoritesPage) && (
>>>>>>> 2bcc87e4
                <li>
                  <Button to="payments" label={t('nav.payments')} variant="text" startIcon={<BalanceWallet />} className={styles.button} />
                </li>
              )}

              {(!profilesEnabled || !profileAndFavoritesPage) && (
                <li className={styles.logoutLi}>
                  <Button onClick={onLogout} label={t('nav.logout')} variant="text" startIcon={<Exit />} className={styles.button} />
                </li>
              )}
            </ul>
          </div>
        </div>
      )}
      <div className={styles.mainColumn}>
        <Routes>
          <Route
            path="my-account"
            element={<AccountComponent panelClassName={styles.panel} panelHeaderClassName={styles.panelHeader} canUpdateEmail={canUpdateEmail} />}
          />
          {profilesEnabled && <Route path="my-profile/:id" element={<EditProfile contained />} />}
          {favoritesList && (
            <Route
              path="favorites"
              element={
                <>
                  <PlaylistContainer type={PersonalShelf.Favorites} showEmpty>
                    {({ playlist, error, isLoading }) => (
                      <Favorites
                        playlist={playlist}
                        error={error}
                        isLoading={isLoading}
                        onClearFavoritesClick={() => setClearFavoritesOpen(true)}
                        accessModel={accessModel}
                        hasSubscription={!!subscription}
                      />
                    )}
                  </PlaylistContainer>
                  <ConfirmationDialog
                    open={clearFavoritesOpen}
                    title={t('favorites.clear_favorites_title')}
                    body={t('favorites.clear_favorites_body')}
                    onConfirm={async () => {
                      await favoritesController.clear();
                      setClearFavoritesOpen(false);
                    }}
                    onClose={() => setClearFavoritesOpen(false)}
                  />
                </>
              }
            />
          )}
          <Route path="payments" element={accessModel !== ACCESS_MODEL.AVOD ? <PaymentContainer /> : <Navigate to="my-account" />} />
          <Route path="*" element={<Navigate to="my-account" />} />
        </Routes>
      </div>
    </div>
  );
};

export default User;<|MERGE_RESOLUTION|>--- conflicted
+++ resolved
@@ -18,24 +18,16 @@
 import Exit from '#src/icons/Exit';
 import Favorite from '#src/icons/Favorite';
 import { useAccountStore } from '#src/stores/AccountStore';
-<<<<<<< HEAD
 import { useConfigStore } from '#src/stores/ConfigStore';
 import { ACCESS_MODEL, PersonalShelf } from '#src/config';
-import type FavoritesController from '#src/controllers/FavoritesController';
-import { mediaURL } from '#src/utils/formatting';
-import type { PlaylistItem } from '#types/playlist';
-import type AccountController from '#src/controllers/AccountController';
-import type CheckoutController from '#src/controllers/CheckoutController';
+import type FavoritesController from '#src/stores/FavoritesController';
+import type AccountController from '#src/stores/AccountController';
+import type CheckoutController from '#src/stores/CheckoutController';
 import { useController } from '#src/ioc/container';
 import { CONTROLLERS } from '#src/ioc/types';
-=======
-import { getSubscriptionSwitches } from '#src/stores/CheckoutController';
 import EditProfile from '#src/containers/Profiles/EditProfile';
-import { PersonalShelf, useConfigStore } from '#src/stores/ConfigStore';
-import { clear as clearFavorites } from '#src/stores/FavoritesController';
 import { useProfileStore } from '#src/stores/ProfileStore';
 import { useProfiles } from '#src/hooks/useProfiles';
->>>>>>> 2bcc87e4
 
 const User = (): JSX.Element => {
   const favoritesController = useController<FavoritesController>(CONTROLLERS.Favorites);
@@ -115,12 +107,8 @@
                   <Button to="favorites" label={t('nav.favorites')} variant="text" startIcon={<Favorite />} className={styles.button} />
                 </li>
               )}
-<<<<<<< HEAD
-              {accessModel !== ACCESS_MODEL.AVOD && (
-=======
 
-              {accessModel !== 'AVOD' && (!profilesEnabled || !profileAndFavoritesPage) && (
->>>>>>> 2bcc87e4
+              {accessModel !== ACCESS_MODEL.AVOD && (!profilesEnabled || !profileAndFavoritesPage) && (
                 <li>
                   <Button to="payments" label={t('nav.payments')} variant="text" startIcon={<BalanceWallet />} className={styles.button} />
                 </li>
