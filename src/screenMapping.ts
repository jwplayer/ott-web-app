--- conflicted
+++ resolved
@@ -43,12 +43,8 @@
 
 export default function registerCustomScreens() {
   // Hub is an example screen for the media router
-<<<<<<< HEAD
-  mediaScreenMap.registerByContentType(MediaHub, 'hub');
+  mediaScreenMap.registerByContentType(MediaHub, CONTENT_TYPE.hub);
 
   // todo: remove the isLiveEvent function when the media item's contain the correct contentType(without the VCH prefix)
   mediaScreenMap.register(MediaEvent, isLiveEvent);
-=======
-  mediaScreenMap.registerByContentType(MediaHub, CONTENT_TYPE.hub);
->>>>>>> 906f2e94
 }