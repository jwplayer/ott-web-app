import React, { Component } from 'react';
import { BrowserRouter as Router } from 'react-router-dom';

<<<<<<< HEAD
import QueryProvider from './providers/QueryProvider';
import ConfigProvider from './providers/configProvider';
import Slider from './containers/Slider';

import './styles/main.scss';

function App() {
  return (
    <QueryProvider>
=======
import Root from './components/Root/Root';
import ConfigProvider from './providers/configProvider';
import './styles/main.scss';

interface State {
  error: Error | null;
}

class App extends Component {
  public state: State = {
    error: null,
  };

  componentDidCatch(error: Error) {
    this.setState({ error });
  }

  render() {
    return (
>>>>>>> b3df0857
      <ConfigProvider
        configLocation={window.configLocation}
        onLoading={(isLoading: boolean) =>
          console.info(`Loading config: ${isLoading}`)
        }
        onValidationError={(error: Error) => console.error(`Config ${error}`)}
      >
<<<<<<< HEAD
        <div className="App">
          <Slider />
        </div>
      </ConfigProvider>
    </QueryProvider>
  );
=======
        <Router>
          <Root error={this.state.error} />
        </Router>
      </ConfigProvider>
    );
  }
>>>>>>> b3df0857
}

export default App;<|MERGE_RESOLUTION|>--- conflicted
+++ resolved
@@ -1,19 +1,9 @@
 import React, { Component } from 'react';
 import { BrowserRouter as Router } from 'react-router-dom';
 
-<<<<<<< HEAD
-import QueryProvider from './providers/QueryProvider';
-import ConfigProvider from './providers/configProvider';
-import Slider from './containers/Slider';
-
-import './styles/main.scss';
-
-function App() {
-  return (
-    <QueryProvider>
-=======
 import Root from './components/Root/Root';
 import ConfigProvider from './providers/configProvider';
+import QueryProvider from './providers/QueryProvider';
 import './styles/main.scss';
 
 interface State {
@@ -31,29 +21,21 @@
 
   render() {
     return (
->>>>>>> b3df0857
-      <ConfigProvider
-        configLocation={window.configLocation}
-        onLoading={(isLoading: boolean) =>
-          console.info(`Loading config: ${isLoading}`)
-        }
-        onValidationError={(error: Error) => console.error(`Config ${error}`)}
-      >
-<<<<<<< HEAD
-        <div className="App">
-          <Slider />
-        </div>
-      </ConfigProvider>
-    </QueryProvider>
-  );
-=======
-        <Router>
-          <Root error={this.state.error} />
-        </Router>
-      </ConfigProvider>
+      <QueryProvider>
+        <ConfigProvider
+          configLocation={window.configLocation}
+          onLoading={(isLoading: boolean) =>
+            console.info(`Loading config: ${isLoading}`)
+          }
+          onValidationError={(error: Error) => console.error(`Config ${error}`)}
+        >
+          <Router>
+            <Root error={this.state.error} />
+          </Router>
+        </ConfigProvider>
+      </QueryProvider>
     );
   }
->>>>>>> b3df0857
 }
 
 export default App;