// Jest Snapshot v1, https://goo.gl/fbAQLP

exports[`<Checkbox> renders and matches snapshot 1`] = `
<div>
  <div
    class="checkbox"
  >
<<<<<<< HEAD
    <input
      id="check-box_1235_name"
      name="name"
      type="checkbox"
      value="value"
    />
    <label
      for="check-box_1235_name"
=======
    <div
      class="row"
>>>>>>> 4e907323
    >
      <input
        id="check-box_1235_name"
        name="name"
        type="checkbox"
      />
      <label
        for="check-box_1235_name"
      >
        label
      </label>
    </div>
  </div>
</div>
`;<|MERGE_RESOLUTION|>--- conflicted
+++ resolved
@@ -5,24 +5,14 @@
   <div
     class="checkbox"
   >
-<<<<<<< HEAD
-    <input
-      id="check-box_1235_name"
-      name="name"
-      type="checkbox"
-      value="value"
-    />
-    <label
-      for="check-box_1235_name"
-=======
     <div
       class="row"
->>>>>>> 4e907323
     >
       <input
         id="check-box_1235_name"
         name="name"
         type="checkbox"
+        value="value"
       />
       <label
         for="check-box_1235_name"
