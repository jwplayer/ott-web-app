--- conflicted
+++ resolved
@@ -27,7 +27,7 @@
   submitting: boolean;
   offerType: OfferType;
   setOfferType?: (offerType: OfferType) => void;
-  purchasingOffers?: Offer[] | null;
+  isProductPurchase?: boolean;
   productImageUrl?: string;
   productTitle?: string;
 };
@@ -53,7 +53,7 @@
   onBackButtonClickHandler,
   offerType,
   setOfferType,
-  purchasingOffers,
+  isProductPurchase,
   productImageUrl,
   productTitle,
 }: Props) => {
@@ -155,18 +155,17 @@
   };
 
   return (
-<<<<<<< HEAD
     <>
       <form onSubmit={onSubmit} data-testid={testId('choose-offer-form')} noValidate>
         {onBackButtonClickHandler ? <DialogBackButton onClick={onBackButtonClickHandler} /> : null}
-        {!purchasingOffers && (
+        {!isProductPurchase && (
           <>
             <h2 className={styles.title}>{t('choose_offer.title')}</h2>
             <h3 className={styles.subtitle}>{t('choose_offer.watch_this_on_platform', { siteName })}</h3>
           </>
         )}
         {errors.form ? <FormFeedback variant="error">{errors.form}</FormFeedback> : null}
-        {setOfferType && !purchasingOffers && (
+        {setOfferType && !isProductPurchase && (
           <div className={styles.offerGroupSwitch}>
             <input
               className={styles.radio}
@@ -194,60 +193,23 @@
             </label>
           </div>
         )}
-        {purchasingOffers && (
+        {isProductPurchase && (
           <div className={styles.productInfo}>
             {productTitle && <h2 className={styles.title}>{productTitle}</h2>}
             <img className={styles.productImage} src={productImageUrl} onClick={handleImageZoom} />
             <h2 className={styles.title}>Purchase options</h2>
           </div>
         )}
-        <div className={styles.offers}>{(purchasingOffers || offers).map((o) => renderOfferBox(o, !!purchasingOffers?.length))}</div>
+        <div className={styles.offers}>
+          {!offers.length ? <p>{t('choose_offer.no_pricing_available')}</p> : offers.map((o) => renderOfferBox(o, isProductPurchase))}
+        </div>
         {submitting && <LoadingOverlay transparentBackground inline />}
-        <Button label={t('choose_offer.continue')} disabled={submitting} variant="contained" color="primary" type="submit" fullWidth />
+        <Button label={t('choose_offer.continue')} disabled={submitting || !offers.length} variant="contained" color="primary" type="submit" fullWidth />
       </form>
       <Dialog open={zoomedImage} onClose={handleImageZoom}>
         <img className={styles.productImageZoomed} src={productImageUrl} />
       </Dialog>
     </>
-=======
-    <form onSubmit={onSubmit} data-testid={testId('choose-offer-form')} noValidate>
-      {onBackButtonClickHandler ? <DialogBackButton onClick={onBackButtonClickHandler} /> : null}
-      <h2 className={styles.title}>{t('choose_offer.title')}</h2>
-      <h3 className={styles.subtitle}>{t('choose_offer.watch_this_on_platform', { siteName })}</h3>
-      {errors.form ? <FormFeedback variant="error">{errors.form}</FormFeedback> : null}
-      {setOfferType && (
-        <div className={styles.offerGroupSwitch}>
-          <input
-            className={styles.radio}
-            onChange={() => setOfferType('svod')}
-            type="radio"
-            name="offerType"
-            id="svod"
-            value="svod"
-            checked={offerType === 'svod'}
-          />
-          <label className={classNames(styles.label, styles.offerGroupLabel)} htmlFor="svod">
-            {t('choose_offer.subscription')}
-          </label>
-          <input
-            className={styles.radio}
-            onChange={() => setOfferType('tvod')}
-            type="radio"
-            name="offerType"
-            id="tvod"
-            value="tvod"
-            checked={offerType === 'tvod'}
-          />
-          <label className={classNames(styles.label, styles.offerGroupLabel)} htmlFor="tvod">
-            {t('choose_offer.one_time_only')}
-          </label>
-        </div>
-      )}
-      {<div className={styles.offers}>{!offers.length ? <p>{t('choose_offer.no_pricing_available')}</p> : offers.map(renderOfferBox)}</div>}
-      {submitting && <LoadingOverlay transparentBackground inline />}
-      <Button label={t('choose_offer.continue')} disabled={submitting || !offers.length} variant="contained" color="primary" type="submit" fullWidth />
-    </form>
->>>>>>> da69f948
   );
 };
 export default ChooseOfferForm;