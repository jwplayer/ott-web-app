--- conflicted
+++ resolved
@@ -1,7 +1,6 @@
 import type {
   ChangePassword,
   GetCustomer,
-<<<<<<< HEAD
   GetCustomerConsents,
   GetPublisherConsents,
   Login,
@@ -9,13 +8,7 @@
   ResetPassword,
   UpdateCustomer,
   UpdateCustomerConsents,
-=======
-  Login,
   RefreshToken,
-  Register,
-  ResetPassword,
-  UpdateCustomer,
->>>>>>> d2bbbcde
 } from '../../types/account';
 
 import { post, put, patch, get } from './cleeng.service';
