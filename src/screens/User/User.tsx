--- conflicted
+++ resolved
@@ -1,11 +1,5 @@
-<<<<<<< HEAD
-import React, { useEffect, useState } from 'react';
-import { Redirect, Route, Switch, useHistory, useLocation } from 'react-router-dom';
-=======
 import React, { useCallback, useEffect, useState } from 'react';
 import { Redirect, Route, Switch, useHistory } from 'react-router-dom';
-import type { PlaylistItem } from 'types/playlist';
->>>>>>> 97940a08
 import { useTranslation } from 'react-i18next';
 
 import Favorites from '../../components/Favorites/Favorites';
