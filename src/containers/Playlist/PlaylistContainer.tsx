--- conflicted
+++ resolved
@@ -6,11 +6,7 @@
 import { useFavoritesStore } from '#src/stores/FavoritesStore';
 import { PLAYLIST_LIMIT } from '#src/config';
 import type { Playlist, PlaylistItem } from '#types/playlist';
-<<<<<<< HEAD
 import { useConfigStore } from '#src/stores/ConfigStore';
-=======
-import type { ContentType } from '#types/Config';
->>>>>>> e8bfc1bc
 
 type ChildrenParams = {
   playlist: Playlist;
@@ -21,11 +17,7 @@
 
 type Props = {
   playlistId?: string;
-<<<<<<< HEAD
   type: Shelf;
-=======
-  type: ContentType;
->>>>>>> e8bfc1bc
   relatedItem?: PlaylistItem;
   onPlaylistUpdate?: (playlist: Playlist) => void;
   children: (childrenParams: ChildrenParams) => JSX.Element;
@@ -34,7 +26,6 @@
 };
 
 const PlaylistContainer = ({ playlistId, type, onPlaylistUpdate, style, children, showEmpty = false }: Props): JSX.Element | null => {
-<<<<<<< HEAD
   const recommendationsPlaylist = useConfigStore((s) => s.config?.features?.recommendationsPlaylist) as string;
   const favoritesPlaylist = useFavoritesStore((state) => state.getPlaylist());
   const { continueWatchingPlaylist, watchedItem } = useWatchHistoryStore((state) => ({
@@ -42,16 +33,13 @@
     watchedItem: state.getWatchedItem(),
   }));
 
-  const isAlternativeShelf = PersonalShelves.includes(playlistId as Shelf);
+  const isAlternativeShelf = PersonalShelves.some((shelfType) => shelfType === type);
   const isRecommendationsShelf = type === Shelf.Recommendations;
 
   const id = isRecommendationsShelf ? recommendationsPlaylist : playlistId;
   const playlistQueryEnabled = isRecommendationsShelf && !!watchedItem ? true : !isAlternativeShelf;
   const related_media_id = isRecommendationsShelf ? watchedItem?.mediaid : undefined;
 
-=======
-  const isAlternativeShelf = PersonalShelves.some((shelfType) => shelfType === type);
->>>>>>> e8bfc1bc
   const {
     isLoading,
     error,
