import React, { useEffect, useMemo, useState } from 'react';
import { Trans, useTranslation } from 'react-i18next';
import { useLocation, useNavigate } from 'react-router-dom';
import shallow from 'zustand/shallow';
import DOMPurify from 'dompurify';
import { useMutation } from 'react-query';

import styles from './Account.module.scss';

import type { FormSectionContentArgs, FormSectionProps } from '#components/Form/FormSection';
import Alert from '#components/Alert/Alert';
import Visibility from '#src/icons/Visibility';
import VisibilityOff from '#src/icons/VisibilityOff';
import Button from '#components/Button/Button';
import Form from '#components/Form/Form';
import IconButton from '#components/IconButton/IconButton';
import TextField from '#components/TextField/TextField';
import Checkbox from '#components/Checkbox/Checkbox';
import HelperText from '#components/HelperText/HelperText';
import useToggle from '#src/hooks/useToggle';
import { formatConsentsFromValues, formatConsentValues } from '#src/utils/collection';
import { addQueryParam } from '#src/utils/location';
import { useAccountStore } from '#src/stores/AccountStore';
import { logDev } from '#src/utils/common';
import { exportAccountData, updateConsents, updateUser } from '#src/stores/AccountController';

type Props = {
  panelClassName?: string;
  panelHeaderClassName?: string;
  canUpdateEmail?: boolean;
};

interface FormErrors {
  email?: string;
  confirmationPassword?: string;
  firstName?: string;
  lastName?: string;
  form?: string;
}

const Account = ({ panelClassName, panelHeaderClassName, canUpdateEmail = true }: Props): JSX.Element => {
  const { t } = useTranslation('user');
  const navigate = useNavigate();
  const location = useLocation();
  const [viewPassword, toggleViewPassword] = useToggle();
  const exportData = useMutation(exportAccountData);
  const [isAlertVisible, setIsAlertVisible] = useState(false);
  const exportDataMessage = exportData.isSuccess ? t('account.export_data_success') : t('account.export_data_error');

  useEffect(() => {
    if (exportData.isSuccess || exportData.isError) {
      setIsAlertVisible(true);
    }
  }, [exportData.isSuccess, exportData.isError]);

  const { customer, customerConsents, publisherConsents, canChangePasswordWithOldPassword, canExportAccountData } = useAccountStore(
    ({ user, customerConsents, publisherConsents, canChangePasswordWithOldPassword, canExportAccountData }) => ({
      customer: user,
      customerConsents,
      publisherConsents,
      canChangePasswordWithOldPassword,
      canExportAccountData,
    }),
    shallow,
  );

  const consentValues = useMemo(() => formatConsentValues(publisherConsents, customerConsents), [publisherConsents, customerConsents]);

  const initialValues = useMemo(
    () => ({
      ...customer,
      consents: consentValues,
      confirmationPassword: '',
    }),
    [customer, consentValues],
  );

  const formatConsentLabel = (label: string): string | JSX.Element => {
    const sanitizedLabel = DOMPurify.sanitize(label);
    const hasHrefOpenTag = /<a(.|\n)*?>/.test(sanitizedLabel);
    const hasHrefCloseTag = /<\/a(.|\n)*?>/.test(sanitizedLabel);

    if (hasHrefOpenTag && hasHrefCloseTag) {
      return <span dangerouslySetInnerHTML={{ __html: label }} />;
    }

    return label;
  };

  function translateErrors(errors?: string[]): FormErrors {
    const formErrors: FormErrors = {};
    // Some errors are combined in a single CSV string instead of one string per error
    errors
      ?.flatMap((e) => e.split(','))
      .forEach((error) => {
        switch (error.trim()) {
          case 'Invalid param email':
            formErrors.email = t('account.errors.invalid_param_email');
            break;
          case 'Customer email already exists':
            formErrors.email = t('account.errors.email_exists');
            break;
          case 'Please enter a valid e-mail address.':
            formErrors.email = t('account.errors.please_enter_valid_email');
            break;
          case 'Invalid confirmationPassword': {
            formErrors.confirmationPassword = t('account.errors.invalid_password');
            break;
          }
          case 'firstName can have max 50 characters.': {
            formErrors.firstName = t('account.errors.first_name_too_long');
            break;
          }
          case 'lastName can have max 50 characters.': {
            formErrors.lastName = t('account.errors.last_name_too_long');
            break;
          }
          case 'Email update not supported': {
            formErrors.form = t('account.errors.email_update_not_supported');
            break;
          }
          default: {
            formErrors.form = t('account.errors.unknown_error');
            logDev('Unknown error', error);
            break;
          }
        }
      });

    return formErrors;
  }

  function formSection(props: FormSectionProps<typeof initialValues, FormErrors>) {
    return {
      ...props,
      className: panelClassName,
      panelHeaderClassName: panelHeaderClassName,
      saveButton: t('account.save'),
      cancelButton: t('account.cancel'),
      content: (args: FormSectionContentArgs<typeof initialValues, string[]>) => {
        // This function just allows the sections below to use the FormError type instead of an array of errors
        const formErrors = translateErrors(args.errors);

        // Render the section content, but also add a warning text if there's a form level error
        return (
          <>
            {props.content?.({ ...args, errors: formErrors })}
            <HelperText error={!!formErrors?.form}>{formErrors?.form}</HelperText>
          </>
        );
      },
    };
  }

  const editPasswordClickHandler = () => {
    const modal = canChangePasswordWithOldPassword ? 'edit-password' : 'reset-password';
    navigate(addQueryParam(location, 'u', modal));
  };

  return (
<<<<<<< HEAD
    <Form initialValues={initialValues}>
      {[
        formSection({
          label: t('account.about_you'),
          editButton: t('account.edit_information'),
          onSubmit: (values) => updateUser({ firstName: values.firstName || '', lastName: values.lastName || '' }),
          content: (section) => (
            <>
              <TextField
                name="firstName"
                label={t('account.firstname')}
                value={section.values.firstName || ''}
                onChange={section.onChange}
                error={!!section.errors?.firstName}
                helperText={section.errors?.firstName}
                disabled={section.isBusy}
                editing={section.isEditing}
              />
              <TextField
                name="lastName"
                label={t('account.lastname')}
                value={section.values.lastName || ''}
                onChange={section.onChange}
                error={!!section.errors?.lastName}
                helperText={section.errors?.lastName}
                disabled={section.isBusy}
                editing={section.isEditing}
              />
            </>
          ),
        }),
        formSection({
          label: t('account.email'),
          onSubmit: (values) =>
            updateUser({
              email: values.email || '',
              confirmationPassword: values.confirmationPassword,
            }),
          canSave: (values) => !!(values.email && values.confirmationPassword),
          editButton: t('account.edit_account'),
          readOnly: !canUpdateEmail,
          content: (section) => (
            <>
              <TextField
                name="email"
                label={t('account.email')}
                value={section.values.email || ''}
                onChange={section.onChange}
                error={!!section.errors?.email}
                helperText={section.errors?.email}
                disabled={section.isBusy}
                editing={section.isEditing}
                required
              />
              {section.isEditing && (
=======
    <>
      <Form initialValues={initialValues}>
        {[
          formSection({
            label: t('account.email'),
            onSubmit: (values) =>
              updateUser({
                email: values.email || '',
                confirmationPassword: values.confirmationPassword,
              }),
            canSave: (values) => !!(values.email && values.confirmationPassword),
            editButton: t('account.edit_account'),
            readOnly: !canUpdateEmail,
            content: (section) => (
              <>
>>>>>>> 9e1b8da7
                <TextField
                  name="email"
                  label={t('account.email')}
                  value={section.values.email || ''}
                  onChange={section.onChange}
                  error={!!section.errors?.email}
                  helperText={section.errors?.email}
                  disabled={section.isBusy}
                  editing={section.isEditing}
                  required
                />
<<<<<<< HEAD
              )}
            </>
          ),
        }),
        formSection({
          label: t('account.security'),
          editButton: <Button label={t('account.edit_password')} type="button" onClick={() => (customer ? editPasswordClickHandler() : null)} />,
        }),
        formSection({
          label: t('account.terms_and_tracking'),
          saveButton: t('account.update_consents'),
          onSubmit: (values) => updateConsents(formatConsentsFromValues(publisherConsents, values)),
          content: (section) => (
            <>
              {publisherConsents?.map((consent, index) => (
                <Checkbox
                  key={index}
                  name={`consents.${consent.name}`}
                  value={consent.value || ''}
                  checked={(section.values.consents?.[consent.name] as boolean) || false}
=======
                {section.isEditing && (
                  <TextField
                    name="confirmationPassword"
                    label={t('account.confirm_password')}
                    value={section.values.confirmationPassword}
                    onChange={section.onChange}
                    error={!!section.errors?.confirmationPassword}
                    helperText={section.errors?.confirmationPassword}
                    type={viewPassword ? 'text' : 'password'}
                    disabled={section.isBusy}
                    rightControl={
                      <IconButton aria-label={viewPassword ? t('account.hide_password') : t('account.view_password')} onClick={() => toggleViewPassword()}>
                        {viewPassword ? <Visibility /> : <VisibilityOff />}
                      </IconButton>
                    }
                    required
                  />
                )}
              </>
            ),
          }),
          formSection({
            label: t('account.security'),
            editButton: <Button label={t('account.edit_password')} type="button" onClick={() => (customer ? editPasswordClickHandler() : null)} />,
            content: () => (
              <>
                <strong>{t('account.password')}</strong>
                <p>****************</p>
              </>
            ),
          }),
          formSection({
            label: t('account.about_you'),
            editButton: t('account.edit_information'),
            onSubmit: (values) => updateUser({ firstName: values.firstName || '', lastName: values.lastName || '' }),
            content: (section) => (
              <>
                <TextField
                  name="firstName"
                  label={t('account.firstname')}
                  value={section.values.firstName || ''}
>>>>>>> 9e1b8da7
                  onChange={section.onChange}
                  error={!!section.errors?.firstName}
                  helperText={section.errors?.firstName}
                  disabled={section.isBusy}
                  editing={section.isEditing}
                />
                <TextField
                  name="lastName"
                  label={t('account.lastname')}
                  value={section.values.lastName || ''}
                  onChange={section.onChange}
                  error={!!section.errors?.lastName}
                  helperText={section.errors?.lastName}
                  disabled={section.isBusy}
                  editing={section.isEditing}
                />
              </>
            ),
          }),
          formSection({
            label: t('account.terms_and_tracking'),
            saveButton: t('account.update_consents'),
            onSubmit: (values) => updateConsents(formatConsentsFromValues(publisherConsents, values)),
            content: (section) => (
              <>
                {publisherConsents?.map((consent, index) => (
                  <Checkbox
                    key={index}
                    name={`consents.${consent.name}`}
                    value={consent.value || ''}
                    checked={(section.values.consents?.[consent.name] as boolean) || false}
                    onChange={section.onChange}
                    label={formatConsentLabel(consent.label)}
                    disabled={consent.required || section.isBusy}
                  />
                ))}
              </>
            ),
          }),
          ...(canExportAccountData
            ? [
                formSection({
                  label: t('account.export_data_title'),
                  content: (section) => (
                    <div className={styles.exportDataContainer}>
                      <div>
                        <Trans t={t} i18nKey="account.export_data_body" values={{ email: section.values.email }} />
                      </div>
                      <div>
                        <Button
                          label={t('account.export_data_title')}
                          type="button"
                          disabled={exportData.isLoading}
                          onClick={async () => {
                            exportData.mutate();
                          }}
                        />
                      </div>
                    </div>
                  ),
                }),
              ]
            : []),
        ]}
      </Form>
      {canExportAccountData && (
        <Alert open={isAlertVisible} message={exportDataMessage} onClose={() => setIsAlertVisible(false)} isSuccess={exportData.isSuccess} />
      )}
    </>
  );
};

export default Account;<|MERGE_RESOLUTION|>--- conflicted
+++ resolved
@@ -158,66 +158,38 @@
   };
 
   return (
-<<<<<<< HEAD
-    <Form initialValues={initialValues}>
-      {[
-        formSection({
-          label: t('account.about_you'),
-          editButton: t('account.edit_information'),
-          onSubmit: (values) => updateUser({ firstName: values.firstName || '', lastName: values.lastName || '' }),
-          content: (section) => (
-            <>
-              <TextField
-                name="firstName"
-                label={t('account.firstname')}
-                value={section.values.firstName || ''}
-                onChange={section.onChange}
-                error={!!section.errors?.firstName}
-                helperText={section.errors?.firstName}
-                disabled={section.isBusy}
-                editing={section.isEditing}
-              />
-              <TextField
-                name="lastName"
-                label={t('account.lastname')}
-                value={section.values.lastName || ''}
-                onChange={section.onChange}
-                error={!!section.errors?.lastName}
-                helperText={section.errors?.lastName}
-                disabled={section.isBusy}
-                editing={section.isEditing}
-              />
-            </>
-          ),
-        }),
-        formSection({
-          label: t('account.email'),
-          onSubmit: (values) =>
-            updateUser({
-              email: values.email || '',
-              confirmationPassword: values.confirmationPassword,
-            }),
-          canSave: (values) => !!(values.email && values.confirmationPassword),
-          editButton: t('account.edit_account'),
-          readOnly: !canUpdateEmail,
-          content: (section) => (
-            <>
-              <TextField
-                name="email"
-                label={t('account.email')}
-                value={section.values.email || ''}
-                onChange={section.onChange}
-                error={!!section.errors?.email}
-                helperText={section.errors?.email}
-                disabled={section.isBusy}
-                editing={section.isEditing}
-                required
-              />
-              {section.isEditing && (
-=======
     <>
       <Form initialValues={initialValues}>
         {[
+          formSection({
+            label: t('account.about_you'),
+            editButton: t('account.edit_information'),
+            onSubmit: (values) => updateUser({ firstName: values.firstName || '', lastName: values.lastName || '' }),
+            content: (section) => (
+              <>
+                <TextField
+                  name="firstName"
+                  label={t('account.firstname')}
+                  value={section.values.firstName || ''}
+                  onChange={section.onChange}
+                  error={!!section.errors?.firstName}
+                  helperText={section.errors?.firstName}
+                  disabled={section.isBusy}
+                  editing={section.isEditing}
+                />
+                <TextField
+                  name="lastName"
+                  label={t('account.lastname')}
+                  value={section.values.lastName || ''}
+                  onChange={section.onChange}
+                  error={!!section.errors?.lastName}
+                  helperText={section.errors?.lastName}
+                  disabled={section.isBusy}
+                  editing={section.isEditing}
+                />
+              </>
+            ),
+          }),
           formSection({
             label: t('account.email'),
             onSubmit: (values) =>
@@ -230,7 +202,6 @@
             readOnly: !canUpdateEmail,
             content: (section) => (
               <>
->>>>>>> 9e1b8da7
                 <TextField
                   name="email"
                   label={t('account.email')}
@@ -242,28 +213,6 @@
                   editing={section.isEditing}
                   required
                 />
-<<<<<<< HEAD
-              )}
-            </>
-          ),
-        }),
-        formSection({
-          label: t('account.security'),
-          editButton: <Button label={t('account.edit_password')} type="button" onClick={() => (customer ? editPasswordClickHandler() : null)} />,
-        }),
-        formSection({
-          label: t('account.terms_and_tracking'),
-          saveButton: t('account.update_consents'),
-          onSubmit: (values) => updateConsents(formatConsentsFromValues(publisherConsents, values)),
-          content: (section) => (
-            <>
-              {publisherConsents?.map((consent, index) => (
-                <Checkbox
-                  key={index}
-                  name={`consents.${consent.name}`}
-                  value={consent.value || ''}
-                  checked={(section.values.consents?.[consent.name] as boolean) || false}
-=======
                 {section.isEditing && (
                   <TextField
                     name="confirmationPassword"
@@ -288,42 +237,6 @@
           formSection({
             label: t('account.security'),
             editButton: <Button label={t('account.edit_password')} type="button" onClick={() => (customer ? editPasswordClickHandler() : null)} />,
-            content: () => (
-              <>
-                <strong>{t('account.password')}</strong>
-                <p>****************</p>
-              </>
-            ),
-          }),
-          formSection({
-            label: t('account.about_you'),
-            editButton: t('account.edit_information'),
-            onSubmit: (values) => updateUser({ firstName: values.firstName || '', lastName: values.lastName || '' }),
-            content: (section) => (
-              <>
-                <TextField
-                  name="firstName"
-                  label={t('account.firstname')}
-                  value={section.values.firstName || ''}
->>>>>>> 9e1b8da7
-                  onChange={section.onChange}
-                  error={!!section.errors?.firstName}
-                  helperText={section.errors?.firstName}
-                  disabled={section.isBusy}
-                  editing={section.isEditing}
-                />
-                <TextField
-                  name="lastName"
-                  label={t('account.lastname')}
-                  value={section.values.lastName || ''}
-                  onChange={section.onChange}
-                  error={!!section.errors?.lastName}
-                  helperText={section.errors?.lastName}
-                  disabled={section.isBusy}
-                  editing={section.isEditing}
-                />
-              </>
-            ),
           }),
           formSection({
             label: t('account.terms_and_tracking'),
