--- conflicted
+++ resolved
@@ -1,10 +1,6 @@
 import type { PlaylistItem } from 'types/playlist';
 
-<<<<<<< HEAD
-const getCategoriesFromPlaylist = (playlist: Playlist) =>
-=======
 const getCategoriesFromPlaylist = (playlist: PlaylistItem[]) =>
->>>>>>> a2f74c92
   playlist.reduce(
     (categories: string[], item) =>
       categories.includes(item.genre)
@@ -12,9 +8,8 @@
         : categories.concat(item.genre),
     [],
   );
-<<<<<<< HEAD
 
-const filterPlaylistCategory = (playlist: Playlist, filter: string) => {
+const filterPlaylistCategory = (playlist: PlaylistItem[], filter: string) => {
   if (!filter) return playlist;
 
   return playlist.filter(({ genre }) => genre === filter);
@@ -28,14 +23,4 @@
   }, []);
 };
 
-export { getCategoriesFromPlaylist, filterPlaylistCategory, chunk };
-=======
-
-const filterPlaylistCategory = (playlist: PlaylistItem[], filter: string) => {
-  if (!filter) return playlist;
-
-  return playlist.filter(({ genre }) => genre === filter);
-};
-
-export { getCategoriesFromPlaylist, filterPlaylistCategory };
->>>>>>> a2f74c92
+export { getCategoriesFromPlaylist, filterPlaylistCategory, chunk };