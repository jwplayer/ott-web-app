--- conflicted
+++ resolved
@@ -1,30 +1,6 @@
 import React, { Component } from 'react';
 import { BrowserRouter as Router } from 'react-router-dom';
 
-<<<<<<< HEAD
-import QueryProvider from './providers/QueryProvider';
-import ConfigProvider from './providers/configProvider';
-import Home from './screens/Home/Home';
-
-import './styles/main.scss';
-
-function App() {
-  return (
-    <ConfigProvider
-      configLocation={window.configLocation}
-      onLoading={(isLoading: boolean) =>
-        console.info(`Loading config: ${isLoading}`)
-      }
-      onValidationError={(error: Error) => console.error(`Config ${error}`)}
-    >
-      <QueryProvider>
-        <div className="App">
-          <Home />
-        </div>
-      </QueryProvider>
-    </ConfigProvider>
-  );
-=======
 import Root from './components/Root/Root';
 import ConfigProvider from './providers/configProvider';
 import QueryProvider from './providers/QueryProvider';
@@ -60,7 +36,6 @@
       </QueryProvider>
     );
   }
->>>>>>> 3a17235f
 }
 
 export default App;