--- conflicted
+++ resolved
@@ -88,13 +88,10 @@
   width: 80vw;
   height: calc(80vw / 16 * 9);
   background-color: rgba(0, 0, 0, 0.9);
-<<<<<<< HEAD
   animation: 0.2s ease-out 0s 1 grow;
-=======
   @include responsive.mobile-only() {
     width: 100vw;
   }
->>>>>>> 475ef34c
 }
 .close {
   position: absolute;
