import React, { type ReactNode } from 'react';
import classNames from 'classnames';
import { useTranslation } from 'react-i18next';

import styles from './Dropdown.module.scss';

import HelperText from '#components/HelperText/HelperText';
import useOpaqueId from '#src/hooks/useOpaqueId';

type Props = {
  name: string;
  value: string;
  className?: string;
  defaultLabel?: string;
  options?: (string | { value: string; label: string })[];
  optionsStyle?: string;
<<<<<<< HEAD
  valuePrefix?: string;
  label?: ReactNode;
=======
  label?: string;
>>>>>>> 5c359d64
  fullWidth?: boolean;
  size?: 'small' | 'medium';
  error?: boolean;
  helperText?: string;
  required?: boolean;
  onChange: React.ChangeEventHandler;
};

const Dropdown: React.FC<Props & React.AriaAttributes> = ({
  name,
  value,
  className,
  defaultLabel,
  options,
  onChange,
  optionsStyle,
  label,
  fullWidth,
  error,
  helperText,
  required = false,
  size = 'medium',
  ...rest
}: Props & React.AriaAttributes) => {
  const { t } = useTranslation('common');
  const id = useOpaqueId();

  return (
    <div className={classNames(styles.container, { [styles.fullWidth]: fullWidth, [styles.error]: error }, styles[size], className)}>
      {label && (
        <label htmlFor={id} className={styles.label}>
          {label}
          {!required ? <span>{t('optional')}</span> : null}
        </label>
      )}
      <div className={classNames(styles.dropdown, { [styles.fullWidth]: fullWidth })}>
        <select id={id} className={styles.select} name={name} value={value} onChange={onChange} aria-required={required} {...rest}>
          {defaultLabel && (
            <option className={classNames(styles.option, optionsStyle)} value="" disabled={required}>
              {defaultLabel}
            </option>
          )}
          {options &&
            options.map((option) => (
              <option
                className={classNames(styles.option, optionsStyle)}
                key={typeof option === 'string' ? option : option.value}
                value={typeof option === 'string' ? option : option.value}
              >
                {typeof option === 'string' ? option : option.label}
              </option>
            ))}
        </select>
      </div>
      <HelperText error={error}>{helperText}</HelperText>
    </div>
  );
};

export default Dropdown;<|MERGE_RESOLUTION|>--- conflicted
+++ resolved
@@ -14,12 +14,7 @@
   defaultLabel?: string;
   options?: (string | { value: string; label: string })[];
   optionsStyle?: string;
-<<<<<<< HEAD
-  valuePrefix?: string;
   label?: ReactNode;
-=======
-  label?: string;
->>>>>>> 5c359d64
   fullWidth?: boolean;
   size?: 'small' | 'medium';
   error?: boolean;
