import React, { Fragment, FC } from 'react';

import Dropdown from '../Dropdown/Dropdown';
import Button from '../Button/Button';
import useBreakpoint, { Breakpoint } from '../../hooks/useBreakpoint';

import styles from './Filter.module.scss';
import { useTranslation } from 'react-i18next';

type Props = {
  name: string;
  value: string;
  valuePrefix?: string;
  defaultLabel: string;
  options: string[];
  setValue: (value: string) => void;
};

<<<<<<< HEAD
const Filter: FC<Props> = ({ name, value, defaultLabel, options, setValue }) => {
  const { t } = useTranslation('common');
=======
const Filter: FC<Props> = ({ name, value, valuePrefix = '', defaultLabel, options, setValue }) => {
  const [isFilterModalOpen, openFilterModal] = useState(false);
>>>>>>> 90a3e331
  const breakpoint: Breakpoint = useBreakpoint();

  if (!options.length) {
    return null;
  }

  const handleChange = (event: React.ChangeEvent<HTMLSelectElement>) => setValue(event.target.value);

  const showFilterRow = breakpoint >= Breakpoint.md && options.length < 6;

  return (
    <Fragment>
      {showFilterRow ? (
        <div className={styles.filterRow}>
          {options.map((option) => (
            <Button
              label={`${valuePrefix}${option}`}
              onClick={() => setValue(option)}
              key={option}
              active={value === option}
            />
          ))}
          <Button label={defaultLabel} onClick={() => setValue('')} active={value === ''} key={defaultLabel} />
        </div>
      ) : (
        <Dropdown
          options={options}
          defaultLabel={defaultLabel}
          name={name}
          value={value}
          onChange={handleChange}
          aria-label={t('filter_videos_by_genre')}
          optionsStyle={styles.optionMobile}
        />
      )}
    </Fragment>
  );
};

export default Filter;<|MERGE_RESOLUTION|>--- conflicted
+++ resolved
@@ -16,13 +16,8 @@
   setValue: (value: string) => void;
 };
 
-<<<<<<< HEAD
-const Filter: FC<Props> = ({ name, value, defaultLabel, options, setValue }) => {
+const Filter: FC<Props> = ({ name, value, defaultLabel, options, setValue, valuePrefix = '', }) => {
   const { t } = useTranslation('common');
-=======
-const Filter: FC<Props> = ({ name, value, valuePrefix = '', defaultLabel, options, setValue }) => {
-  const [isFilterModalOpen, openFilterModal] = useState(false);
->>>>>>> 90a3e331
   const breakpoint: Breakpoint = useBreakpoint();
 
   if (!options.length) {
