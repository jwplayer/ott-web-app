import React, { RefObject } from 'react';
import classNames from 'classnames';
import { useTranslation } from 'react-i18next';

<<<<<<< HEAD
import useOpaqueId from '../../hooks/useOpaqueId';
import HelperText from '../HelperText/HelperText';

import styles from './TextField.module.scss';

import { testId as getTestId } from '#src/utils/common';
=======
import styles from './TextField.module.scss';

import HelperText from '#components/HelperText/HelperText';
import { testId as getTestId } from '#src/utils/common';
import useOpaqueId from '#src/hooks/useOpaqueId';
>>>>>>> 02a944cc

type InputProps = Omit<React.DetailedHTMLProps<React.InputHTMLAttributes<HTMLInputElement>, HTMLInputElement>, 'id' | 'ref' | 'className'>;
type TextAreaProps = Omit<React.DetailedHTMLProps<React.TextareaHTMLAttributes<HTMLTextAreaElement>, HTMLTextAreaElement>, 'id' | 'ref' | 'className'>;

type InputOrTextAreaProps =
<<<<<<< HEAD
  | ({ multiline?: false; inputRef?: RefObject<HTMLInputElement>; textAreaRef?: never } & InputProps)
=======
  | ({ multiline?: never; inputRef?: RefObject<HTMLInputElement>; textAreaRef?: never } & InputProps)
>>>>>>> 02a944cc
  | ({ multiline: true; inputRef?: never; textAreaRef?: RefObject<HTMLTextAreaElement> } & TextAreaProps);

type Props = {
  className?: string;
  label?: string;
  helperText?: React.ReactNode;
  leftControl?: React.ReactNode;
  rightControl?: React.ReactNode;
  error?: boolean;
  editing?: boolean;
  testId?: string;
<<<<<<< HEAD
=======
  multiline?: boolean;
>>>>>>> 02a944cc
} & InputOrTextAreaProps;

const TextField: React.FC<Props> = ({
  className,
  label,
  error,
  helperText,
  leftControl,
  rightControl,
  editing = true,
  testId,
  inputRef,
  textAreaRef,
<<<<<<< HEAD
=======
  multiline,
>>>>>>> 02a944cc
  ...inputProps
}: Props) => {
  const id = useOpaqueId('text-field', inputProps.name);
  const { t } = useTranslation('common');

<<<<<<< HEAD
  const isInputOrTextArea = (item: unknown): item is InputOrTextAreaProps => !!item && typeof item === 'object' && 'multiline' in item;
  const isTextArea = (item: unknown): item is TextAreaProps => isInputOrTextArea(item) && !!item.multiline;
=======
  const isInputOrTextArea = (item: unknown): item is InputOrTextAreaProps => !!item && typeof item === 'object';
  const isTextArea = (item: unknown): item is TextAreaProps => isInputOrTextArea(item) && !!multiline;
>>>>>>> 02a944cc

  const textFieldClassName = classNames(
    styles.textField,
    {
      [styles.error]: error,
      [styles.disabled]: inputProps.disabled,
      [styles.leftControl]: !!leftControl,
      [styles.rightControl]: !!rightControl,
    },
    className,
  );

  return (
    <div className={textFieldClassName} data-testid={getTestId(testId)}>
      <label htmlFor={id} className={styles.label}>
        {label}
        {!inputProps.required && editing ? <span>{t('optional')}</span> : null}
      </label>
      {editing ? (
        <div className={styles.container}>
          {leftControl ? <div className={styles.control}>{leftControl}</div> : null}
          {isTextArea(inputProps) ? (
            <textarea id={id} className={styles.input} rows={3} ref={textAreaRef} {...inputProps} />
          ) : (
            <input id={id} className={styles.input} type={'text'} ref={inputRef} {...inputProps} />
          )}
          {rightControl ? <div className={styles.control}>{rightControl}</div> : null}
        </div>
      ) : (
        <p>{inputProps.value}</p>
      )}
      <HelperText error={error}>{helperText}</HelperText>
    </div>
  );
};

export default TextField;<|MERGE_RESOLUTION|>--- conflicted
+++ resolved
@@ -2,30 +2,17 @@
 import classNames from 'classnames';
 import { useTranslation } from 'react-i18next';
 
-<<<<<<< HEAD
-import useOpaqueId from '../../hooks/useOpaqueId';
-import HelperText from '../HelperText/HelperText';
-
-import styles from './TextField.module.scss';
-
-import { testId as getTestId } from '#src/utils/common';
-=======
 import styles from './TextField.module.scss';
 
 import HelperText from '#components/HelperText/HelperText';
 import { testId as getTestId } from '#src/utils/common';
 import useOpaqueId from '#src/hooks/useOpaqueId';
->>>>>>> 02a944cc
 
 type InputProps = Omit<React.DetailedHTMLProps<React.InputHTMLAttributes<HTMLInputElement>, HTMLInputElement>, 'id' | 'ref' | 'className'>;
 type TextAreaProps = Omit<React.DetailedHTMLProps<React.TextareaHTMLAttributes<HTMLTextAreaElement>, HTMLTextAreaElement>, 'id' | 'ref' | 'className'>;
 
 type InputOrTextAreaProps =
-<<<<<<< HEAD
-  | ({ multiline?: false; inputRef?: RefObject<HTMLInputElement>; textAreaRef?: never } & InputProps)
-=======
   | ({ multiline?: never; inputRef?: RefObject<HTMLInputElement>; textAreaRef?: never } & InputProps)
->>>>>>> 02a944cc
   | ({ multiline: true; inputRef?: never; textAreaRef?: RefObject<HTMLTextAreaElement> } & TextAreaProps);
 
 type Props = {
@@ -37,10 +24,7 @@
   error?: boolean;
   editing?: boolean;
   testId?: string;
-<<<<<<< HEAD
-=======
   multiline?: boolean;
->>>>>>> 02a944cc
 } & InputOrTextAreaProps;
 
 const TextField: React.FC<Props> = ({
@@ -54,22 +38,14 @@
   testId,
   inputRef,
   textAreaRef,
-<<<<<<< HEAD
-=======
   multiline,
->>>>>>> 02a944cc
   ...inputProps
 }: Props) => {
   const id = useOpaqueId('text-field', inputProps.name);
   const { t } = useTranslation('common');
 
-<<<<<<< HEAD
-  const isInputOrTextArea = (item: unknown): item is InputOrTextAreaProps => !!item && typeof item === 'object' && 'multiline' in item;
-  const isTextArea = (item: unknown): item is TextAreaProps => isInputOrTextArea(item) && !!item.multiline;
-=======
   const isInputOrTextArea = (item: unknown): item is InputOrTextAreaProps => !!item && typeof item === 'object';
   const isTextArea = (item: unknown): item is TextAreaProps => isInputOrTextArea(item) && !!multiline;
->>>>>>> 02a944cc
 
   const textFieldClassName = classNames(
     styles.textField,
