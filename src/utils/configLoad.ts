--- conflicted
+++ resolved
@@ -3,16 +3,9 @@
 import { calculateContrastColor } from '#src/utils/common';
 import loadConfig, { validateConfig } from '#src/services/config.service';
 import { addScript } from '#src/utils/dom';
-<<<<<<< HEAD
-import { useConfigStore, PersonalShelf } from '#src/stores/ConfigStore';
+import { PersonalShelf, useConfigStore } from '#src/stores/ConfigStore';
 import type { AccessModel, Config, Styling } from '#types/Config';
 import { initializeAccount } from '#src/stores/AccountController';
-=======
-import { useConfigStore } from '#src/stores/ConfigStore';
-import type { AccessModel, Config, Styling } from '#types/Config';
-import { initializeAccount } from '#src/stores/AccountController';
-import { PersonalShelf } from '#src/enum/PersonalShelf';
->>>>>>> 02a944cc
 import { restoreWatchHistory } from '#src/stores/WatchHistoryController';
 import { initializeFavorites } from '#src/stores/FavoritesController';
 
@@ -61,43 +54,6 @@
 
 export async function loadAndValidateConfig(configSource: string | undefined) {
   configSource = formatSourceLocation(configSource);
-<<<<<<< HEAD
-
-  if (!configSource) {
-    throw new Error('Config not defined');
-  }
-
-  let config = await loadConfig(configSource);
-
-  config = await validateConfig(config);
-  config = merge({}, defaultConfig, config);
-
-  // make sure the banner always defaults to the JWP banner when not defined in the config
-  if (!config.assets.banner) {
-    config.assets.banner = defaultConfig.assets.banner;
-  }
-
-  const accessModel = calculateAccessModel(config);
-
-  useConfigStore.setState({
-    config: config,
-    accessModel,
-  });
-
-  setCssVariables(config.styling);
-  maybeInjectAnalyticsLibrary(config);
-
-  if (config?.integrations?.cleeng?.id) {
-    await initializeAccount();
-  }
-
-  // We only request favorites and continue_watching data if there is a corresponding item in the content section
-  // and a playlist in the features section.
-  // We first initialize the account otherwise if we have favorites saved as externalData and in a local storage the sections may blink
-  if (config.features?.continueWatchingList && config.content.some((el) => el.type === PersonalShelf.ContinueWatching)) {
-    await restoreWatchHistory();
-  }
-=======
 
   // Explicitly set default config here as a local variable,
   // otherwise if it's a module level const, the merge below causes changes to nested properties
@@ -167,7 +123,6 @@
   if (config.features?.continueWatchingList && config.content.some((el) => el.type === PersonalShelf.ContinueWatching)) {
     await restoreWatchHistory();
   }
->>>>>>> 02a944cc
   if (config.features?.favoritesList && config.content.some((el) => el.type === PersonalShelf.Favorites)) {
     await initializeFavorites();
   }
