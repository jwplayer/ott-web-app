import InPlayer, { AccountData, Env, FavoritesData, UpdateAccountData, WatchHistory, type RegisterField } from '@inplayer-org/inplayer.js';
import i18next from 'i18next';

<<<<<<< HEAD
import { getCommonResponseData, isCommonError } from '#src/utils/api';
=======
import { formatConsentsToRegisterFields } from '#src/utils/collection';
import { getCommonResponseData } from '#src/utils/api';
>>>>>>> bc1b0072
import type { Config } from '#types/Config';
import type {
  AuthData,
  Capture,
  ChangePassword,
  ChangePasswordWithOldPassword,
  Consent,
  Customer,
  CustomerConsent,
  DeleteAccount,
  ExportAccountData,
  ExternalData,
  GetCaptureStatus,
  GetCustomerConsents,
  GetCustomerConsentsResponse,
  GetPublisherConsents,
  Login,
  Register,
  ResetPassword,
  UpdateCaptureAnswers,
  UpdateCustomer,
  UpdateCustomerArgs,
  UpdateCustomerConsents,
  UpdatePersonalShelves,
  CustomRegisterFieldVariant,
} from '#types/account';
import type { Favorite } from '#types/favorite';
import type { InPlayerAuthData } from '#types/inplayer';
import type { WatchHistoryItem } from '#types/watchHistory';

enum InPlayerEnv {
  Development = 'development',
  Production = 'production',
  Daily = 'daily',
}

const JW_TERMS_URL = 'https://inplayer.com/legal/terms';

export const initialize = async (config: Config, _logoutFn: () => Promise<void>) => {
  const env: string = config.integrations?.jwp?.useSandbox ? InPlayerEnv.Development : InPlayerEnv.Production;
  InPlayer.setConfig(env as Env);
  const queryParams = new URLSearchParams(window.location.href.split('#')[1]);
  const token = queryParams.get('token');
  const refreshToken = queryParams.get('refresh_token');
  const expires = queryParams.get('expires');
  if (!token || !refreshToken || !expires) {
    return;
  }
  InPlayer.Account.setToken(token, refreshToken, parseInt(expires));
};

export const getAuthData = async () => {
  if (InPlayer.Account.isAuthenticated()) {
    const credentials = InPlayer.Account.getToken().toObject();

    return {
      jwt: credentials.token,
      refreshToken: credentials.refreshToken,
    } as AuthData;
  }

  return null;
};

export const login: Login = async ({ config, email, password }) => {
  try {
    const { data } = await InPlayer.Account.signInV2({
      email,
      password,
      clientId: config.integrations.jwp?.clientId || '',
      referrer: window.location.href,
    });

    const user = formatAccount(data.account);
    user.externalData = await getCustomerExternalData();

    return {
      auth: formatAuth(data),
      user,
      customerConsents: parseJson(user?.metadata?.consents as string, []),
    };
  } catch {
    throw new Error('Failed to authenticate user.');
  }
};

export const register: Register = async ({ config, email, password, consents }) => {
  try {
    const { data } = await InPlayer.Account.signUpV2({
      email,
      password,
      passwordConfirmation: password,
      fullName: email,
      metadata: {
        first_name: ' ',
        surname: ' ',
        ...formatConsentsToRegisterFields(consents),
        consents: JSON.stringify(consents),
      },
      type: 'consumer',
      clientId: config.integrations.jwp?.clientId || '',
      referrer: window.location.href,
    });

    const user = formatAccount(data.account);
    user.externalData = await getCustomerExternalData();

    return {
      auth: formatAuth(data),
      user,
      customerConsents: parseJson(user?.metadata?.consents as string, []),
    };
  } catch (error: unknown) {
    if (isCommonError(error)) {
      throw new Error(error.response.data.message);
    }
    throw new Error('Failed to create account.');
  }
};

export const logout = async () => {
  try {
    InPlayer.Notifications.unsubscribe();
    await InPlayer.Account.signOut();
  } catch {
    throw new Error('Failed to sign out.');
  }
};

export const getUser = async () => {
  try {
    const { data } = await InPlayer.Account.getAccountInfo();

    const user = formatAccount(data);
    user.externalData = await getCustomerExternalData();

    return {
      user,
      customerConsents: parseJson(user?.metadata?.consents as string, []) as CustomerConsent[],
    };
  } catch {
    throw new Error('Failed to fetch user data.');
  }
};

export const updateCustomer: UpdateCustomer = async (customer) => {
  try {
    const response = await InPlayer.Account.updateAccount(formatUpdateAccount(customer));

    return {
      errors: [],
      responseData: formatAccount(response.data),
    };
  } catch {
    throw new Error('Failed to update user data.');
  }
};

export const getPublisherConsents: GetPublisherConsents = async (config) => {
  try {
    const { jwp } = config.integrations;
    const { data } = await InPlayer.Account.getRegisterFields(jwp?.clientId || '');

    const terms = data?.collection.find(({ name }) => name === 'terms');

    const result = data?.collection
      // we exclude these fields because we already have them by default
      .filter((field) => !['email_confirmation', 'first_name', 'surname'].includes(field.name) && ![terms].includes(field))
      .map(
        (field): Consent => ({
          type: field.type as CustomRegisterFieldVariant,
          isCustomRegisterField: true,
          name: field.name,
          label: field.label,
          placeholder: field.placeholder,
          required: field.required,
          options: field.options,
          version: '1',
          ...(field.type === 'checkbox'
            ? {
                enabledByDefault: field.default_value === 'true',
              }
            : {
                defaultValue: field.default_value,
              }),
        }),
      );

    const consents = terms ? [getTermsConsent(terms), ...result] : result;

    return { consents };
  } catch {
    throw new Error('Failed to fetch publisher consents.');
  }
};

export const getCustomerConsents: GetCustomerConsents = async (payload) => {
  try {
    if (!payload?.customer) {
      return {
        consents: [],
      };
    }

    const { customer } = payload;
    const consents: GetCustomerConsentsResponse = parseJson(customer.metadata?.consents as string, []);

    return consents;
  } catch {
    throw new Error('Unable to fetch Customer consents.');
  }
};

export const updateCustomerConsents: UpdateCustomerConsents = async (payload) => {
  try {
    const { customer, consents } = payload;

    const existingAccountData = formatUpdateAccount(customer);

    const params = {
      ...existingAccountData,
      metadata: {
        ...existingAccountData.metadata,
        ...formatConsentsToRegisterFields(consents),
        consents: JSON.stringify(consents),
      },
    };

    const { data } = await InPlayer.Account.updateAccount(params);

    return {
      consents: parseJson(data?.metadata?.consents as string, []),
    };
  } catch {
    throw new Error('Unable to update Customer consents');
  }
};

export const getCaptureStatus: GetCaptureStatus = async ({ customer }) => {
  return {
    errors: [],
    responseData: {
      isCaptureEnabled: true,
      shouldCaptureBeDisplayed: true,
      settings: [
        {
          answer: {
            firstName: customer.firstName || null,
            lastName: customer.lastName || null,
          },
          enabled: true,
          key: 'firstNameLastName',
          required: true,
        },
      ],
    },
  };
};

export const updateCaptureAnswers: UpdateCaptureAnswers = async ({ customer, ...newAnswers }) => {
  return (await updateCustomer({ ...customer, ...newAnswers }, true)) as ServiceResponse<Capture>;
};

export const changePasswordWithOldPassword: ChangePasswordWithOldPassword = async (payload) => {
  const { oldPassword, newPassword, newPasswordConfirmation } = payload;
  try {
    await InPlayer.Account.changePassword({
      oldPassword,
      password: newPassword,
      passwordConfirmation: newPasswordConfirmation,
    });
    return {
      errors: [],
      responseData: {},
    };
  } catch (error: unknown) {
    if (isCommonError(error)) {
      throw new Error(error.response.data.message);
    }
    throw new Error('Failed to change password');
  }
};

export const changePasswordWithResetToken: ChangePassword = async (payload) => {
  const { resetPasswordToken = '', newPassword, newPasswordConfirmation = '' } = payload;
  try {
    await InPlayer.Account.setNewPassword(
      {
        password: newPassword,
        passwordConfirmation: newPasswordConfirmation,
        brandingId: 0,
      },
      resetPasswordToken,
    );
    return {
      errors: [],
      responseData: {},
    };
  } catch (error: unknown) {
    if (isCommonError(error)) {
      throw new Error(error.response.data.message);
    }
    throw new Error('Failed to change password');
  }
};

export const resetPassword: ResetPassword = async ({ customerEmail, publisherId }) => {
  try {
    await InPlayer.Account.requestNewPassword({
      email: customerEmail,
      merchantUuid: publisherId || '',
      brandingId: 0,
    });
    return {
      errors: [],
      responseData: {},
    };
  } catch {
    throw new Error('Failed to reset password.');
  }
};

export const subscribeToNotifications = async (uuid: string = '', onMessage: (payload: string) => void) => {
  try {
    if (!InPlayer.Notifications.isSubscribed()) {
      InPlayer.subscribe(uuid, {
        onMessage: onMessage,
        onOpen: () => true,
      });
    }
    return true;
  } catch {
    return false;
  }
};

export const updatePersonalShelves: UpdatePersonalShelves = async (payload) => {
  const { favorites, history } = payload.externalData;
  const externalData = await getCustomerExternalData();
  const currentFavoriteIds = externalData?.favorites?.map((e) => e.mediaid);
  const payloadFavoriteIds = favorites?.map((e) => e.mediaid);
  const currentWatchHistoryIds = externalData?.history?.map((e) => e.mediaid);

  try {
    history.forEach(async (history) => {
      if (
        !currentWatchHistoryIds?.includes(history.mediaid) ||
        externalData?.history?.some((e) => e.mediaid == history.mediaid && e.progress != history.progress)
      ) {
        await InPlayer.Account.updateWatchHistory(history.mediaid, history.progress);
      }
    });

    if (payloadFavoriteIds.length > (currentFavoriteIds?.length || 0)) {
      payloadFavoriteIds.forEach(async (mediaId) => {
        if (!currentFavoriteIds?.includes(mediaId)) {
          await InPlayer.Account.addToFavorites(mediaId);
        }
      });
    } else {
      currentFavoriteIds?.forEach(async (mediaid) => {
        if (!payloadFavoriteIds?.includes(mediaid)) {
          await InPlayer.Account.deleteFromFavorites(mediaid);
        }
      });
    }

    return {
      errors: [],
      responseData: {},
    };
  } catch {
    throw new Error('Failed to update external data');
  }
};

export const exportAccountData: ExportAccountData = async () => {
  // password is sent as undefined because it is now optional on BE
  try {
    const response = await InPlayer.Account.exportData({ password: undefined, brandingId: 0 });
    return getCommonResponseData(response);
  } catch {
    throw new Error('Failed to export account data');
  }
};

export const deleteAccount: DeleteAccount = async ({ password }) => {
  try {
    const response = await InPlayer.Account.deleteAccount({ password, brandingId: 0 });
    return getCommonResponseData(response);
  } catch {
    throw new Error('Failed to delete account');
  }
};

export const getSocialUrls = async (config: Config) => {
  const socialState = window.btoa(
    JSON.stringify({
      client_id: config.integrations.jwp?.clientId || '',
      redirect: window.location.href.split('u=')[0],
    }),
  );

  const socialResponse = await InPlayer.Account.getSocialLoginUrls(socialState);

  if (socialResponse.status !== 200) {
    throw new Error('Failed to fetch social urls');
  }

  return socialResponse.data.social_urls;
};

const getCustomerExternalData = async (): Promise<ExternalData> => {
  const [favoritesData, historyData] = await Promise.all([InPlayer.Account.getFavorites(), await InPlayer.Account.getWatchHistory({})]);

  const favorites = favoritesData.data?.collection?.map((favorite: FavoritesData) => {
    return formatFavorite(favorite);
  });

  const history = historyData.data?.collection?.map((history: WatchHistory) => {
    return formatHistoryItem(history);
  });

  return {
    favorites,
    history,
  };
};

const formatFavorite = (favorite: FavoritesData): Favorite => {
  return {
    mediaid: favorite.media_id,
  } as Favorite;
};

const formatHistoryItem = (history: WatchHistory): WatchHistoryItem => {
  return {
    mediaid: history.media_id,
    progress: history.progress,
  } as WatchHistoryItem;
};

function formatAccount(account: AccountData): Customer {
  const { id, uuid, email, full_name: fullName, metadata, created_at: createdAt } = account;
  const regDate = new Date(createdAt * 1000).toLocaleString();

  const firstName = metadata?.first_name as string;
  const lastName = metadata?.surname as string;

  return {
    id: id.toString(),
    uuid,
    email,
    fullName,
    firstName,
    lastName,
    metadata,
    regDate,
    country: '',
    lastUserIp: '',
  };
}

function formatUpdateAccount(customer: UpdateCustomerArgs) {
  const firstName = customer.firstName?.trim() || '';
  const lastName = customer.lastName?.trim() || '';
  const fullName = `${firstName} ${lastName}`.trim() || (customer.email as string);
  const metadata: Record<string, string> = {
    ...customer.metadata,
    first_name: firstName,
    surname: lastName,
  };
  const data: UpdateAccountData = {
    fullName,
    metadata,
  };

  return data;
}

function formatAuth(auth: InPlayerAuthData): AuthData {
  const { access_token: jwt } = auth;
  return {
    jwt,
    refreshToken: '',
  };
}

function getTermsConsent({ label: termsUrl }: RegisterField): Consent {
  const termsLink = `<a href="${termsUrl || JW_TERMS_URL}" target="_blank">${i18next.t('account:registration.terms_and_conditions')}</a>`;

  return {
    type: 'checkbox',
    isCustomRegisterField: true,
    required: true,
    name: 'terms',
    label: i18next.t(`account:registration.${termsUrl ? 'terms_consent' : 'terms_consent_jwplayer'}`, { termsLink }),
    enabledByDefault: false,
    placeholder: '',
    options: {},
    version: '1',
  };
}

function parseJson(value: string, fallback = {}) {
  try {
    return JSON.parse(value);
  } catch {
    return fallback;
  }
}

export const canUpdateEmail = false;

export const canSupportEmptyFullName = false;

export const canChangePasswordWithOldPassword = true;

export const canRenewSubscription = false;

export const canExportAccountData = true;

export const canUpdatePaymentMethod = false;

export const canShowReceipts = false;

export const canDeleteAccount = true;

export const canManageProfiles = true;<|MERGE_RESOLUTION|>--- conflicted
+++ resolved
@@ -1,12 +1,8 @@
 import InPlayer, { AccountData, Env, FavoritesData, UpdateAccountData, WatchHistory, type RegisterField } from '@inplayer-org/inplayer.js';
 import i18next from 'i18next';
 
-<<<<<<< HEAD
+import { formatConsentsToRegisterFields } from '#src/utils/collection';
 import { getCommonResponseData, isCommonError } from '#src/utils/api';
-=======
-import { formatConsentsToRegisterFields } from '#src/utils/collection';
-import { getCommonResponseData } from '#src/utils/api';
->>>>>>> bc1b0072
 import type { Config } from '#types/Config';
 import type {
   AuthData,
