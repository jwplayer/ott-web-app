import { useMemo } from 'react';
import { useEpg } from 'planby';
import { startOfDay, startOfToday, startOfTomorrow } from 'date-fns';

<<<<<<< HEAD
import type { EpgChannel } from '#types/epg';
=======
import type { EpgChannel, EpgProgram } from '#src/services/epg.service';
>>>>>>> 2bcc87e4
import { is12HourClock } from '#src/utils/datetime';

const isBaseTimeFormat = is12HourClock();

export const formatChannel = ({ id, channelLogoImage, backgroundImage }: EpgChannel) => ({
  uuid: id,
  logo: channelLogoImage,
  channelLogoImage: channelLogoImage,
  backgroundImage: backgroundImage,
});

export const formatProgram = (channelId: string, { id, title, cardImage, backgroundImage, description, endTime, startTime }: EpgProgram) => ({
  channelUuid: channelId,
  id: id,
  title: title,
  image: cardImage || '',
  // programs have the same cardImage/backgroundImage (different API)
  cardImage: cardImage || '',
  backgroundImage: backgroundImage || '',
  description: description || '',
  till: endTime,
  since: startTime,
});

/**
 * Return the Planby EPG props for the given channels
 */
const usePlanByEpg = ({
  channels,
  sidebarWidth,
  itemHeight,
  highlightColor,
  backgroundColor,
}: {
  channels: EpgChannel[];
  sidebarWidth: number;
  itemHeight: number;
  highlightColor?: string | null;
  backgroundColor?: string | null;
}) => {
  const [epgChannels, epgPrograms] = useMemo(() => {
    return [channels.map(formatChannel), channels.flatMap((channel) => channel.programs.map((program) => formatProgram(channel.id, program)))];
  }, [channels]);

  const theme = useMemo(() => makeTheme(highlightColor, backgroundColor), [highlightColor, backgroundColor]);

  // this mechanism updates the EPG component range when leaving the page open for a longer period
  // the useEpg hook doesn't accept a formatted date and re-renders when not memoize the start and end dates
  // @todo ideally we want to render the schedule X hours before and after the current time, but this doesn't work (yet)
  //       in the Planby component. E.g. `[subHours(new Date(), 12), addHours(new Date(), 12)]`. The `date` dependency
  //       must also be changed to update every hour instead of daily.
  const date = startOfToday().toJSON();
  const [startDate, endDate] = useMemo(() => [startOfDay(new Date(date)), startOfTomorrow()], [date]);

  return useEpg({
    channels: epgChannels,
    epg: epgPrograms,
    dayWidth: 7200,
    sidebarWidth,
    itemHeight,
    isSidebar: true,
    isTimeline: true,
    isLine: true,
    isBaseTimeFormat,
    startDate,
    endDate,
    theme,
  });
};

// Theme configuration for the Planby EPG with only the colors set that are used
// Fixed values are used because the default highlightColor and backgroundColor are only available in SCSS
export const makeTheme = (primaryColor?: string | null, backgroundColor?: string | null) => ({
  primary: {
    600: backgroundColor || '#141523',
    900: backgroundColor || '#141523',
  },
  grey: {
    300: primaryColor || '#fff',
  },
  white: primaryColor || '#fff',
  green: {
    300: primaryColor || '#fff',
  },
  loader: {
    teal: '',
    purple: '',
    pink: '',
    bg: '',
  },
  scrollbar: {
    border: '',
    thumb: {
      bg: '',
    },
  },
  gradient: {
    blue: {
      300: '',
      600: '',
      900: '',
    },
  },
  text: {
    grey: {
      300: '',
      500: '',
    },
  },
  timeline: {
    divider: {
      bg: '',
    },
  },
});

export default usePlanByEpg;<|MERGE_RESOLUTION|>--- conflicted
+++ resolved
@@ -2,11 +2,7 @@
 import { useEpg } from 'planby';
 import { startOfDay, startOfToday, startOfTomorrow } from 'date-fns';
 
-<<<<<<< HEAD
-import type { EpgChannel } from '#types/epg';
-=======
-import type { EpgChannel, EpgProgram } from '#src/services/epg.service';
->>>>>>> 2bcc87e4
+import type { EpgChannel, EpgProgram } from '#types/epg';
 import { is12HourClock } from '#src/utils/datetime';
 
 const isBaseTimeFormat = is12HourClock();
