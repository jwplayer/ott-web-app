--- conflicted
+++ resolved
@@ -17,11 +17,8 @@
   canUpdatePaymentMethod: boolean;
   canChangePasswordWithOldPassword: boolean;
   canExportAccountData: boolean;
-<<<<<<< HEAD
   canDeleteAccount: boolean;
-=======
   canShowReceipts: boolean;
->>>>>>> 38cc11f6
   setLoading: (loading: boolean) => void;
 };
 
@@ -38,11 +35,8 @@
   canRenewSubscription: false,
   canChangePasswordWithOldPassword: false,
   canExportAccountData: false,
-<<<<<<< HEAD
   canDeleteAccount: false,
-=======
   canUpdatePaymentMethod: false,
   canShowReceipts: false,
->>>>>>> 38cc11f6
   setLoading: (loading: boolean) => set({ loading }),
 }));