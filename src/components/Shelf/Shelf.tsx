import React, { useCallback, useState } from 'react';
import classNames from 'classnames';
import { useTranslation } from 'react-i18next';

import styles from './Shelf.module.scss';

import useBreakpoint, { Breakpoint, Breakpoints } from '#src/hooks/useBreakpoint';
import ChevronLeft from '#src/icons/ChevronLeft';
import ChevronRight from '#src/icons/ChevronRight';
import type { AccessModel, ContentType } from '#types/Config';
import { isLocked } from '#src/utils/entitlements';
import TileDock from '#components/TileDock/TileDock';
import Card, { type PosterAspectRatio } from '#components/Card/Card';
import type { Playlist, PlaylistItem } from '#types/playlist';
import { isLiveChannel } from '#src/utils/media';
import { MediaStatus } from '#src/utils/liveEvent';

export const tileBreakpoints: Breakpoints = {
  [Breakpoint.xs]: 1,
  [Breakpoint.sm]: 2,
  [Breakpoint.md]: 3,
  [Breakpoint.lg]: 4,
  [Breakpoint.xl]: 5,
};

export const featuredTileBreakpoints: Breakpoints = {
  [Breakpoint.xs]: 1,
  [Breakpoint.sm]: 1,
  [Breakpoint.md]: 1,
  [Breakpoint.lg]: 1,
  [Breakpoint.xl]: 1,
};

export type ShelfProps = {
  playlist: Playlist;
  type: ContentType;
  onCardClick: (playlistItem: PlaylistItem, playlistId: string | undefined, type: ContentType) => void;
  onCardHover?: (playlistItem: PlaylistItem) => void;
  watchHistory?: { [key: string]: number };
  enableTitle?: boolean;
  enableCardTitles?: boolean;
  featured?: boolean;
  loading?: boolean;
  error?: unknown;
  title?: string;
  accessModel: AccessModel;
  isLoggedIn: boolean;
  hasSubscription: boolean;
  posterAspect?: PosterAspectRatio;
  visibleTilesDelta?: number;
};

const Shelf = ({
  playlist,
  type,
  onCardClick,
  onCardHover,
  title,
  watchHistory,
  featured = false,
  loading = false,
  error = null,
  accessModel,
  isLoggedIn,
  hasSubscription,
  posterAspect,
  visibleTilesDelta = 0,
}: ShelfProps) => {
  const breakpoint: Breakpoint = useBreakpoint();
  const { t } = useTranslation('common');
  const [didSlideBefore, setDidSlideBefore] = useState(false);
  const tilesToShow: number = (featured ? featuredTileBreakpoints[breakpoint] : tileBreakpoints[breakpoint]) + visibleTilesDelta;

  const renderTile = useCallback(
<<<<<<< HEAD
    (item: PlaylistItem, isInView: boolean) => (
      <Card
        key={item.mediaid}
        title={item.title}
        scheduledStart={item.scheduledStart}
        duration={item.duration}
        progress={watchHistory ? watchHistory[item.mediaid] : undefined}
        image={item.shelfImage}
        seriesId={item.seriesId}
        seasonNumber={item.seasonNumber}
        episodeNumber={item.episodeNumber}
        onClick={isInView ? () => onCardClick(item, playlist.feedid, type) : undefined}
        onHover={typeof onCardHover === 'function' ? () => onCardHover(item) : undefined}
        featured={featured}
        disabled={!isInView}
        loading={loading}
        isLocked={isLocked(accessModel, isLoggedIn, hasSubscription, item)}
        posterAspect={posterAspect}
        isLive={item.mediaStatus === MediaStatus.LIVE || isLiveChannel(item)}
        isScheduled={item.mediaStatus === MediaStatus.SCHEDULED}
      />
    ),
=======
    (item: PlaylistItem, isInView: boolean) => {
      return (
        <Card
          key={item.mediaid}
          progress={watchHistory ? watchHistory[item.mediaid] : undefined}
          onClick={isInView ? () => onCardClick(item, playlist.feedid, type) : undefined}
          onHover={typeof onCardHover === 'function' ? () => onCardHover(item) : undefined}
          featured={featured}
          disabled={!isInView}
          loading={loading}
          isLocked={isLocked(accessModel, isLoggedIn, hasSubscription, item)}
          posterAspect={posterAspect}
          item={item}
        />
      );
    },
>>>>>>> 906f2e94
    [watchHistory, onCardHover, featured, loading, accessModel, isLoggedIn, hasSubscription, posterAspect, onCardClick, playlist.feedid, type],
  );

  const renderRightControl = useCallback(
    (doSlide) => (
      <div
        className={styles.chevron}
        role="button"
        tabIndex={0}
        aria-label={t('slide_right')}
        onKeyDown={(event: React.KeyboardEvent) => (event.key === 'Enter' || event.key === ' ') && handleSlide(doSlide)}
        onClick={() => handleSlide(doSlide)}
      >
        <ChevronRight />
      </div>
    ),
    [t],
  );

  const renderLeftControl = useCallback(
    (doSlide) => (
      <div
        className={classNames(styles.chevron, {
          [styles.disabled]: !didSlideBefore,
        })}
        role="button"
        tabIndex={didSlideBefore ? 0 : -1}
        aria-label={t('slide_left')}
        onKeyDown={(event: React.KeyboardEvent) => (event.key === 'Enter' || event.key === ' ') && handleSlide(doSlide)}
        onClick={() => handleSlide(doSlide)}
      >
        <ChevronLeft />
      </div>
    ),
    [didSlideBefore, t],
  );

  const renderPaginationDots = (index: number, pageIndex: number) => (
    <span key={pageIndex} className={classNames(styles.dot, { [styles.active]: index === pageIndex })} />
  );

  const handleSlide = (doSlide: () => void): void => {
    setDidSlideBefore(true);
    doSlide();
  };

  if (error || !playlist?.playlist) return <h2 className={styles.error}>Could not load items</h2>;

  return (
    <div className={classNames(styles.shelf, { [styles.featured]: featured })}>
      {!featured ? <h2 className={classNames(styles.title, { [styles.loading]: loading })}>{title || playlist.title}</h2> : null}
      <TileDock<PlaylistItem>
        items={playlist.playlist}
        tilesToShow={tilesToShow}
        wrapWithEmptyTiles={featured && playlist.playlist.length === 1}
        cycleMode={'restart'}
        showControls={!matchMedia('(hover: none)').matches && !loading}
        showDots={featured}
        transitionTime={'0.3s'}
        spacing={8}
        renderLeftControl={renderLeftControl}
        renderRightControl={renderRightControl}
        renderPaginationDots={renderPaginationDots}
        renderTile={renderTile}
      />
    </div>
  );
};

export default Shelf;<|MERGE_RESOLUTION|>--- conflicted
+++ resolved
@@ -12,8 +12,6 @@
 import TileDock from '#components/TileDock/TileDock';
 import Card, { type PosterAspectRatio } from '#components/Card/Card';
 import type { Playlist, PlaylistItem } from '#types/playlist';
-import { isLiveChannel } from '#src/utils/media';
-import { MediaStatus } from '#src/utils/liveEvent';
 
 export const tileBreakpoints: Breakpoints = {
   [Breakpoint.xs]: 1,
@@ -72,30 +70,6 @@
   const tilesToShow: number = (featured ? featuredTileBreakpoints[breakpoint] : tileBreakpoints[breakpoint]) + visibleTilesDelta;
 
   const renderTile = useCallback(
-<<<<<<< HEAD
-    (item: PlaylistItem, isInView: boolean) => (
-      <Card
-        key={item.mediaid}
-        title={item.title}
-        scheduledStart={item.scheduledStart}
-        duration={item.duration}
-        progress={watchHistory ? watchHistory[item.mediaid] : undefined}
-        image={item.shelfImage}
-        seriesId={item.seriesId}
-        seasonNumber={item.seasonNumber}
-        episodeNumber={item.episodeNumber}
-        onClick={isInView ? () => onCardClick(item, playlist.feedid, type) : undefined}
-        onHover={typeof onCardHover === 'function' ? () => onCardHover(item) : undefined}
-        featured={featured}
-        disabled={!isInView}
-        loading={loading}
-        isLocked={isLocked(accessModel, isLoggedIn, hasSubscription, item)}
-        posterAspect={posterAspect}
-        isLive={item.mediaStatus === MediaStatus.LIVE || isLiveChannel(item)}
-        isScheduled={item.mediaStatus === MediaStatus.SCHEDULED}
-      />
-    ),
-=======
     (item: PlaylistItem, isInView: boolean) => {
       return (
         <Card
@@ -112,7 +86,6 @@
         />
       );
     },
->>>>>>> 906f2e94
     [watchHistory, onCardHover, featured, loading, accessModel, isLoggedIn, hasSubscription, posterAspect, onCardClick, playlist.feedid, type],
   );
 
