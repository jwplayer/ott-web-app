--- conflicted
+++ resolved
@@ -1,5 +1,4 @@
 import type { Playlist, PlaylistItem } from 'types/playlist';
-import type { Subscription } from 'types/subscription';
 
 import { getSeriesId, getSeriesIdFromEpisode, isEpisode, isSeriesPlaceholder } from './media';
 
@@ -102,28 +101,15 @@
     play: play ? '1' : null,
   });
 
-<<<<<<< HEAD
-export const formatSubscriptionDates = (subscriptions: Subscription[]) => {
-  if (!subscriptions) return [];
+export const formatDate = (dateString: number) => {
+  if (!dateString) return '';
 
-  return subscriptions.map(({ expiresAt }) => {
-    const date = new Date(expiresAt);
-    return `${date.getDate()} ${date.getMonth()} ${date.getFullYear()}`;
-  });
+  return new Date(dateString * 1000).toLocaleDateString();
 };
 
-export const formatCurrencySymbol = (currency: string) => {
-  if (!currency) return null;
-
-  if (currency === 'EUR') return '€';
-};
-
-export { formatDurationTag, formatDuration, cardUrl, movieURL, seriesURL, videoUrl, episodeURL };
-=======
 export const formatPrice = (price: number, currency: string, country: string) => {
   return new Intl.NumberFormat(country, {
     style: 'currency',
     currency: currency,
   }).format(price);
-}
->>>>>>> b28b6617
+};