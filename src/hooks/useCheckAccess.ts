--- conflicted
+++ resolved
@@ -4,10 +4,6 @@
 
 import { addQueryParam } from '#src/utils/location';
 import AccountController from '#src/stores/AccountController';
-<<<<<<< HEAD
-import { getModule } from '#src/modules/container';
-=======
->>>>>>> 005fb70f
 import { useConfigStore } from '#src/stores/ConfigStore';
 import { getModule } from '#src/modules/container';
 
