{
  "nav": {
    "account": "Account",
    "favorites": "Favorites",
    "payments": "Payments",
    "logout": "Log out"
  },
  "account": {
<<<<<<< HEAD
    "save": "Save",
    "cancel": "Cancel",
    "email": "Email",
    "edit_account": "Edit account",
    "confirm_password": "Confirm password",
    "please_confirm": "Please confirm your password to proceed with changing your email address.",
    "delete_account": "Delete account",
    "security": "Security",
    "password": "Password",
=======
    "about_you": "About you",
    "edit_account": "Edit account",
    "edit_information": "Edit information",
>>>>>>> 0e396669
    "edit_password": "Edit password",
    "email": "Email",
    "firstname": "First name",
    "lastname": "Last name",
    "password": "Password",
    "security": "Security",
    "update_consents": "Update consents"
  },
  "payment": {
    "card_number": "Card number",
    "cvc_cvv": "CVC / CVV",
    "edit_subscription": "Edit subscription",
    "expiry_date": "Expiry date",
    "month": "month",
    "monthly_subscription": "Monthly subscription",
    "more_transactions": "{{ amount }} more transactions",
    "next_billing_date_on": "Next billing date is on",
    "payment_method": "Payment method",
    "price_payed_with_card": "Price payed with card",
    "subscription_details": "Subscription details",
    "transactions": "Transactions"
  }
}<|MERGE_RESOLUTION|>--- conflicted
+++ resolved
@@ -1,33 +1,25 @@
 {
-  "nav": {
-    "account": "Account",
-    "favorites": "Favorites",
-    "payments": "Payments",
-    "logout": "Log out"
-  },
   "account": {
-<<<<<<< HEAD
-    "save": "Save",
+    "about_you": "About you",
     "cancel": "Cancel",
-    "email": "Email",
-    "edit_account": "Edit account",
     "confirm_password": "Confirm password",
-    "please_confirm": "Please confirm your password to proceed with changing your email address.",
     "delete_account": "Delete account",
-    "security": "Security",
-    "password": "Password",
-=======
-    "about_you": "About you",
     "edit_account": "Edit account",
     "edit_information": "Edit information",
->>>>>>> 0e396669
     "edit_password": "Edit password",
     "email": "Email",
     "firstname": "First name",
     "lastname": "Last name",
     "password": "Password",
+    "save": "Save",
     "security": "Security",
     "update_consents": "Update consents"
+  },
+  "nav": {
+    "account": "Account",
+    "favorites": "Favorites",
+    "logout": "Log out",
+    "payments": "Payments"
   },
   "payment": {
     "card_number": "Card number",
