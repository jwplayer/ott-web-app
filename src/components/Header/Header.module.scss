--- conflicted
+++ resolved
@@ -142,7 +142,6 @@
   }
 }
 
-<<<<<<< HEAD
 .userMenuButton {
   margin-left: 8px;
 }
@@ -153,14 +152,12 @@
   }
 }
 .profile {
-  display:flex;
+  display: flex;
   align-items: center;
   h2 {
     cursor: pointer;
   }
 }
-=======
->>>>>>> 6f9733f2
 //
 // mediaQueries
 // --------------------------------
