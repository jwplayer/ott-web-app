--- conflicted
+++ resolved
@@ -44,13 +44,8 @@
         }
         await accountController.changePasswordWithToken(emailParam || '', password, resetToken, passwordConfirmation);
       }
-<<<<<<< HEAD
-      await accountController.logout();
-      navigate(addQueryParams(window.location.origin, { u: 'login' }));
-=======
-      await logout({ includeNetworkRequest: false });
+      await accountController.logout({ includeNetworkRequest: false });
       navigate(addQueryParam(location, 'u', 'login'));
->>>>>>> 4b870ccc
     } catch (error: unknown) {
       if (error instanceof Error) {
         if (error.message.includes('invalid param password')) {
