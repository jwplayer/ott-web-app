--- conflicted
+++ resolved
@@ -1,16 +1,8 @@
-<<<<<<< HEAD
-import React, {useState, useEffect, createContext, SetStateAction} from 'react';
-import type { GenericFormValues } from 'types/form';
-
-import type {FormSectionProps} from "./FormSection";
-import {FormSection} from "./FormSection";
-=======
 import React, { useState, useEffect, createContext, SetStateAction, useCallback } from 'react';
 import type { GenericFormValues } from 'types/form';
 
 import type { FormSectionProps } from './FormSection';
 import { FormSection } from './FormSection';
->>>>>>> 5b185d8d
 
 interface Props<TData> {
   initialValues: TData;
@@ -21,11 +13,7 @@
 
 export interface FormContext<TData> {
   isLoading?: boolean;
-<<<<<<< HEAD
-  cancel: () => void;
-=======
   onCancel: () => void;
->>>>>>> 5b185d8d
   formState: FormState<TData>;
   setFormState: React.Dispatch<SetStateAction<FormState<TData>>>;
 }
@@ -48,20 +36,6 @@
     isBusy: false,
   });
 
-<<<<<<< HEAD
-  function cancel() {
-    setState((s) => {
-      return {
-        ...s,
-        values: initialValues,
-        isDirty: false,
-        activeSectionId: undefined,
-        errors: undefined,
-      };
-    });
-    onReset && onReset();
-  }
-=======
   const onCancel = useCallback(
     function onCancel() {
       setState((s) => {
@@ -77,7 +51,6 @@
     },
     [initialValues, onReset],
   );
->>>>>>> 5b185d8d
 
   useEffect(() => {
     setState((s) => {
@@ -92,21 +65,13 @@
     <FormContext.Provider
       value={{
         isLoading,
-<<<<<<< HEAD
-        cancel,
-=======
         onCancel,
->>>>>>> 5b185d8d
         formState: state,
         setFormState: setState,
       }}
     >
       {children?.map((props, i) => (
-<<<<<<< HEAD
-          <FormSection key={i} {...props} />
-=======
         <FormSection key={i} {...props} />
->>>>>>> 5b185d8d
       ))}
     </FormContext.Provider>
   );
