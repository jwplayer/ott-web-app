import { DateTime } from 'luxon';

import { ShelfId } from '#utils/constants';
import { testConfigs } from '#test/constants';

const programSelectedBackgroundColor = 'rgb(204, 204, 204)';
const programLiveBorder = '2px solid rgb(255, 255, 255)';

const programBackgroundColor = 'rgba(255, 255, 255, 0.08)';
const programBorder = '2px solid rgba(0, 0, 0, 0)';

const channel1Id = 'Uh7zcqVm';
const channel2Id = 'Z2evecey';

const channel1LiveProgramId = 'f99402a4-783d-4298-9ca2-d392db317927';
const channel1PreviousProgramId = 'a2f80690-86e6-46e7-8a78-b243d5c8237e';
const channel1UpcomingProgramId = '6ffd595b-3cdb-431b-b444-934a0e4f63dc';
const channel2LiveProgramId = 'b628784b-1061-4a61-98f3-fa48ce3ce81f';

Feature('live channel')
  .retry(Number(process.env.TEST_RETRY_COUNT) || 0)
  .tag('@desktop-only');

Before(async ({ I }) => {
  const today = DateTime.now();
  const winterDay = DateTime.fromObject({ month: 12, day: 31 });
  const summerDay = DateTime.fromObject({ month: 7, day: 4 });

  const isSummer = today.offset !== winterDay.offset;
  const isGMT = winterDay.offset === 0 && summerDay.offset === 0;

  // Time is mocked in GMT, so to maintain the same local time we need 1 hour later in GMT in winter
  // Example, during summer time in Amsterdam (GMT+2) 8:00 AM GMT = 10:00 AM CEST
  // In winter time in Amsterdam (GMT+1) 9:00 AM GMT = 10:00 AM CET
  await I.mockTimeGMT(isSummer || isGMT ? 8 : 9, 0, 0);
  I.useConfig(testConfigs.basicNoAuth);
});

const videoDetailsLocator = locate({ css: 'div[data-testid="video-details"]' });
const shelfContainerLocator = locate({ css: 'div[role="row"]' });
const shelfLocator = locate({ css: 'div[role="cell"]' }).inside(shelfContainerLocator);
const epgContainerLocator = locate({ css: 'div[data-testid="container"]' });

const makeEpgProgramLocator = (id: string) => locate({ css: `div[data-testid="${id}"]` }).inside(epgContainerLocator);
const makeEpgChannelLocator = (id: string) => locate({ css: `div[data-testid="${id}"]` }).inside(epgContainerLocator);

const channel1Locator = makeEpgChannelLocator(channel1Id);
const channel2Locator = makeEpgChannelLocator(channel2Id);

const channel1LiveProgramLocator = makeEpgProgramLocator(channel1LiveProgramId);
const channel1PreviousProgramLocator = makeEpgProgramLocator(channel1PreviousProgramId);
const channel1UpcomingProgramLocator = makeEpgProgramLocator(channel1UpcomingProgramId);
const channel2LiveProgramLocator = makeEpgProgramLocator(channel2LiveProgramId);

const liveChannelsCount = 5;

Scenario('I can navigate to live channels from the live channels shelf', async ({ I }) => {
  await I.scrollToShelf(ShelfId.liveChannels);

  for (let i = 1; i <= liveChannelsCount; i++) {
    I.see(`Channel ${i}`, shelfLocator);
  }

  I.see('Live Channels');
  I.click('Channel 1');

  waitForEpgAnimation(I);
  I.see('LIVE');
  I.see('On Channel 1', locate('div').inside(videoDetailsLocator));
});

Scenario('I can navigate to live channels from the header', ({ I }) => {
  I.see('Live');
  I.click('Live');

  waitForEpgAnimation(I);
  I.see('LIVE');
  I.see('On Channel 1', locate('div').inside(videoDetailsLocator));
});

<<<<<<< HEAD
=======
// TODO: add BCL SaaS stream
>>>>>>> bc1b0072
// eslint-disable-next-line codeceptjs/no-skipped-tests
Scenario.skip('I can watch the current live program on the live channel screen', async ({ I }) => {
  await I.openVideoCard('Channel 1');

  I.see('The Daily Show with Trevor Noah: Ears Edition', locate('h2').inside(videoDetailsLocator));
  I.see('LIVE');
  I.see('On Channel 1', locate('div').inside(videoDetailsLocator));
  I.see('Start watching');
  I.see('Watch from start');

  I.click('Start watching');

  // TODO: Remove this if/return statement
  // It is temporarily disabling the live channel play check because stream is broken
  if (Date.now() < Date.parse('2023-12-01')) {
    return;
  }

  I.seeElement('video');

  // to make sure the back button is visible and can be clicked on
  I.click('video');

  I.click('div[aria-label="Back"]');
  await I.checkPlayerClosed();
});

Scenario('I see the epg on the live channel screen', async ({ I }) => {
  await I.openVideoCard('Channel 1');

  I.see('The Daily Show with Trevor Noah: Ears Edition');
  I.see('Live');

  I.see('LIVE');
  I.see('On Channel 1');
  I.see('Start watching');

  I.seeElement(channel1LiveProgramLocator);
  await isSelectedProgram(I, channel1LiveProgramLocator, 'channel 1', true);

  I.seeElement(channel1PreviousProgramLocator);
  await isProgram(I, channel1PreviousProgramLocator, 'channel 1');

  I.seeElement(channel1UpcomingProgramLocator);
  await isProgram(I, channel1UpcomingProgramLocator, 'channel 1');

  I.seeElement(channel2LiveProgramLocator);
  await isLiveProgram(I, channel2LiveProgramLocator, 'channel 2');

  I.see('The Flash');
});

Scenario('I can select an upcoming program on the same channel', async ({ I }) => {
  await I.openVideoCard('Channel 1');
  I.seeElement(channel1LiveProgramLocator);
  await isSelectedProgram(I, channel1LiveProgramLocator, 'channel 1', true);

  I.seeElement(channel1UpcomingProgramLocator);
  await isProgram(I, channel1UpcomingProgramLocator, 'channel 1');

  I.click(channel1UpcomingProgramLocator);

  waitForEpgAnimation(I);
  I.scrollTo(channel1UpcomingProgramLocator);
  await isSelectedProgram(I, channel1UpcomingProgramLocator, 'channel 1', false);

  I.see('The Flash', locate('div').inside(videoDetailsLocator));

  I.dontSee('LIVE', locate('div').inside(videoDetailsLocator));
  I.see('On Channel 1', locate('div').inside(videoDetailsLocator));

  I.seeElement(locate('button[disabled]').withText('Start watching'));

  I.seeElement(channel1LiveProgramLocator);
  await isLiveProgram(I, channel1LiveProgramLocator, 'channel 1');
});

Scenario('I can select a previous program on the same channel and watch the video', async ({ I }) => {
  await I.openVideoCard('Channel 1');
  I.seeElement(channel1LiveProgramLocator);
  await isSelectedProgram(I, channel1LiveProgramLocator, 'channel 1', true);

  I.seeElement(channel1PreviousProgramLocator);
  await isProgram(I, channel1PreviousProgramLocator, 'channel 1');

  I.click(channel1PreviousProgramLocator);

  waitForEpgAnimation(I);

  await isSelectedProgram(I, channel1PreviousProgramLocator, 'channel 1', false);

  I.dontSee('LIVE', locate('div').inside(videoDetailsLocator));
  I.see('On Channel 1', locate('div').inside(videoDetailsLocator));

  I.seeElement(channel1LiveProgramLocator);
  await isLiveProgram(I, channel1LiveProgramLocator, 'channel 1');

  I.see('The Flash', locate('h2').inside(videoDetailsLocator));

  I.click('Start watching');
  I.seeElement('video');
});

Scenario('I can select a program on another channel', async ({ I }) => {
  await I.openVideoCard('Channel 1');
  I.click(channel2Locator);

  waitForEpgAnimation(I);

  I.see('LIVE');
  I.dontSee('On Channel 1', locate('div').inside(videoDetailsLocator));

  I.see('The Flash', locate('h2').inside(videoDetailsLocator));
  I.see('On Channel 2', locate('div').inside(videoDetailsLocator));

  I.scrollTo(channel2LiveProgramLocator);
  I.seeElement(channel2LiveProgramLocator);
  await isSelectedProgram(I, channel2LiveProgramLocator, 'channel 2', true);

  I.click(channel1Locator);
  waitForEpgAnimation(I);
  I.see('LIVE');
  I.dontSee('On Channel 2', locate('div').inside(videoDetailsLocator));
  I.see('LIVE');
  I.see('On Channel 1', locate('div').inside(videoDetailsLocator));
});

Scenario('I can navigate through the epg', async ({ I }) => {
  await I.openVideoCard('Channel 1');
  I.see('The Silent Sea');
  I.dontSee('House');

  waitForEpgAnimation(I);
  I.click('Slide right');

  I.dontSee('The Silent Sea');
  I.see('Peaky Blinders');

  I.click('Slide right');

  waitForEpgAnimation(I);
  I.dontSee('Euphoria');
  I.see('Peaky Blinders');

  I.click('Now');

  waitForEpgAnimation(I);
  I.scrollTo(channel1LiveProgramLocator);
  I.seeElement(channel1LiveProgramLocator);
  await isSelectedProgram(I, channel1LiveProgramLocator, 'channel 1', true);

  I.seeElement(channel2LiveProgramLocator);
  I.scrollTo(channel2LiveProgramLocator);
  await isLiveProgram(I, channel2LiveProgramLocator, 'channel 2');
});

Scenario('I can see the channel logo for Channel 1', async ({ I }) => {
  await I.openVideoCard('Channel 1');
  await I.seeEpgChannelLogoImage('Uh7zcqVm', 'https://cdn.jwplayer.com/v2/media/Uh7zcqVm/images/channel_logo.webp?poster_fallback=1&width=320');
});

Scenario('I can see the channel logo for Channel 2', async ({ I }) => {
  await I.openVideoCard('Channel 2');
  await I.seeEpgChannelLogoImage('Z2evecey', 'https://cdn.jwplayer.com/v2/media/Z2evecey/images/channel_logo.webp?poster_fallback=1&width=320');
});

Scenario('I can see the background image for Channel 3', async ({ I }) => {
  await I.openVideoCard('Channel 3');
  await I.seeVideoDetailsBackgroundImage('Channel 3', 'https://cdn.jwplayer.com/v2/media/wewsVyR7/images/background.webp?poster_fallback=1&width=1280');
});

Scenario('I can see the background image for Channel 4', async ({ I }) => {
  await I.openVideoCard('Channel 4');
  await I.seeVideoDetailsBackgroundImage('Channel 4', 'https://cdn.jwplayer.com/v2/media/kH7LozaK/images/background.webp?poster_fallback=1&width=1280');
});

async function isSelectedProgram(I: CodeceptJS.I, locator: CodeceptJS.Locator, channel: string, isLive: boolean) {
  I.moveCursorTo('body', 0, 0); // This prevents accidentally triggering the hover state

  await checkStyle(I, locator, {
    'background-color': programSelectedBackgroundColor,
    border: isLive ? programLiveBorder : programBorder,
  });

  I.say(`I see the program is selected on ${channel}`);
}

async function isLiveProgram(I: CodeceptJS.I, locator: CodeceptJS.Locator, channel: string) {
  await checkStyle(I, locator, {
    'background-color': programBackgroundColor,
    border: programLiveBorder,
  });

  I.say(`I see the program is live on ${channel}`);
}

async function isProgram(I: CodeceptJS.I, locator: CodeceptJS.Locator, channel: string) {
  await checkStyle(I, locator, {
    'background-color': programBackgroundColor,
    border: programBorder,
  });

  I.say(`I see the program is not active nor selected on ${channel}`);
}

async function checkStyle(I: CodeceptJS.I, locator: CodeceptJS.LocatorOrString, styles: Record<string, string>) {
  I.seeCssPropertiesOnElements(locator, styles);
}

function waitForEpgAnimation(I: CodeceptJS.I, sec: number = 1) {
  I.waitForLoaderDone();
  return I.wait(sec);
}<|MERGE_RESOLUTION|>--- conflicted
+++ resolved
@@ -78,10 +78,7 @@
   I.see('On Channel 1', locate('div').inside(videoDetailsLocator));
 });
 
-<<<<<<< HEAD
-=======
 // TODO: add BCL SaaS stream
->>>>>>> bc1b0072
 // eslint-disable-next-line codeceptjs/no-skipped-tests
 Scenario.skip('I can watch the current live program on the live channel screen', async ({ I }) => {
   await I.openVideoCard('Channel 1');
