import i18next from 'i18next';
import { injectable, optional } from 'inversify';

import FavoritesController from './FavoritesController';
import WatchHistoryController from './WatchHistoryController';

import { useConfigStore } from '#src/stores/ConfigStore';
import type {
  Capture,
  Customer,
  CustomerConsent,
  EmailConfirmPasswordInput,
  FirstLastNameInput,
  GetCaptureStatusResponse,
  GetCustomerConsentsResponse,
  GetPublisherConsentsResponse,
} from '#types/account';
import type { Offer } from '#types/checkout';
import { useAccountStore } from '#src/stores/AccountStore';
import { queryClient } from '#src/containers/QueryProvider/QueryProvider';
import { logDev } from '#src/utils/common';
import SubscriptionService from '#src/services/subscription.service';
import AccountService from '#src/services/account.service';
import CheckoutService from '#src/services/checkout.service';
import { useFavoritesStore } from '#src/stores/FavoritesStore';
import { useWatchHistoryStore } from '#src/stores/WatchHistoryStore';
import { addQueryParams } from '#src/utils/formatting';
import { simultaneousLoginWarningKey } from '#components/LoginForm/LoginForm';
import { ACCESS_MODEL } from '#src/config';

enum NotificationsTypes {
  ACCESS_GRANTED = 'access.granted',
  ACCESS_REVOKED = 'access.revoked',
  CARD_REQUIRES_ACTION = 'payment.card.requires.action',
  SUBSCRIBE_REQUIRES_ACTION = 'subscribe.requires.action',
  FAILED = '.failed',
  SUBSCRIBE_FAILED = 'subscribe.failed',
  ACCOUNT_LOGOUT = 'account.logout',
}

@injectable()
export default class AccountController {
  private readonly checkoutService: CheckoutService;
  private readonly accountService: AccountService;
  private readonly subscriptionService: SubscriptionService;
  private readonly favoritesController?: FavoritesController;
  private readonly watchHistoryController?: WatchHistoryController;

  constructor(
    checkoutService: CheckoutService,
    accountService: AccountService,
    subscriptionService: SubscriptionService,
    @optional() favoritesController?: FavoritesController,
    @optional() watchHistoryController?: WatchHistoryController,
  ) {
    this.checkoutService = checkoutService;
    this.accountService = accountService;
    this.subscriptionService = subscriptionService;
    this.favoritesController = favoritesController;
    this.watchHistoryController = watchHistoryController;
  }

  async initializeAccount() {
    const { config } = useConfigStore.getState();

    if (!this.accountService) {
      useAccountStore.setState({ loading: false });
      return;
    }

    const { canUpdateEmail, canRenewSubscription, canUpdatePaymentMethod, canChangePasswordWithOldPassword, canExportAccountData, canShowReceipts } =
      this.accountService.features;

    useAccountStore.setState({
      loading: true,
      canUpdateEmail,
      canRenewSubscription,
      canUpdatePaymentMethod,
      canChangePasswordWithOldPassword,
      canExportAccountData,
      canDeleteAccount: canExportAccountData,
      canShowReceipts,
    });

    await this.accountService.initialize(config, this.logout);

    try {
      const authData = await this.accountService.getAuthData();

      if (authData) {
        await this.getAccount();
        await this.watchHistoryController?.restoreWatchHistory();
        await this.favoritesController?.restoreFavorites();
      }
    } catch (error: unknown) {
      logDev('Failed to get user', error);

      // clear the session when the token was invalid
      // don't clear the session when the error is unknown (network hiccup or something similar)
      if (error instanceof Error && error.message.includes('Invalid JWT token')) {
        await this.logout();
      }
    }

    useAccountStore.setState({ loading: false });
  }

  async updatePersonalShelves() {
    const { watchHistory } = useWatchHistoryStore.getState();
    const { favorites } = useFavoritesStore.getState();
    const { getAccountInfo } = useAccountStore.getState();
    const { getSandbox } = useConfigStore.getState();

    const sandbox = getSandbox();
    const { customer } = getAccountInfo();

    if (!watchHistory && !favorites) return;

    const personalShelfData = {
      history: this.watchHistoryController?.serializeWatchHistory(watchHistory),
      favorites: this.favoritesController?.serializeFavorites(favorites),
    };

    return this.accountService?.updatePersonalShelves(
      {
        id: customer.id,
        externalData: personalShelfData,
      },
      sandbox,
    );
  }

  async updateUser(values: FirstLastNameInput | EmailConfirmPasswordInput): Promise<ServiceResponse<Customer>> {
    const { getSandbox } = useConfigStore.getState();
    const sandbox = getSandbox() || true;

    useAccountStore.setState({ loading: true });

    const { user, canUpdateEmail } = useAccountStore.getState();

    if (Object.prototype.hasOwnProperty.call(values, 'email') && !canUpdateEmail) {
      throw new Error('Email update not supported');
    }

    if (!user) {
      throw new Error('User not logged in');
    }

    const errors = this.validateInputLength(values as FirstLastNameInput);
    if (errors.length) {
      return {
        errors,
        responseData: {} as Customer,
      };
    }

    let payload = values;
    // this is needed as a fallback when the name is empty (cannot be empty on JWP integration)
    if (!this.accountService.features.canSupportEmptyFullName) {
      payload = { ...values, email: user.email };
    }

    const response = await this.accountService.updateCustomer({ ...payload, id: user.id.toString() }, sandbox);

    if (!response) {
      throw new Error('Unknown error');
    }

    if (response.errors?.length === 0) {
      useAccountStore.setState({ user: response.responseData });
    }

    return response;
  }

  async getAccount() {
    const { config, accessModel } = useConfigStore.getState();

    try {
      const response = await this.accountService.getUser({ config });
      if (response) {
        await this.afterLogin(response.user, response.customerConsents, accessModel);
      }

      useAccountStore.setState({ loading: false });
    } catch (error: unknown) {
      useAccountStore.setState({
        user: null,
        subscription: null,
        transactions: null,
        activePayment: null,
        customerConsents: null,
        publisherConsents: null,
        loading: false,
      });
    }
  }

  async login(email: string, password: string) {
    const { config, accessModel } = useConfigStore.getState();

    useAccountStore.setState({ loading: true });

    const response = await this.accountService.login({ config, email, password });
    if (response) {
      await this.afterLogin(response.user, response.customerConsents, accessModel);
      await this.favoritesController?.restoreFavorites();
      await this.watchHistoryController?.restoreWatchHistory();
    }

    useAccountStore.setState({ loading: false });
<<<<<<< HEAD
  }

  async logout() {
    // this invalidates all entitlements caches which makes the useEntitlement hook to verify the entitlements.
    await queryClient.invalidateQueries('entitlements');
=======
  });
};
>>>>>>> 4b870ccc

async function clearLoginState() {
  useAccountStore.setState({
    user: null,
    subscription: null,
    transactions: null,
    activePayment: null,
    customerConsents: null,
    publisherConsents: null,
    loading: false,
  });

<<<<<<< HEAD
    await this.favoritesController?.restoreFavorites();
    await this.watchHistoryController?.restoreWatchHistory();
    await this.accountService?.logout();
  }

  async register(email: string, password: string) {
    const { config, accessModel } = useConfigStore.getState();

=======
  await restoreFavorites();
  await restoreWatchHistory();
}

export async function logout(logoutOptions: { includeNetworkRequest: boolean } = { includeNetworkRequest: true }) {
  await useService(async ({ accountService }) => {
    await queryClient.invalidateQueries('entitlements');
    await clearLoginState();
    if (logoutOptions.includeNetworkRequest) {
      await accountService?.logout();
    }
  });
}

export const register = async (email: string, password: string) => {
  await useService(async ({ accountService, accessModel, config }) => {
>>>>>>> 4b870ccc
    useAccountStore.setState({ loading: true });
    const response = await this.accountService.register({ config, email, password });
    if (response) {
      const { user, customerConsents } = response;
      await this.afterLogin(user, customerConsents, accessModel);
    }

    await this.updatePersonalShelves();
  }

  async updateConsents(customerConsents: CustomerConsent[]): Promise<ServiceResponse<CustomerConsent[]>> {
    const { getAccountInfo } = useAccountStore.getState();
    const { config } = useConfigStore.getState();
    const { customer } = getAccountInfo();

    useAccountStore.setState({ loading: true });

    try {
      const response = await this.accountService?.updateCustomerConsents({
        config,
        customer,
        consents: customerConsents,
      });

      if (response?.consents) {
        useAccountStore.setState({ customerConsents: response.consents });
        return {
          responseData: response.consents,
          errors: [],
        };
      }
      return {
        responseData: [],
        errors: [],
      };
    } finally {
      useAccountStore.setState({ loading: false });
    }
  }

  // TODO: Decide if it's worth keeping this or just leave combined with getUser
  // noinspection JSUnusedGlobalSymbols
  async getCustomerConsents(): Promise<GetCustomerConsentsResponse> {
    const { getAccountInfo } = useAccountStore.getState();
    const { config } = useConfigStore.getState();
    const { customer } = getAccountInfo();

    const response = await this.accountService.getCustomerConsents({ config, customer });

    if (response?.consents) {
      useAccountStore.setState({ customerConsents: response.consents });
    }

    return response;
  }

  async getPublisherConsents(): Promise<GetPublisherConsentsResponse> {
    const { config } = useConfigStore.getState();

    const response = await this.accountService.getPublisherConsents(config);

    useAccountStore.setState({ publisherConsents: response.consents });

    return response;
  }

  async getCaptureStatus(): Promise<GetCaptureStatusResponse> {
    const { getAccountInfo } = useAccountStore.getState();
    const { getSandbox } = useConfigStore.getState();
    const { customer } = getAccountInfo();
    const sandbox = getSandbox();

    const { responseData } = await this.accountService.getCaptureStatus({ customer }, sandbox);

    return responseData;
  }

  async updateCaptureAnswers(capture: Capture): Promise<Capture> {
    const { getAccountInfo } = useAccountStore.getState();
    const { getSandbox, accessModel } = useConfigStore.getState();
    const { customer, customerConsents } = getAccountInfo();
    const sandbox = getSandbox();

    const response = await this.accountService.updateCaptureAnswers({ customer, ...capture }, sandbox);

    if (response.errors.length > 0) throw new Error(response.errors[0]);

    await this.afterLogin(response.responseData as Customer, customerConsents, accessModel, false);

    return response.responseData;
  }

  async resetPassword(email: string, resetUrl: string) {
    const { getSandbox, getAuthProvider } = useConfigStore.getState();
    const sandbox = getSandbox();
    const authProviderId = getAuthProvider();

    const response = await this.accountService.resetPassword(
      {
        customerEmail: email,
        publisherId: authProviderId,
        resetUrl,
      },
      sandbox,
    );

    if (response.errors.length > 0) throw new Error(response.errors[0]);

    return response.responseData;
  }

  async changePasswordWithOldPassword(oldPassword: string, newPassword: string, newPasswordConfirmation: string) {
    const { getSandbox } = useConfigStore.getState();
    const sandbox = getSandbox();

    const response = await this.accountService.changePasswordWithOldPassword(
      {
        oldPassword,
        newPassword,
        newPasswordConfirmation,
      },
      sandbox,
    );
    if (response?.errors?.length > 0) throw new Error(response.errors[0]);

    return response?.responseData;
  }

  async changePasswordWithToken(customerEmail: string, newPassword: string, resetPasswordToken: string, newPasswordConfirmation: string) {
    const { getSandbox, getAuthProvider } = useConfigStore.getState();
    const sandbox = getSandbox();
    const authProviderId = getAuthProvider();

    const response = await this.accountService.changePasswordWithResetToken(
      { publisherId: authProviderId, customerEmail, newPassword, resetPasswordToken, newPasswordConfirmation },
      sandbox,
    );
    if (response?.errors?.length > 0) throw new Error(response.errors[0]);

    return response?.responseData;
  }

  async updateSubscription(status: 'active' | 'cancelled'): Promise<unknown> {
    const { getSandbox } = useConfigStore.getState();
    const { getAccountInfo } = useAccountStore.getState();

    const { customerId } = getAccountInfo();
    const sandbox = getSandbox();

    if (!this.subscriptionService) throw new Error('subscription service is not configured');
    const { subscription } = useAccountStore.getState();
    if (!subscription) throw new Error('user has no active subscription');

    const response = await this.subscriptionService?.updateSubscription(
      {
        customerId,
        offerId: subscription.offerId,
        status,
        unsubscribeUrl: subscription.unsubscribeUrl,
      },
      sandbox,
    );

    if (response.errors.length > 0) throw new Error(response.errors[0]);

    await this.reloadActiveSubscription({ delay: 2000 });

    return response?.responseData;
  }

  async updateCardDetails({
    cardName,
    cardNumber,
    cvc,
    expMonth,
    expYear,
    currency,
  }: {
    cardName: string;
    cardNumber: string;
    cvc: number;
    expMonth: number;
    expYear: number;
    currency: string;
  }) {
    const { getSandbox } = useConfigStore.getState();
    const { getAccountInfo } = useAccountStore.getState();

    const { customerId } = getAccountInfo();
    const sandbox = getSandbox();

    const response = await this.subscriptionService?.updateCardDetails({ cardName, cardNumber, cvc, expMonth, expYear, currency }, sandbox);
    const activePayment = (await this.subscriptionService?.getActivePayment({ sandbox, customerId })) || null;
    useAccountStore.setState({
      loading: false,
      activePayment,
    });
    return response;
  }

  async checkEntitlements(offerId?: string): Promise<unknown> {
    const { getSandbox } = useConfigStore.getState();

    const sandbox = getSandbox();

    if (!this.checkoutService) throw new Error('checkout service is not configured');
    if (!offerId) {
      return false;
    }
    const { responseData } = await this.checkoutService.getEntitlements({ offerId }, sandbox);
    return !!responseData?.accessGranted;
  }

  async reloadActiveSubscription({ delay }: { delay: number } = { delay: 0 }): Promise<unknown> {
    useAccountStore.setState({ loading: true });
    const { getSandbox, config } = useConfigStore.getState();
    const { getAccountInfo } = useAccountStore.getState();

    const { customerId } = getAccountInfo();
    const sandbox = getSandbox();

    if (!this.subscriptionService) throw new Error('subscription service is not configured');
    // The subscription data takes a few seconds to load after it's purchased,
    // so here's a delay mechanism to give it time to process
    if (delay > 0) {
      return new Promise((resolve: (value?: unknown) => void) => {
        window.setTimeout(() => {
          this.reloadActiveSubscription().finally(resolve);
        }, delay);
      });
    }

    const [activeSubscription, transactions, activePayment] = await Promise.all([
      this.subscriptionService.getActiveSubscription({ sandbox, customerId, config }),
      this.subscriptionService.getAllTransactions({ sandbox, customerId }),
      this.subscriptionService.getActivePayment({ sandbox, customerId }),
    ]);

    let pendingOffer: Offer | null = null;

    // resolve and fetch the pending offer after upgrade/downgrade
    try {
      if (activeSubscription?.pendingSwitchId && this.checkoutService && 'getSubscriptionSwitch' in this.checkoutService) {
        const switchOffer = await this.checkoutService.getSubscriptionSwitch({ switchId: activeSubscription.pendingSwitchId }, sandbox);
        const offerResponse = await this.checkoutService.getOffer({ offerId: switchOffer.responseData.toOfferId }, sandbox);

        pendingOffer = offerResponse.responseData;
      }
    } catch (error: unknown) {
      logDev('Failed to fetch the pending offer', error);
    }

    // this invalidates all entitlements caches which makes the useEntitlement hook to verify the entitlements.
    await queryClient.invalidateQueries('entitlements');

    useAccountStore.setState({
      subscription: activeSubscription,
      pendingOffer,
      loading: false,
      transactions,
      activePayment,
    });
  }

  async exportAccountData() {
    return this.accountService.exportAccountData(undefined, true);
  }

  async getSocialLoginUrls() {
    const { config } = useConfigStore.getState();

    return this.accountService.getSocialUrls(config);
  }

  async deleteAccountData(password: string) {
    return this.accountService.deleteAccount({ password }, true);
  }

  async getReceipt(transactionId: string) {
    const { getSandbox } = useConfigStore.getState();
    const sandbox = getSandbox();

    if (!this.subscriptionService || !('fetchReceipt' in this.subscriptionService)) return null;

    const { responseData } = await this.subscriptionService.fetchReceipt({ transactionId }, sandbox);

    return responseData;
  }

  private async afterLogin(user: Customer, customerConsents: CustomerConsent[] | null, accessModel: string, shouldSubscriptionReload: boolean = true) {
    useAccountStore.setState({
      user,
      customerConsents,
    });

    this.subscribeToNotifications(user.uuid);

    return await Promise.allSettled([
      accessModel === ACCESS_MODEL.SVOD && shouldSubscriptionReload ? this.reloadActiveSubscription() : Promise.resolve(),
      this.getPublisherConsents(),
    ]);
  }

  private validateInputLength = (values: { firstName: string; lastName: string }) => {
    const errors: string[] = [];
    if (Number(values?.firstName?.length) > 50) {
      errors.push(i18next.t('account:validation.first_name'));
    }
    if (Number(values?.lastName?.length) > 50) {
      errors.push(i18next.t('account:validation.last_name'));
    }

    return errors;
  };

  async subscribeToNotifications(uuid: string = '') {
    return await this.accountService.subscribeToNotifications({
      uuid,
      onMessage: async (message) => {
        if (message) {
          const notification = JSON.parse(message);
          switch (notification.type) {
            case NotificationsTypes.FAILED:
            case NotificationsTypes.SUBSCRIBE_FAILED:
              window.location.href = addQueryParams(window.location.href, { u: 'payment-error', message: notification.resource?.message });
              break;
            case NotificationsTypes.ACCESS_GRANTED:
              await this.reloadActiveSubscription();
              break;
            case NotificationsTypes.ACCESS_REVOKED:
              await this.reloadActiveSubscription();
              break;
            case NotificationsTypes.CARD_REQUIRES_ACTION:
            case NotificationsTypes.SUBSCRIBE_REQUIRES_ACTION:
              window.location.href = notification.resource?.redirect_to_url;
              break;
            case NotificationsTypes.ACCOUNT_LOGOUT:
              if (notification.resource?.reason === 'sessions_limit') {
                window.location.href = addQueryParams(window.location.href, { u: 'login', message: simultaneousLoginWarningKey });
              } else {
                await this.logout();
              }
              break;
            default:
              break;
          }
        }
      },
    });
  }

  getAuthData() {
    return this.accountService.getAuthData();
  }
}<|MERGE_RESOLUTION|>--- conflicted
+++ resolved
@@ -209,55 +209,34 @@
     }
 
     useAccountStore.setState({ loading: false });
-<<<<<<< HEAD
-  }
-
-  async logout() {
-    // this invalidates all entitlements caches which makes the useEntitlement hook to verify the entitlements.
-    await queryClient.invalidateQueries('entitlements');
-=======
-  });
-};
->>>>>>> 4b870ccc
-
-async function clearLoginState() {
-  useAccountStore.setState({
-    user: null,
-    subscription: null,
-    transactions: null,
-    activePayment: null,
-    customerConsents: null,
-    publisherConsents: null,
-    loading: false,
-  });
-
-<<<<<<< HEAD
+  }
+
+  async clearLoginState() {
+    useAccountStore.setState({
+      user: null,
+      subscription: null,
+      transactions: null,
+      activePayment: null,
+      customerConsents: null,
+      publisherConsents: null,
+      loading: false,
+    });
+
     await this.favoritesController?.restoreFavorites();
     await this.watchHistoryController?.restoreWatchHistory();
-    await this.accountService?.logout();
+  }
+
+  async logout(logoutOptions: { includeNetworkRequest: boolean } = { includeNetworkRequest: true }) {
+    await queryClient.invalidateQueries('entitlements');
+    await this.clearLoginState();
+    if (logoutOptions.includeNetworkRequest) {
+      await this.accountService?.logout();
+    }
   }
 
   async register(email: string, password: string) {
     const { config, accessModel } = useConfigStore.getState();
 
-=======
-  await restoreFavorites();
-  await restoreWatchHistory();
-}
-
-export async function logout(logoutOptions: { includeNetworkRequest: boolean } = { includeNetworkRequest: true }) {
-  await useService(async ({ accountService }) => {
-    await queryClient.invalidateQueries('entitlements');
-    await clearLoginState();
-    if (logoutOptions.includeNetworkRequest) {
-      await accountService?.logout();
-    }
-  });
-}
-
-export const register = async (email: string, password: string) => {
-  await useService(async ({ accountService, accessModel, config }) => {
->>>>>>> 4b870ccc
     useAccountStore.setState({ loading: true });
     const response = await this.accountService.register({ config, email, password });
     if (response) {
