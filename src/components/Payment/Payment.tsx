--- conflicted
+++ resolved
@@ -108,53 +108,36 @@
         <div className={panelHeaderClassName}>
           <h3>{t('user:payment.transactions')}</h3>
         </div>
-<<<<<<< HEAD
         {transactions?.length ? (
-          transactions?.map((transaction) => (
-            <div className={styles.infoBox} key={transaction.transactionId}>
-              <p>
-                <strong>{transaction.offerTitle}</strong> <br />
-                {t('user:payment.price_payed_with', {
-                  price: formatPrice(parseInt(transaction.transactionPriceInclTax), transaction.transactionCurrency, transaction.customerCountry),
-                  method: transaction.paymentMethod,
-                })}
-              </p>
-              <p>
-                {transaction.transactionId}
-                <br />
-                {formatDate(transaction.transactionDate)}
-              </p>
-            </div>
-          ))
+          <React.Fragment>
+            {transactions?.slice(0, showAllTransactions ? 9999 : VISIBLE_TRANSACTIONS).map((transaction) => (
+              <div className={styles.infoBox} key={transaction.transactionId}>
+                <p>
+                  <strong>{transaction.offerTitle}</strong> <br />
+                  {t('user:payment.price_payed_with', {
+                    price: formatPrice(parseInt(transaction.transactionPriceInclTax), transaction.transactionCurrency, transaction.customerCountry),
+                    method: transaction.paymentMethod,
+                  })}
+                </p>
+                <p>
+                  {transaction.transactionId}
+                  <br />
+                  {formatDate(transaction.transactionDate)}
+                </p>
+              </div>
+            ))}
+            {!showAllTransactions && hasMoreTransactions ? (
+              <React.Fragment>
+                <p>{t('user:payment.hidden_transactions', { count: hiddenTransactionsCount })}</p>
+                <Button label={t('user:payment.show_all')} onClick={onShowAllTransactionsClick} />
+              </React.Fragment>
+            ) : null}
+          </React.Fragment>
         ) : (
           <div>
             <p>{!isLoading && t('user:payment.no_transactions')}</p>
           </div>
         )}
-=======
-        {transactions?.slice(0, showAllTransactions ? 9999 : VISIBLE_TRANSACTIONS).map((transaction) => (
-          <div className={styles.infoBox} key={transaction.transactionId}>
-            <p>
-              <strong>{transaction.offerTitle}</strong> <br />
-              {t('user:payment.price_payed_with', {
-                price: formatPrice(parseInt(transaction.transactionPriceInclTax), transaction.transactionCurrency, transaction.customerCountry),
-                method: transaction.paymentMethod,
-              })}
-            </p>
-            <p>
-              {transaction.transactionId}
-              <br />
-              {formatDate(transaction.transactionDate)}
-            </p>
-          </div>
-        ))}
-        {!showAllTransactions && hasMoreTransactions ? (
-          <React.Fragment>
-            <p>{t('user:payment.hidden_transactions', { count: hiddenTransactionsCount })}</p>
-            <Button label={t('user:payment.show_all')} onClick={onShowAllTransactionsClick} />
-          </React.Fragment>
-        ) : null}
->>>>>>> 2fae5ffd
       </div>
       {isLoading && <LoadingOverlay inline />}
     </>
