export type Image = {
  src: string;
  type: string;
  width: number;
};

export type Source = {
  file: string;
  type: string;
};

export type Track = {
  file: string;
  kind: string;
<<<<<<< HEAD
  label?: string;
=======
>>>>>>> 74290cbc
};

export type PlaylistItem = {
  description: string;
  duration: number;
  feedid: string;
  image: string;
  images: Image[];
  link: string;
  genre: string;
  mediaid: string;
  pubdate: number;
  rating: string;
  sources: Source[];
<<<<<<< HEAD
=======
  seriesId?: string;
>>>>>>> 74290cbc
  tags: string;
  title: string;
  tracks: Track[];
  variations?: Record<string, unknown>;
};

<<<<<<< HEAD
export type Link = {
  first?: string;
  last?: string;
};

export type Playlist = {
  description?: string;
  feed_instance_id?: string;
  feedid?: string;
  kind?: string;
  links?: Link;
  playlist: PlaylistItem[];
  title: string;
};
=======
export type Playlist = PlaylistItem[];
>>>>>>> 74290cbc
<|MERGE_RESOLUTION|>--- conflicted
+++ resolved
@@ -12,10 +12,7 @@
 export type Track = {
   file: string;
   kind: string;
-<<<<<<< HEAD
   label?: string;
-=======
->>>>>>> 74290cbc
 };
 
 export type PlaylistItem = {
@@ -30,17 +27,13 @@
   pubdate: number;
   rating: string;
   sources: Source[];
-<<<<<<< HEAD
-=======
   seriesId?: string;
->>>>>>> 74290cbc
   tags: string;
   title: string;
   tracks: Track[];
   variations?: Record<string, unknown>;
 };
 
-<<<<<<< HEAD
 export type Link = {
   first?: string;
   last?: string;
@@ -54,7 +47,4 @@
   links?: Link;
   playlist: PlaylistItem[];
   title: string;
-};
-=======
-export type Playlist = PlaylistItem[];
->>>>>>> 74290cbc
+};