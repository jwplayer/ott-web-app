import React, { useContext, useEffect, useMemo, useState } from 'react';
import type { RouteComponentProps } from 'react-router-dom';
import { useHistory } from 'react-router';
import { Helmet } from 'react-helmet';

import { useFavorites } from '../../stores/FavoritesStore';
import { ConfigContext } from '../../providers/ConfigProvider';
import useBlurImageUpdater from '../../hooks/useBlurImageUpdater';
import { cardUrl, episodeURL, videoUrl } from '../../utils/formatting';
import type { PlaylistItem } from '../../../types/playlist';
import VideoComponent from '../../components/Video/Video';
import Shelf from '../../containers/Shelf/Shelf';
import useMedia from '../../hooks/useMedia';
import usePlaylist from '../../hooks/usePlaylist';
import { generateEpisodeJSONLD } from '../../utils/structuredData';
import { copyToClipboard } from '../../utils/dom';

type SeriesRouteParams = {
  id: string;
};

const Series = ({
  match: {
    params: { id },
  },
  location,
}: RouteComponentProps<SeriesRouteParams>): JSX.Element => {
  const config = useContext(ConfigContext);
  const history = useHistory();
  const searchParams = useMemo(() => new URLSearchParams(location.search), [location.search]);
  const { isLoading: playlistIsLoading, error: playlistError, data: seriesPlaylist } = usePlaylist(
    id,
    undefined,
    true,
    false,
  );
  const { isLoading, error, data: item } = useMedia(searchParams.get('e') || '');
  const { data: trailerItem } = useMedia(item?.trailerId || '');

  const { hasItem, saveItem, removeItem } = useFavorites();
  const play = searchParams.get('play') === '1';
  const posterFading: boolean = config ? config.options.posterFading === true : false;

  const [hasShared, setHasShared] = useState<boolean>(false);
  const [playTrailer, setPlayTrailer] = useState<boolean>(false);
  const enableSharing: boolean = config.options.enableSharing === true;

  useBlurImageUpdater(item);

  const isFavorited = !!item && hasItem(item);

  const startPlay = () => item && history.push(videoUrl(item, searchParams.get('r'), true));
  const goBack = () => item && history.push(videoUrl(item, searchParams.get('r'), false));

  const onCardClick = (item: PlaylistItem) => history.push(cardUrl(item));

  const onShareClick = (): void => {
    if (!item) return;

    if (typeof navigator.share === 'function') {
      navigator.share({ title: item.title, text: item.description, url: window.location.href });
    } else {
      copyToClipboard(window.location.href);
    }
    setHasShared(true);
    setTimeout(() => setHasShared(false), 2000);
  };

  useEffect(() => {
    if (!searchParams.has('e') && seriesPlaylist?.playlist.length) {
      history.replace(episodeURL(seriesPlaylist, seriesPlaylist.playlist[0].feedid));
    }
  }, [history, searchParams, seriesPlaylist]);

  if (isLoading || playlistIsLoading) return <p>Loading...</p>;
  if (error || playlistError) return <p>Error loading list</p>;
  if (!seriesPlaylist || !item) return <p>Can not find medium</p>;

  const pageTitle = `${item.title} - ${config.siteName}`;
  const canonicalUrl = seriesPlaylist && item ? `${window.location.origin}${episodeURL(seriesPlaylist, item.mediaid)}` : window.location.href;

  return (
    <React.Fragment>
      <Helmet>
<<<<<<< HEAD
        <title>{pageTitle}</title>
        <link rel="canonical" href={canonicalUrl} />
=======
        <title>
          {item.title} - {config.siteName}
        </title>
>>>>>>> de1f4f73
        <meta name="description" content={item.description} />
        <meta property="og:description" content={item.description} />
        <meta property="og:title" content={pageTitle} />
        <meta property="og:type" content="video.episode" />
        {item.image && <meta property="og:image" content={item.image?.replace(/^https:/, 'http:')} />}
        {item.image && <meta property="og:image:secure_url" content={item.image?.replace(/^http:/, 'https:')} />}
        <meta property="og:image:width" content={item.image ? '720' : ''} />
        <meta property="og:image:height" content={item.image ? '406' : ''} />
        <meta name="twitter:title" content={pageTitle} />
        <meta name="twitter:description" content={item.description} />
        <meta name="twitter:image" content={item.image} />
        <meta property="og:video" content={canonicalUrl.replace(/^https:/, 'http:')} />
        <meta property="og:video:secure_url" content={canonicalUrl.replace(/^http:/, 'https:')} />
        <meta property="og:video:type" content="text/html" />
        <meta property="og:video:width" content="1280" />
        <meta property="og:video:height" content="720" />
<<<<<<< HEAD
        {item.tags.split(',').map(tag => <meta property="og:video:tag" content={tag} key={tag} />)}
        {seriesPlaylist && item ? <script type="application/ld+json">{generateEpisodeJSONLD(seriesPlaylist, item)}</script> : null}
=======
        {item.tags.split(',').map((tag) => (
          <meta property="og:video:tag" content={tag} key={tag} />
        ))}
>>>>>>> de1f4f73
      </Helmet>
      <VideoComponent
        item={item}
        trailerItem={trailerItem}
        play={play}
        startPlay={startPlay}
        goBack={goBack}
        poster={posterFading ? 'fading' : 'normal'}
        enableSharing={enableSharing}
        hasShared={hasShared}
        onShareClick={onShareClick}
        playTrailer={playTrailer}
        onTrailerClick={() => setPlayTrailer(true)}
        onTrailerClose={() => setPlayTrailer(false)}
        isFavorited={isFavorited}
        onFavoriteButtonClick={() => (isFavorited ? removeItem(item) : saveItem(item))}
        relatedShelf={<Shelf playlistId={id} title="Episodes" onCardClick={onCardClick} />}
      />
    </React.Fragment>
  );
};

export default Series;<|MERGE_RESOLUTION|>--- conflicted
+++ resolved
@@ -82,14 +82,8 @@
   return (
     <React.Fragment>
       <Helmet>
-<<<<<<< HEAD
         <title>{pageTitle}</title>
         <link rel="canonical" href={canonicalUrl} />
-=======
-        <title>
-          {item.title} - {config.siteName}
-        </title>
->>>>>>> de1f4f73
         <meta name="description" content={item.description} />
         <meta property="og:description" content={item.description} />
         <meta property="og:title" content={pageTitle} />
@@ -106,14 +100,8 @@
         <meta property="og:video:type" content="text/html" />
         <meta property="og:video:width" content="1280" />
         <meta property="og:video:height" content="720" />
-<<<<<<< HEAD
         {item.tags.split(',').map(tag => <meta property="og:video:tag" content={tag} key={tag} />)}
         {seriesPlaylist && item ? <script type="application/ld+json">{generateEpisodeJSONLD(seriesPlaylist, item)}</script> : null}
-=======
-        {item.tags.split(',').map((tag) => (
-          <meta property="og:video:tag" content={tag} key={tag} />
-        ))}
->>>>>>> de1f4f73
       </Helmet>
       <VideoComponent
         item={item}
