--- conflicted
+++ resolved
@@ -12,11 +12,6 @@
 import { testId } from '#src/utils/common';
 import type { ImageData, Playlist, PlaylistItem, PosterMode } from '#types/playlist';
 import type { AccessModel } from '#types/Config';
-<<<<<<< HEAD
-import useBreakpoint, { Breakpoint } from '#src/hooks/useBreakpoint';
-import { testId } from '#src/utils/common';
-=======
->>>>>>> 02a944cc
 
 type FilterProps = {
   filterMetadata?: React.ReactNode;
