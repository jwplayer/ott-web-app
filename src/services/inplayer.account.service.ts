--- conflicted
+++ resolved
@@ -27,11 +27,7 @@
   UpdateCustomerArgs,
   UpdateCustomerConsents,
   UpdatePersonalShelves,
-<<<<<<< HEAD
-  CustomRegisterFieldVariant,
   JwtDecodeValues,
-=======
->>>>>>> 07f3d6ce
 } from '#types/account';
 import type { Favorite } from '#types/favorite';
 import type { InPlayerAuthData, InPlayerError } from '#types/inplayer';
