import React from 'react';
import { render } from '@testing-library/react';
import type { PlaylistItem } from 'types/playlist';

import Video from './Video';

describe('<Video>', () => {
  test('renders and matches snapshot', () => {
    const item = {
      description: 'Test item description',
      duration: 354,
      feedid: 'ax85aa',
      image: 'http://test/img.jpg',
      images: [],
      link: 'http://test/link',
      genre: 'Tester',
      mediaid: 'zp50pz',
      pubdate: 26092021,
      rating: 'CC_CC',
      sources: [],
      seriesId: 'ag94ag',
      tags: 'Test tag',
      title: 'Test item title',
      tracks: [],
    } as PlaylistItem;
<<<<<<< HEAD
    const { container } = render(
      <Video
        item={item}
        startPlay={() => null}
        goBack={() => null}
        poster="fading"
        play
        hasShared={false}
        onShareClick={() => null}
        enableSharing
      />,
    );
=======
    const { container } = render(<Video item={item} startPlay={() => null} goBack={() => null} poster="fading" play  isFavorited={false} onFavoriteButtonClick={jest.fn()}/>);
>>>>>>> 59a17eb2

    expect(container).toMatchSnapshot();
  });
});<|MERGE_RESOLUTION|>--- conflicted
+++ resolved
@@ -23,22 +23,20 @@
       title: 'Test item title',
       tracks: [],
     } as PlaylistItem;
-<<<<<<< HEAD
     const { container } = render(
       <Video
         item={item}
-        startPlay={() => null}
-        goBack={() => null}
+        startPlay={jest.fn()}
+        goBack={jest.fn()}
         poster="fading"
         play
         hasShared={false}
-        onShareClick={() => null}
+        onShareClick={jest.fn()}
         enableSharing
+        isFavorited={false}
+        onFavoriteButtonClick={jest.fn()}
       />,
     );
-=======
-    const { container } = render(<Video item={item} startPlay={() => null} goBack={() => null} poster="fading" play  isFavorited={false} onFavoriteButtonClick={jest.fn()}/>);
->>>>>>> 59a17eb2
 
     expect(container).toMatchSnapshot();
   });
