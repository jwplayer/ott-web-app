--- conflicted
+++ resolved
@@ -243,19 +243,12 @@
     }
   };
 
-  register = async (email: string, password: string) => {
+  register = async (email: string, password: string, consents: CustomerConsent[]) => {
     const { config, accessModel } = useConfigStore.getState();
 
-<<<<<<< HEAD
     useAccountStore.setState({ loading: true });
-
-    const response = await this.accountService.register({ config, email, password });
-=======
-export const register = async (email: string, password: string, consents: CustomerConsent[]) => {
-  await useService(async ({ accountService, accessModel, config }) => {
-    useAccountStore.setState({ loading: true });
-    const response = await accountService.register({ config, email, password, consents });
->>>>>>> bc1b0072
+    const response = await this.accountService.register({ config, email, password, consents });
+
     if (response) {
       const { user, customerConsents } = response;
       await this.afterLogin(user, customerConsents, accessModel);
