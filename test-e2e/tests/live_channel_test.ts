--- conflicted
+++ resolved
@@ -78,11 +78,7 @@
   I.see('On Channel 1', locate('div').inside(videoDetailsLocator));
 });
 
-<<<<<<< HEAD
-// todo: unskip this scenario when ready
-=======
 // TODO: add BCL SaaS stream
->>>>>>> 19592a50
 // eslint-disable-next-line codeceptjs/no-skipped-tests
 Scenario.skip('I can watch the current live program on the live channel screen', async ({ I }) => {
   await I.openVideoCard('Channel 1');
