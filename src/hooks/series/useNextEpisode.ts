--- conflicted
+++ resolved
@@ -2,13 +2,8 @@
 
 import type { Series } from '#types/series';
 import { CACHE_TIME, STALE_TIME } from '#src/config';
-<<<<<<< HEAD
-import ApiController from '#src/stores/ApiController';
-import { getModule } from '#src/container';
-=======
 import ApiService from '#src/services/api.service';
 import { getModule } from '#src/modules/container';
->>>>>>> 8ad62ae1
 
 export const useNextEpisode = ({ series, episodeId }: { series: Series | undefined; episodeId: string | undefined }) => {
   const apiService = getModule(ApiService);
