import React, { ReactNode } from 'react';
import { useTranslation } from 'react-i18next';

import styles from './ErrorPage.module.scss';

<<<<<<< HEAD
import { IS_DEMO_MODE, IS_DEV_BUILD } from '#src/utils/common';
import Link from '#src/components/Link/Link';

interface PropsWithChildren {
  disableFallbackTranslation?: boolean;
  title: string | ReactNode;
  message?: never;
  children: React.ReactNode;
  error?: never;
  helpLink?: string;
}

interface PropsWithoutChildren {
  disableFallbackTranslation?: boolean;
  title?: string | ReactNode;
  message?: string | ReactNode;
  children?: never;
=======
import { IS_DEMO_MODE, IS_DEVELOPMENT_BUILD, IS_PREVIEW_MODE } from '#src/utils/common';
import DevStackTrace from '#components/DevStackTrace/DevStackTrace';
import { useConfigStore } from '#src/stores/ConfigStore';
import { getPublicUrl } from '#src/utils/domHelpers';

interface Props {
  disableFallbackTranslation?: boolean;
  title?: string | ReactNode;
  message?: string | ReactNode;
  learnMoreLabel?: string;
  children?: React.ReactNode;
>>>>>>> 02a944cc
  error?: Error;
  helpLink?: string;
}

<<<<<<< HEAD
const ErrorPage = ({ disableFallbackTranslation, title, children, message, error, helpLink }: PropsWithChildren | PropsWithoutChildren) => {
  let learnMore = 'Learn more';

  // This is only used in 1 place, on the root component to show an error when i18n fails to load.
  // Disabling it prevents a console error. Just make sure this property is always a const value
  if (!disableFallbackTranslation) {
    // eslint-disable-next-line react-hooks/rules-of-hooks
    const { t } = useTranslation('error');

    title = title || t('generic_error_heading', 'An error occurred');
    message = message || t('generic_error_description', 'Try refreshing this page or come back later.');
    learnMore = t('learn_more');
  }

=======
const ErrorPage = ({ title, message, learnMoreLabel, ...rest }: Props) => {
  const { t } = useTranslation('error');

  return (
    <ErrorPageWithoutTranslation
      title={title || t('generic_error_heading')}
      message={message || t('generic_error_description')}
      learnMoreLabel={learnMoreLabel || t('learn_more')}
      {...rest}
    />
  );
};

export const ErrorPageWithoutTranslation = ({ title, children, message, learnMoreLabel, error, helpLink }: Props) => {
  const logo = useConfigStore((s) => s.config?.assets?.banner);

>>>>>>> 02a944cc
  return (
    <div className={styles.errorPage}>
      <div className={styles.box}>
        <img className={styles.image} src={getPublicUrl(logo || '/images/logo.png')} alt={'Logo'} />
        <header>
          <h1 className={styles.title}>{title || 'An error occurred'}</h1>
        </header>
        <main className={styles.main}>
          <>
<<<<<<< HEAD
            {children || <p>{message}</p>}
            {(IS_DEV_BUILD || IS_DEMO_MODE) && helpLink && (
              <p>
                <Link href={helpLink} target={'_blank'}>
                  {learnMore}
                </Link>
=======
            {children || <p>{message || 'Try refreshing this page or come back later.'}</p>}
            {(IS_DEVELOPMENT_BUILD || IS_DEMO_MODE || IS_PREVIEW_MODE) && helpLink && (
              <p className={styles.links}>
                <a href={helpLink} target={'_blank'} rel={'noreferrer'}>
                  {learnMoreLabel || 'Learn More'}
                </a>
                {(IS_DEVELOPMENT_BUILD || IS_PREVIEW_MODE) && error?.stack && (
                  <span className={styles.stack}>
                    <DevStackTrace error={error} />
                  </span>
                )}
>>>>>>> 02a944cc
              </p>
            )}
          </>
        </main>
<<<<<<< HEAD
        {IS_DEV_BUILD && error?.stack && (
          <p>
            Developer Details:
            <br />
            {error?.stack}
          </p>
        )}
=======
>>>>>>> 02a944cc
      </div>
    </div>
  );
};

export default ErrorPage;<|MERGE_RESOLUTION|>--- conflicted
+++ resolved
@@ -3,25 +3,6 @@
 
 import styles from './ErrorPage.module.scss';
 
-<<<<<<< HEAD
-import { IS_DEMO_MODE, IS_DEV_BUILD } from '#src/utils/common';
-import Link from '#src/components/Link/Link';
-
-interface PropsWithChildren {
-  disableFallbackTranslation?: boolean;
-  title: string | ReactNode;
-  message?: never;
-  children: React.ReactNode;
-  error?: never;
-  helpLink?: string;
-}
-
-interface PropsWithoutChildren {
-  disableFallbackTranslation?: boolean;
-  title?: string | ReactNode;
-  message?: string | ReactNode;
-  children?: never;
-=======
 import { IS_DEMO_MODE, IS_DEVELOPMENT_BUILD, IS_PREVIEW_MODE } from '#src/utils/common';
 import DevStackTrace from '#components/DevStackTrace/DevStackTrace';
 import { useConfigStore } from '#src/stores/ConfigStore';
@@ -33,27 +14,10 @@
   message?: string | ReactNode;
   learnMoreLabel?: string;
   children?: React.ReactNode;
->>>>>>> 02a944cc
   error?: Error;
   helpLink?: string;
 }
 
-<<<<<<< HEAD
-const ErrorPage = ({ disableFallbackTranslation, title, children, message, error, helpLink }: PropsWithChildren | PropsWithoutChildren) => {
-  let learnMore = 'Learn more';
-
-  // This is only used in 1 place, on the root component to show an error when i18n fails to load.
-  // Disabling it prevents a console error. Just make sure this property is always a const value
-  if (!disableFallbackTranslation) {
-    // eslint-disable-next-line react-hooks/rules-of-hooks
-    const { t } = useTranslation('error');
-
-    title = title || t('generic_error_heading', 'An error occurred');
-    message = message || t('generic_error_description', 'Try refreshing this page or come back later.');
-    learnMore = t('learn_more');
-  }
-
-=======
 const ErrorPage = ({ title, message, learnMoreLabel, ...rest }: Props) => {
   const { t } = useTranslation('error');
 
@@ -70,7 +34,6 @@
 export const ErrorPageWithoutTranslation = ({ title, children, message, learnMoreLabel, error, helpLink }: Props) => {
   const logo = useConfigStore((s) => s.config?.assets?.banner);
 
->>>>>>> 02a944cc
   return (
     <div className={styles.errorPage}>
       <div className={styles.box}>
@@ -80,14 +43,6 @@
         </header>
         <main className={styles.main}>
           <>
-<<<<<<< HEAD
-            {children || <p>{message}</p>}
-            {(IS_DEV_BUILD || IS_DEMO_MODE) && helpLink && (
-              <p>
-                <Link href={helpLink} target={'_blank'}>
-                  {learnMore}
-                </Link>
-=======
             {children || <p>{message || 'Try refreshing this page or come back later.'}</p>}
             {(IS_DEVELOPMENT_BUILD || IS_DEMO_MODE || IS_PREVIEW_MODE) && helpLink && (
               <p className={styles.links}>
@@ -99,21 +54,10 @@
                     <DevStackTrace error={error} />
                   </span>
                 )}
->>>>>>> 02a944cc
               </p>
             )}
           </>
         </main>
-<<<<<<< HEAD
-        {IS_DEV_BUILD && error?.stack && (
-          <p>
-            Developer Details:
-            <br />
-            {error?.stack}
-          </p>
-        )}
-=======
->>>>>>> 02a944cc
       </div>
     </div>
   );
