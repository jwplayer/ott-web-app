import React, { useContext, useEffect, useRef } from 'react';
import type { Config } from 'types/Config';
import type { PlaylistItem } from 'types/playlist';
import type { VideoProgress } from 'types/video';
import type { JWPlayer } from 'types/jwplayer';

import { VideoProgressMinMax } from '../../config';
import { useWatchHistoryListener } from '../../hooks/useWatchHistoryListener';
import { watchHistoryStore, useWatchHistory } from '../../stores/WatchHistoryStore';
import { ConfigContext } from '../../providers/ConfigProvider';
import { addScript } from '../../utils/dom';
import useOttAnalytics from '../../hooks/useOttAnalytics';

import styles from './Cinema.module.scss';

type Props = {
  item: PlaylistItem;
  onPlay?: () => void;
  onPause?: () => void;
  onComplete?: () => void;
  onUserActive?: () => void;
  onUserInActive?: () => void;
  feedId?: string;
  isTrailer?: boolean;
  playerId?: string;
};

<<<<<<< HEAD
const Cinema: React.FC<Props> = (
  {
    item,
    onPlay,
    onPause,
    onComplete,
    onUserActive,
    onUserInActive,
    feedId,
    isTrailer = false,
  }: Props,
) => {
=======
const Cinema: React.FC<Props> = ({
  item,
  onPlay,
  onPause,
  onComplete,
  onUserActive,
  onUserInActive,
  feedId,
  isTrailer = false,
  playerId = 'cinema',
}: Props) => {
>>>>>>> d0b56ea2
  const config: Config = useContext(ConfigContext);
  const playerElementRef = useRef<HTMLDivElement>(null);
  const playerRef = useRef<JWPlayer>();
  const scriptUrl = `https://content.jwplatform.com/libraries/${config.player}.js`;
  const enableWatchHistory = config.options.enableContinueWatching && !isTrailer;
  const setPlayer = useOttAnalytics(item, feedId);

  const getProgress = (): VideoProgress | null => {
<<<<<<< HEAD
    if (!playerRef.current) return null;
=======
    const player = window.jwplayer && (window.jwplayer(playerId) as JWPlayer);
    if (!player) return null;
>>>>>>> d0b56ea2

    const duration = playerRef.current.getDuration();
    const progress = playerRef.current.getPosition() / duration;

    return { duration, progress } as VideoProgress;
  };

  const { saveItem } = useWatchHistory();
  useWatchHistoryListener(() => (enableWatchHistory ? saveItem(item, getProgress) : null));

  useEffect(() => {
<<<<<<< HEAD
    if (!config.player) {
      return;
    }

    const loadPlaylist = () => {
      if (!item || !playerRef.current) {
        return;
      }

      const currentItem = playerRef.current?.getPlaylistItem() as PlaylistItem | null;

      // we already loaded this item
      if (currentItem && currentItem.mediaid === item.mediaid) {
        return;
      }

      // load new item
      playerRef.current.load([{
        mediaid: item.mediaid,
        image: item.image,
        title: item.title,
        description: item.description,
        sources: item.sources.map(source => ({ ...source })),
      }]);
    };

    const initializePlayer = () => {
      if (!window.jwplayer || !playerElementRef.current) return;

=======
    const getPlayer = () => window.jwplayer && (window.jwplayer(playerId) as JWPlayer);
    const loadVideo = () => {
      const player = getPlayer();
>>>>>>> d0b56ea2
      const { watchHistory } = watchHistoryStore.getRawState();
      const watchHistoryItem = watchHistory.find(({ mediaid }) => mediaid === item.mediaid);
      let applyWatchHistory = !!watchHistory && enableWatchHistory;

<<<<<<< HEAD
      playerRef.current = window.jwplayer(playerElementRef.current);

      playerRef.current.setup({
        playlist: [{
          mediaid: item.mediaid,
          image: item.image,
          title: item.title,
          description: item.description,
          sources: item.sources.map(source => ({ ...source })),
        }],
        aspect: false,
        width: '100%',
        height: '100%',
        mute: false,
        autostart: true,
=======
      player.setup({
        file,
        image: item.image,
        title: item.title,
        autostart: 'viewable',
        width: isTrailer ? '100%' : '100vw',
        height: isTrailer ? '100%' : '100vh',
      });
      setPlayer(player);
      player.on('play', () => onPlay && onPlay());
      player.on('pause', () => onPause && onPause());
      player.on('beforePlay', () => {
        if (applyWatchHistory) {
          applyWatchHistory = false; // Only the first time beforePlay
          const { progress, duration } = watchHistoryItem || {};
          if (progress && duration && progress > VideoProgressMinMax.Min && progress < VideoProgressMinMax.Max) {
            player.seek(duration * progress);
          }
        }
>>>>>>> d0b56ea2
      });

      setPlayer(playerRef.current);

      const handlePlay = () => onPlay && onPlay();
      const handlePause = () => onPause && onPause();
      const handleComplete = () => onComplete && onComplete();
      const handleUserActive = () => onUserActive && onUserActive();
      const handleUserInactive = () => onUserInActive && onUserInActive();

      const handleBeforePlay = () => {
        if (!applyWatchHistory) {
          return;
        }

        applyWatchHistory = false; // Only the first time beforePlay
        const { progress, duration } = watchHistoryItem || {};

        if (playerRef.current && progress && duration && progress > VideoProgressMinMax.Min && progress < VideoProgressMinMax.Max) {
          playerRef.current.seek(duration * progress);
        }
      };

      playerRef.current.on('play', handlePlay);
      playerRef.current.on('pause', handlePause);
      playerRef.current.on('complete', handleComplete);

      playerRef.current.on('beforePlay', handleBeforePlay);

      playerRef.current.on('userActive', handleUserActive);
      playerRef.current.on('userInactive', handleUserInactive);
    };

    if (playerRef.current) {
      return loadPlaylist();
    }
<<<<<<< HEAD

    window.jwplayer ? initializePlayer() : addScript(scriptUrl, initializePlayer);
  }, [item, onPlay, onPause, onUserActive, onUserInActive, onComplete, config.player, scriptUrl, enableWatchHistory, setPlayer]);

  useEffect(() => {
    return () => {
      if (playerRef.current) {
        playerRef.current.remove();
      }
    };
  }, []);

  return (
    <div className={styles.cinema}>
      <div ref={playerElementRef} />
    </div>
  );
=======
  }, [
    item,
    onPlay,
    onPause,
    onComplete,
    onUserActive,
    onUserInActive,
    config.player,
    file,
    scriptUrl,
    initialized,
    enableWatchHistory,
    playerId,
    setPlayer,
    isTrailer,
  ]);

  return <div id={playerId} style={{ maxWidth: '100vw', maxHeight: '100vh' }} />;
>>>>>>> d0b56ea2
};

export default Cinema;<|MERGE_RESOLUTION|>--- conflicted
+++ resolved
@@ -25,7 +25,6 @@
   playerId?: string;
 };
 
-<<<<<<< HEAD
 const Cinema: React.FC<Props> = (
   {
     item,
@@ -38,19 +37,6 @@
     isTrailer = false,
   }: Props,
 ) => {
-=======
-const Cinema: React.FC<Props> = ({
-  item,
-  onPlay,
-  onPause,
-  onComplete,
-  onUserActive,
-  onUserInActive,
-  feedId,
-  isTrailer = false,
-  playerId = 'cinema',
-}: Props) => {
->>>>>>> d0b56ea2
   const config: Config = useContext(ConfigContext);
   const playerElementRef = useRef<HTMLDivElement>(null);
   const playerRef = useRef<JWPlayer>();
@@ -59,12 +45,7 @@
   const setPlayer = useOttAnalytics(item, feedId);
 
   const getProgress = (): VideoProgress | null => {
-<<<<<<< HEAD
     if (!playerRef.current) return null;
-=======
-    const player = window.jwplayer && (window.jwplayer(playerId) as JWPlayer);
-    if (!player) return null;
->>>>>>> d0b56ea2
 
     const duration = playerRef.current.getDuration();
     const progress = playerRef.current.getPosition() / duration;
@@ -76,7 +57,6 @@
   useWatchHistoryListener(() => (enableWatchHistory ? saveItem(item, getProgress) : null));
 
   useEffect(() => {
-<<<<<<< HEAD
     if (!config.player) {
       return;
     }
@@ -106,16 +86,10 @@
     const initializePlayer = () => {
       if (!window.jwplayer || !playerElementRef.current) return;
 
-=======
-    const getPlayer = () => window.jwplayer && (window.jwplayer(playerId) as JWPlayer);
-    const loadVideo = () => {
-      const player = getPlayer();
->>>>>>> d0b56ea2
       const { watchHistory } = watchHistoryStore.getRawState();
       const watchHistoryItem = watchHistory.find(({ mediaid }) => mediaid === item.mediaid);
       let applyWatchHistory = !!watchHistory && enableWatchHistory;
 
-<<<<<<< HEAD
       playerRef.current = window.jwplayer(playerElementRef.current);
 
       playerRef.current.setup({
@@ -131,27 +105,6 @@
         height: '100%',
         mute: false,
         autostart: true,
-=======
-      player.setup({
-        file,
-        image: item.image,
-        title: item.title,
-        autostart: 'viewable',
-        width: isTrailer ? '100%' : '100vw',
-        height: isTrailer ? '100%' : '100vh',
-      });
-      setPlayer(player);
-      player.on('play', () => onPlay && onPlay());
-      player.on('pause', () => onPause && onPause());
-      player.on('beforePlay', () => {
-        if (applyWatchHistory) {
-          applyWatchHistory = false; // Only the first time beforePlay
-          const { progress, duration } = watchHistoryItem || {};
-          if (progress && duration && progress > VideoProgressMinMax.Min && progress < VideoProgressMinMax.Max) {
-            player.seek(duration * progress);
-          }
-        }
->>>>>>> d0b56ea2
       });
 
       setPlayer(playerRef.current);
@@ -188,7 +141,6 @@
     if (playerRef.current) {
       return loadPlaylist();
     }
-<<<<<<< HEAD
 
     window.jwplayer ? initializePlayer() : addScript(scriptUrl, initializePlayer);
   }, [item, onPlay, onPause, onUserActive, onUserInActive, onComplete, config.player, scriptUrl, enableWatchHistory, setPlayer]);
@@ -206,26 +158,6 @@
       <div ref={playerElementRef} />
     </div>
   );
-=======
-  }, [
-    item,
-    onPlay,
-    onPause,
-    onComplete,
-    onUserActive,
-    onUserInActive,
-    config.player,
-    file,
-    scriptUrl,
-    initialized,
-    enableWatchHistory,
-    playerId,
-    setPlayer,
-    isTrailer,
-  ]);
-
-  return <div id={playerId} style={{ maxWidth: '100vw', maxHeight: '100vh' }} />;
->>>>>>> d0b56ea2
 };
 
 export default Cinema;