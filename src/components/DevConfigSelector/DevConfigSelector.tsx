--- conflicted
+++ resolved
@@ -3,33 +3,10 @@
 
 import styles from './DevConfigSelector.module.scss';
 
-<<<<<<< HEAD
-import { useConfigNavigate, useConfigSource } from '#src/utils/configOverride';
-=======
 import Dropdown from '#components/Dropdown/Dropdown';
 import { getConfigNavigateCallback } from '#src/utils/configOverride';
->>>>>>> 02a944cc
 import { jwDevEnvConfigs, testConfigs } from '#test/constants';
-import type { Settings } from '#src/stores/SettingsStore';
 
-interface Props {
-  settings: Settings;
-}
-
-<<<<<<< HEAD
-const configs = import.meta.env.MODE === 'jwdev' ? jwDevEnvConfigs : testConfigs;
-const configOptions: { value: string; label: string }[] = Object.values(configs).map(({ id, label }) => ({ value: id, label: `${id} - ${label}` }));
-
-const DevConfigSelector = ({ settings }: Props) => {
-  const selectedConfig = useConfigSource(settings) || '';
-  const configNavigate = useConfigNavigate();
-
-  const onChange = (event: React.ChangeEvent<HTMLSelectElement>) => {
-    configNavigate(event.target.value);
-  };
-
-  return <Dropdown className={styles.dropdown} size="small" options={configOptions} name="config-select" value={selectedConfig} onChange={onChange} />;
-=======
 interface Props {
   selectedConfig: string | undefined;
 }
@@ -51,7 +28,6 @@
   );
 
   return <Dropdown className={styles.dropdown} size="small" options={configOptions} name="config-select" value={selectedConfig || ''} onChange={onChange} />;
->>>>>>> 02a944cc
 };
 
 export default DevConfigSelector;