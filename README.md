# JW OTT Webapp

## Introduction

This is the main repository for the JW OTT Webapp.

## Development rules

When working on this project, keep these in mind:

- Use yarn.
- Run the server through `yarn start`
- Run the tests through `yarn test`
- Lint through `yarn lint`

## Getting started

- Clone this repository
- Run `yarn` to install dependencies
- Run `yarn start`

## How to use the create-base script

- use `yarn create-base components/YourComponentName` to create a base component
- use `yarn create-base containers/YourContainerName` to create a base container
- use `yarn create-base screens/YourScreenName` to create a base screen

## Git Commit Guidelines (conventional changelog)

We use the conventional changelog thereby defining very precise rules over how our git commit messages can be formatted. This leads to **more readable messages** that are easy to follow when looking through the **project history**. But also, we allow us the git commit messages to **generate the change log**.

### Commit Message Format

Each commit message consists of a **header**, a **body** and a **footer**. The header has a special format that includes a **type**, a **scope** and a **subject**:

```
<type>(<scope>): <subject>
<BLANK LINE>
<body>
<BLANK LINE>
<footer>
```

The subject line of the commit message cannot be longer 100 characters. This allows the message to be easier to read on GitHub as well as in various git tools.

### Type

Please use one of the following:

*  **feat**: A new feature
*  **fix**: A bug fix
*  **docs**: Documentation only changes
*  **style**: Changes that do not affect the meaning of the code (white-space, formatting, missing semi-colons, etc)
*  **refactor**: A code change that neither fixes a bug or adds a feature
*  **perf**: A code change that improves performance
*  **test**: Adding missing tests
*  **chore**: Changes to the build process or auxiliary tools and libraries such as documentation generation

### Scope

The scope must specify the location of the commit change. For example `home` or `player`.

The allowed scopes are:

- project
- home
- playlist
- videodetail
- search
- watchhistory
- favorites
<<<<<<< HEAD
- pwa
=======
- seo
>>>>>>> 2effa1ec

### Subject

The subject contains a succinct description of the change:

* Use the imperative, present tense: "change" not "changed" nor "changes".
* Don't capitalize the first letter.
* Do not add a dot (.) at the end.

### Body

The body should include the motivation for the change and contrast this with previous behavior.

### Footer

The footer should contain any information about **Breaking Changes** and is also the place to reference GitHub issues that this commit **Closes**.

## Project Structure

```
/src
  /assets         - Static assets (image, svg, etc.)
  /components     - (Reusable) components
  /containers     - UI Containers
  /hooks          - Custom React hooks
  /icons          - SVG icons wrapped in React Components
  /providers      - React context
  /screens        - Screens (essentially containers, but only used directly in the router)
  /services       - Services which connects external data sources to the application
  /styles         - Global SCSS rules, theming and variables
  /utils          - Utility functions

  /App.tsx        - The main React component which renders the app
  /index.ts       - The entrypoint
```

## Language, Frameworks, Sdk's and Libraries

### Typescript

Typescript is superset of javascript, TypeScript adds optional types to JavaScript that support tools for large-scale JavaScript applications for any browser, for any host, on any OS. TypeScript compiles to readable, standards-based JavaScript.

- Optional static typing
- Spot bugs at compile time
- Predictability
- Readability
- Fast refactoring
- Power of OOP

[Read more.](https://www.typescriptlang.org/)

### React

React uses Virtual DOM. The virtual DOM is a programming concept where an ideal, or “virtual”, representation of a UI is kept in memory.

The Virtual DOM compares the components’ previous states and updates only the items in the Real DOM that were changed, instead of updating all components again.

- Easy creation of dynamic applications
- Great performance
- Reusable components
- Unidirectional data flow
- Dedicated tools for easy debugging

[Read more.](https://reactjs.org/docs/getting-started.html)

### Snowpack

Snowpack is a frontend build tool. Snowpack leverages JavaScript's native module system (known as ESM) to avoid unnecessary work.

- Instant startup
- Build once, cache forever
- HMR feat. Fast Refresh
- Easy configuration

[Read more.](https://www.snowpack.dev/tutorials/quick-start)

### React query

Fetch, cache and update data in React applications without touching any "global state".

- Declarative & Automatic
- Simple & Familiar
- Powerful & Configurable

[Read more.](https://react-query.tanstack.com/)

### React Router

React Router is a collection of navigational components that compose declaratively with the application.

- Viewing declarations in a standardized structure helps us to instantly understand what are our app views
- Lazy code loading
- Using the React router, a developer can easily handle nested views and progressive resolution of views
- Using the browsing history feature, the user can navigate backwards/forwards and restore the state of the view
- Dynamic route matching

[Read more.](https://reactrouter.com/web/guides/quick-start)

### Jest

Jest is a JavaScript test runner, that is, a JavaScript library for creating, running, and structuring tests. It allows the developer to write tests that are easy to read and maintain.

- Fast in execution
- Simple mock functions
- Manual module mocks
- Snapshot testing
- Built-in coverage reports

[Read more.](https://jestjs.io/docs/getting-started)

### Sass

Sass is CSS extension language. Which enables a developer to write cleaner, modular CSS en thereby easier to maintain CSS.

- Uses nested syntax
- Includes mixins
- Adds import abilities

[Read more.](https://sass-lang.com/guide)

### CodeceptJS

CodeceptJS is a modern end-to-end testing framework that is designed to make tests easy to read, write, and develop. Test are written in javascript with a special BDD-style syntax. The tests are written as a linear scenario of the user's action on in an app.

- Scenario Driven
- Driver Agnostic
- Interactive Debug
- Rich Locators
- Web & Mobile Testing
- Parallel Testing
- Multi-Session Testing

[Read more.](https://codecept.io/basics/)

### Cleeng (MediaStore SDK)

Cleeng is a subscription retention platform that provides a seamless integration for identity, entitlement, billing, and analytics functionality.

- ChurnIQ 2.0 Analytics
- Identity management
- Checkout implementation

[Read more.](https://developers.cleeng.com/docs/getting-started-with-cleeng)<|MERGE_RESOLUTION|>--- conflicted
+++ resolved
@@ -69,11 +69,8 @@
 - search
 - watchhistory
 - favorites
-<<<<<<< HEAD
 - pwa
-=======
 - seo
->>>>>>> 2effa1ec
 
 ### Subject
 
