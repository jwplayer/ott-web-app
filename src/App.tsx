<<<<<<< HEAD
import React, { Component } from 'react';
import { BrowserRouter as Router } from 'react-router-dom';
=======
import React from 'react';

import Slider from './containers/Slider';
import ConfigProvider from './providers/configProvider';
>>>>>>> 56e6f823

import Root from './components/Root/Root';
import './styles/main.scss';

<<<<<<< HEAD
interface State {
  error: Error | null;
}

class App extends Component<State> {
  public state: State = {
    error: null,
  };

  componentDidCatch(error: Error) {
    this.setState({ error });
  }

  render() {
    return (
      <Router>
        <Root error={this.state.error} />
      </Router>
    );
  }
=======
function App() {
  return (
    <ConfigProvider
      configLocation={window.configLocation}
      onLoading={(isLoading: boolean) =>
        console.info(`Loading config: ${isLoading}`)
      }
      onValidationError={(error: Error) => console.error(`Config ${error}`)}
    >
      <div className="App">
        <Slider />
      </div>
    </ConfigProvider>
  );
>>>>>>> 56e6f823
}

export default App;<|MERGE_RESOLUTION|>--- conflicted
+++ resolved
@@ -1,17 +1,10 @@
-<<<<<<< HEAD
 import React, { Component } from 'react';
 import { BrowserRouter as Router } from 'react-router-dom';
-=======
-import React from 'react';
-
-import Slider from './containers/Slider';
-import ConfigProvider from './providers/configProvider';
->>>>>>> 56e6f823
 
 import Root from './components/Root/Root';
 import './styles/main.scss';
+import ConfigProvider from './providers/configProvider';
 
-<<<<<<< HEAD
 interface State {
   error: Error | null;
 }
@@ -27,27 +20,19 @@
 
   render() {
     return (
-      <Router>
-        <Root error={this.state.error} />
-      </Router>
+      <ConfigProvider
+        configLocation={window.configLocation}
+        onLoading={(isLoading: boolean) =>
+          console.info(`Loading config: ${isLoading}`)
+        }
+        onValidationError={(error: Error) => console.error(`Config ${error}`)}
+      >
+        <Router>
+          <Root error={this.state.error} />
+        </Router>
+      </ConfigProvider>
     );
   }
-=======
-function App() {
-  return (
-    <ConfigProvider
-      configLocation={window.configLocation}
-      onLoading={(isLoading: boolean) =>
-        console.info(`Loading config: ${isLoading}`)
-      }
-      onValidationError={(error: Error) => console.error(`Config ${error}`)}
-    >
-      <div className="App">
-        <Slider />
-      </div>
-    </ConfigProvider>
-  );
->>>>>>> 56e6f823
 }
 
 export default App;