import React, { ReactElement, ReactNode, useCallback, useContext } from 'react';

import { FormContext } from './Form';
import styles from './Form.module.scss';

import Button from '#components/Button/Button';
import LoadingOverlay from '#components/LoadingOverlay/LoadingOverlay';
import useOpaqueId from '#src/hooks/useOpaqueId';
import type { GenericFormValues } from '#types/form';

export interface FormSectionContentArgs<T extends GenericFormValues, TErrors> {
  values: T;
  isEditing: boolean;
  isBusy: boolean;
  onChange: React.ChangeEventHandler<HTMLInputElement | HTMLTextAreaElement>;
  errors?: TErrors | undefined;
}

export interface FormSectionProps<TData extends GenericFormValues, TErrors> {
  className?: string;
  panelHeaderClassName?: string;
  label: string;
  editButton?: string | ReactElement;
  saveButton?: string;
  cancelButton?: string;
  canSave?: (values: TData) => boolean;
<<<<<<< HEAD
  onSubmit?: (values: TData) => Promise<{ errors?: string[] }> | Promise<void> | void;
=======
  onSubmit?: (values: TData) => Promise<{ errors?: string[] }>;
>>>>>>> 05b18338
  content: (args: FormSectionContentArgs<TData, TErrors>) => ReactNode;
  children?: never;
  readOnly?: boolean;
}

export function FormSection<TData extends GenericFormValues>({
  className,
  panelHeaderClassName,
  label,
  editButton,
  saveButton,
  cancelButton,
  canSave,
  onSubmit,
  content,
  readOnly = false,
}: FormSectionProps<TData, string[]>): ReactElement<FormSectionProps<TData, string[]>> | null {
  const sectionId = useOpaqueId(label);
  const {
    formState: { values, activeSectionId, isDirty, errors: formErrors, isBusy },
    setFormState,
    isLoading,
    onCancel,
  } = useContext(FormContext) as FormContext<TData>;

  const isEditing = sectionId === activeSectionId;

  const onChange = useCallback(
    function onChange({ currentTarget }: React.FormEvent<HTMLInputElement | HTMLTextAreaElement>) {
      if (!currentTarget) return;

      const { name, type } = currentTarget;
      const value = type === 'checkbox' ? (currentTarget as HTMLInputElement).checked : currentTarget.value;

      if (!isEditing) {
        onCancel();
      }

      setFormState((oldState) => {
        const newValues = { ...oldState.values };

        // This logic handles nested names like 'consents.terms'
        name.split('.').reduce((parent, field, index, arr) => {
          if (index === arr.length - 1) {
            parent[field] = value;
          } else {
            parent[field] = { ...parent[field] } || {};
          }

          return parent[field];
        }, newValues);

        return {
          ...oldState,
          values: newValues,
          isDirty: true,
          activeSectionId: sectionId,
        };
      });
    },
    [isEditing, onCancel, sectionId, setFormState],
  );

  const handleSubmit = useCallback(
    async function handleSubmit(event?: React.FormEvent) {
      event && event.preventDefault();

      if (onSubmit) {
        let response: { errors?: string[] };

        try {
          setFormState((s) => {
            return { ...s, isBusy: true };
          });
          response = await onSubmit(values);
        } catch (error: unknown) {
          response = { errors: Array.of(error instanceof Error ? error.message : (error as string)) };
        }

        // Don't leave edit mode if there are errors
        if (response?.errors?.length) {
          setFormState((s) => {
            return {
              ...s,
              errors: response?.errors,
              isBusy: false,
            };
          });

          return;
        }
      }

      setFormState((s) => {
        return {
          ...s,
          activeSectionId: undefined,
          isDirty: false,
          isBusy: false,
        };
      });
    },
    [onSubmit, setFormState, values],
  );

  const onEdit = useCallback(
    function onEdit() {
      if (!isEditing) {
        onCancel();

        setFormState((s) => {
          return {
            ...s,
            activeSectionId: sectionId,
          };
        });
      }
    },
    [isEditing, onCancel, sectionId, setFormState],
  );

  return (
    <div className={className}>
      <div className={panelHeaderClassName}>
        <h3>{label}</h3>
      </div>
      {isBusy && isEditing && <LoadingOverlay transparentBackground />}
      {isEditing ? (
        <form className={styles.flexBox} noValidate onSubmit={(event) => event.preventDefault()}>
          {content({ values, isEditing, isBusy, onChange, errors: formErrors })}
        </form>
      ) : (
        <div className={styles.flexBox}>{content({ values, isEditing, isBusy, onChange })}</div>
      )}
      {(saveButton || editButton || cancelButton) && (
        <div className={styles.controls}>
          {isEditing ? (
            <>
              {saveButton && (
                <Button label={saveButton} type="submit" onClick={handleSubmit} disabled={!isDirty || isLoading || (canSave && !canSave(values))} />
              )}
              {cancelButton && <Button label={cancelButton} type="reset" variant="text" onClick={onCancel} />}
            </>
          ) : (
            !readOnly &&
            editButton &&
            (typeof editButton === 'object' ? (
              (editButton as ReactElement)
            ) : (
              <Button label={editButton as string} type="button" onClick={onEdit} disabled={isLoading} />
            ))
          )}
        </div>
      )}
    </div>
  );
}<|MERGE_RESOLUTION|>--- conflicted
+++ resolved
@@ -24,11 +24,7 @@
   saveButton?: string;
   cancelButton?: string;
   canSave?: (values: TData) => boolean;
-<<<<<<< HEAD
-  onSubmit?: (values: TData) => Promise<{ errors?: string[] }> | Promise<void> | void;
-=======
   onSubmit?: (values: TData) => Promise<{ errors?: string[] }>;
->>>>>>> 05b18338
   content: (args: FormSectionContentArgs<TData, TErrors>) => ReactNode;
   children?: never;
   readOnly?: boolean;
