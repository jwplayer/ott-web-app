{
  "checkout": {
    "applicable_tax": "",
    "close": "",
    "continue": "",
    "coupon_discount": "",
    "credit_card": "",
    "discount_period": "",
    "discount_period_plural": "",
    "monthly": "",
    "no_payment_needed": "",
    "payment_cancelled": "",
    "payment_cancelled_message": "",
    "payment_error": "",
    "payment_method": "",
    "payment_method_fee": "",
    "paypal": "",
    "paypal_instructions": "",
    "redeem_coupon": "",
    "start_watching": "",
    "total_price": "",
    "welcome_description": "",
    "welcome_title": "",
    "yearly": ""
  },
  "choose_offer": {
    "all_movies_and_series_of_platform": "",
    "benefits": {
      "cancel_anytime": "",
      "first_days_free": "",
      "first_days_free_plural": "",
      "first_periods_free": "",
      "first_periods_free_plural": "",
      "watch_on_all_devices": ""
    },
    "continue": "",
    "field_required": "",
    "monthly": "",
    "monthly_subscription": "",
    "offer_not_found": "",
    "subscription": "",
    "yearly": "",
    "yearly_subscription": ""
  },
  "login": {
    "email": "",
    "field_is_not_valid_email": "",
    "field_required": "",
    "forgot_password": "",
    "hide_password": "",
    "password": "",
    "sign_in": "",
    "view_password": "",
    "wrong_combination": "",
    "wrong_email": ""
  },
  "periods": {
    "day": "",
    "month": "",
    "week": "",
    "year": ""
  },
<<<<<<< HEAD
  "personal_details": {
    "address": "",
    "address2": "",
    "birth_date": "",
    "birth_date_not_valid": "",
    "city": "",
    "company_name": "",
    "continue": "",
    "fist_name": "",
    "last_name": "",
    "no_answer": "",
    "phone_number": "",
    "post_code": "",
    "state": "",
    "this_field_is_required": "",
    "title": ""
  },
  "registration": {
    "already_account": "",
    "continue": "",
    "email": "",
    "field_is_not_valid_email": "",
    "field_required": "",
    "hide_password": "",
    "invalid_password": "",
    "password": "",
    "password_strength": "",
    "sign_up": "",
    "user_exists": "",
    "view_password": "",
    "email_updates": ""
=======
  "reset": {
    "no": "",
    "reset_password": "",
    "text": "",
    "yes": ""
>>>>>>> 3b2fc0be
  }
}<|MERGE_RESOLUTION|>--- conflicted
+++ resolved
@@ -60,7 +60,6 @@
     "week": "",
     "year": ""
   },
-<<<<<<< HEAD
   "personal_details": {
     "address": "",
     "address2": "",
@@ -92,12 +91,11 @@
     "user_exists": "",
     "view_password": "",
     "email_updates": ""
-=======
+  },
   "reset": {
     "no": "",
     "reset_password": "",
     "text": "",
     "yes": ""
->>>>>>> 3b2fc0be
   }
 }