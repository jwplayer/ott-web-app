import { UseBaseQueryResult, useQuery } from 'react-query';

import type { PlaylistItem } from '#types/playlist';
import { isScheduledOrLiveMedia } from '#src/utils/liveEvent';
<<<<<<< HEAD
import ApiController from '#src/stores/ApiController';
import { getModule } from '#src/container';
=======
import ApiService from '#src/services/api.service';
import { getModule } from '#src/modules/container';
>>>>>>> 8ad62ae1

export type UseMediaResult<TData = PlaylistItem, TError = unknown> = UseBaseQueryResult<TData, TError>;

export default function useMedia(mediaId: string, enabled: boolean = true): UseMediaResult {
  const apiService = getModule(ApiService);

  return useQuery(['media', mediaId], () => apiService.getMediaById(mediaId), {
    enabled: !!mediaId && enabled,
    refetchInterval: (data, _) => {
      if (!data) return false;

      const autoRefetch = isScheduledOrLiveMedia(data);

      return autoRefetch ? 1000 * 30 : false;
    },
    staleTime: 60 * 1000 * 10, // 10 min
  });
}<|MERGE_RESOLUTION|>--- conflicted
+++ resolved
@@ -2,13 +2,8 @@
 
 import type { PlaylistItem } from '#types/playlist';
 import { isScheduledOrLiveMedia } from '#src/utils/liveEvent';
-<<<<<<< HEAD
-import ApiController from '#src/stores/ApiController';
-import { getModule } from '#src/container';
-=======
 import ApiService from '#src/services/api.service';
 import { getModule } from '#src/modules/container';
->>>>>>> 8ad62ae1
 
 export type UseMediaResult<TData = PlaylistItem, TError = unknown> = UseBaseQueryResult<TData, TError>;
 
