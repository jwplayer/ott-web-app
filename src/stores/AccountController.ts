--- conflicted
+++ resolved
@@ -1,16 +1,12 @@
 import i18next from 'i18next';
-import { injectable, optional } from 'inversify';
-
-<<<<<<< HEAD
+import { injectable } from 'inversify';
+
 import FavoritesController from './FavoritesController';
 import WatchHistoryController from './WatchHistoryController';
+import ProfileController from './ProfileController';
+import { useProfileStore } from './ProfileStore';
 
 import { useConfigStore } from '#src/stores/ConfigStore';
-=======
-import { useProfileStore } from './ProfileStore';
-import { loadPersistedProfile, unpersistProfile } from './ProfileController';
-
->>>>>>> 4a7c286c
 import type {
   Capture,
   Customer,
@@ -20,7 +16,6 @@
   GetCaptureStatusResponse,
   GetCustomerConsentsResponse,
   GetPublisherConsentsResponse,
-<<<<<<< HEAD
   SubscribeToNotificationsPayload,
 } from '#types/account';
 import type { Offer } from '#types/checkout';
@@ -33,8 +28,6 @@
 import { useFavoritesStore } from '#src/stores/FavoritesStore';
 import { useFeaturesStore } from '#src/stores/FeaturesStore';
 import { useWatchHistoryStore } from '#src/stores/WatchHistoryStore';
-import { unpersistProfile } from '#src/hooks/useProfiles';
-import { useProfileStore } from '#src/stores/ProfileStore';
 import * as persist from '#src/utils/persist';
 import { ACCESS_MODEL } from '#src/config';
 
@@ -45,52 +38,34 @@
   private readonly checkoutService: CheckoutService;
   private readonly accountService: AccountService;
   private readonly subscriptionService: SubscriptionService;
-  private readonly favoritesController?: FavoritesController;
-  private readonly watchHistoryController?: WatchHistoryController;
+  private readonly favoritesController: FavoritesController;
+  private readonly watchHistoryController: WatchHistoryController;
+  private readonly profileController?: ProfileController;
 
   constructor(
     checkoutService: CheckoutService,
     accountService: AccountService,
     subscriptionService: SubscriptionService,
-    @optional() favoritesController?: FavoritesController,
-    @optional() watchHistoryController?: WatchHistoryController,
+    favoritesController: FavoritesController,
+    watchHistoryController: WatchHistoryController,
+    profileController?: ProfileController,
   ) {
     this.checkoutService = checkoutService;
     this.accountService = accountService;
     this.subscriptionService = subscriptionService;
     this.favoritesController = favoritesController;
     this.watchHistoryController = watchHistoryController;
+    this.profileController = profileController;
   }
 
-  async initializeAccount() {
-    const { config } = useConfigStore.getState();
-    const features = this.accountService.features;
-=======
-} from '#types/account';
-import { queryClient } from '#src/containers/QueryProvider/QueryProvider';
-import useAccount from '#src/hooks/useAccount';
-import useService from '#src/hooks/useService';
-import { getMediaByWatchlist } from '#src/services/api.service';
-import { useAccountStore } from '#src/stores/AccountStore';
-import { restoreFavorites, serializeFavorites } from '#src/stores/FavoritesController';
-import { useFavoritesStore } from '#src/stores/FavoritesStore';
-import { restoreWatchHistory, serializeWatchHistory } from '#src/stores/WatchHistoryController';
-import { useWatchHistoryStore } from '#src/stores/WatchHistoryStore';
-import { logDev } from '#src/utils/common';
-import * as persist from '#src/utils/persist';
-import type { Offer } from '#types/checkout';
-
-const PERSIST_PROFILE = 'profile';
-
-export const loadUserData = async () => {
-  await useService(async ({ accountService }) => {
+  loadUserData = async () => {
     try {
-      const authData = await accountService.getAuthData();
+      const authData = await this.accountService.getAuthData();
 
       if (authData) {
-        await getAccount();
-        await restoreWatchHistory();
-        await restoreFavorites();
+        await this.getAccount();
+        await this.watchHistoryController?.restoreWatchHistory();
+        await this.favoritesController?.restoreFavorites();
       }
     } catch (error: unknown) {
       logDev('Failed to get user', error);
@@ -98,23 +73,18 @@
       // clear the session when the token was invalid
       // don't clear the session when the error is unknown (network hiccup or something similar)
       if (error instanceof Error && error.message.includes('Invalid JWT token')) {
-        await logout();
+        await this.logout();
       }
     }
-  });
-};
-
-export const initializeAccount = async () => {
-  await useService(async ({ accountService, config }) => {
-    if (!accountService) {
-      useAccountStore.setState({ loading: false });
-      return;
-    }
->>>>>>> 4a7c286c
-
+  };
+
+  initializeAccount = async () => {
     useAccountStore.setState({
       loading: true,
     });
+    const config = useConfigStore.getState().config;
+
+    const features = this.accountService.features;
 
     useFeaturesStore.setState({
       hasIntegration: true,
@@ -130,34 +100,12 @@
       hasNotifications: features.hasNotifications,
     });
 
-    loadPersistedProfile();
-
+    await this.profileController?.loadPersistedProfile();
     await this.accountService.initialize(config, this.logout);
-
-<<<<<<< HEAD
-    try {
-      const authData = await this.accountService.getAuthData();
-
-      if (authData) {
-        await this.getAccount();
-        await this.watchHistoryController?.restoreWatchHistory();
-        await this.favoritesController?.restoreFavorites();
-      }
-    } catch (error: unknown) {
-      logDev('Failed to get user', error);
-
-      // clear the session when the token was invalid
-      // don't clear the session when the error is unknown (network hiccup or something similar)
-      if (error instanceof Error && error.message.includes('Invalid JWT token')) {
-        await this.logout();
-      }
-    }
-=======
-    await loadUserData();
->>>>>>> 4a7c286c
+    await this.loadUserData();
 
     useAccountStore.setState({ loading: false });
-  }
+  };
 
   updatePersonalShelves = async () => {
     const { watchHistory } = useWatchHistoryStore.getState();
@@ -655,7 +603,7 @@
       selectingProfileAvatar: null,
     });
 
-    unpersistProfile();
+    this.profileController?.unpersistProfile();
 
     await this.favoritesController?.restoreFavorites();
     await this.watchHistoryController?.restoreWatchHistory();
