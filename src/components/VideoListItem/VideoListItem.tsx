import React, { KeyboardEvent, memo, useState } from 'react';
import classNames from 'classnames';
import { useTranslation } from 'react-i18next';

import styles from './VideoListItem.module.scss';

import type { PlaylistItem } from '#types/playlist';
import Image from '#components/Image/Image';
import Lock from '#src/icons/Lock';
import Tag from '#components/Tag/Tag';
<<<<<<< HEAD
import { formatDurationTag, formatLocalizedDateTime, formatSeriesMetaString } from '#src/utils/formatting';
import Today from '#src/icons/Today';
=======
import { formatDurationTag, formatSeriesMetaString } from '#src/utils/formatting';
import { isSeries } from '#src/utils/media';
>>>>>>> 906f2e94

type VideoListItemProps = {
  onClick?: () => void;
  onHover?: () => void;
<<<<<<< HEAD
  title: string;
  scheduledStart?: Date;
  duration: number;
  image?: ImageData;
  seriesId?: string;
=======
  item: PlaylistItem;
>>>>>>> 906f2e94
  seasonNumber?: string;
  episodeNumber?: string;
  progress?: number;
  loading?: boolean;
  isActive?: boolean;
  activeLabel?: string;
  isLocked?: boolean;
  isLive?: boolean;
  isScheduled?: boolean;
};

<<<<<<< HEAD
function VideoListItem({
  onClick,
  onHover,
  title,
  duration,
  seriesId,
  seasonNumber,
  episodeNumber,
  progress,
  loading = false,
  isActive = false,
  activeLabel,
  isLocked = true,
  image,
  isLive = false,
  isScheduled = false,
  scheduledStart,
}: VideoListItemProps): JSX.Element {
  const {
    t,
    i18n: { language },
  } = useTranslation('common');
=======
function VideoListItem({ onClick, onHover, progress, activeLabel, item, loading = false, isActive = false, isLocked = true }: VideoListItemProps): JSX.Element {
  const { title, duration, seasonNumber, episodeNumber, shelfImage: image } = item;

  const { t } = useTranslation('common');
>>>>>>> 906f2e94
  const [imageLoaded, setImageLoaded] = useState(false);
  const posterImageClassNames = classNames(styles.posterImage, {
    [styles.visible]: imageLoaded,
  });

  const isSeriesItem = isSeries(item);

  const renderTagLabel = () => {
    if (loading || !title) return null;

    if (isSeriesItem) {
      return t('series');
    } else if (seasonNumber && episodeNumber) {
      return formatSeriesMetaString(seasonNumber, episodeNumber);
    } else if (duration) {
      return formatDurationTag(duration);
    } else if (isLive) {
      return t('live');
    } else if (isScheduled) {
      return (
        <>
          <Today className={styles.scheduled} />
          {t('scheduled')}
        </>
      );
    }
  };

  const handleKeyDown = (event: KeyboardEvent) => (event.key === 'Enter' || event.key === ' ') && onClick && onClick();

  return (
    <div
      className={styles.listItem}
      onClick={onClick}
      onMouseEnter={onHover}
      onKeyDown={handleKeyDown}
      role="button"
      aria-label={t('play_item', { title })}
      tabIndex={0}
    >
      <div className={styles.poster}>
        <Image className={posterImageClassNames} image={image} alt={title} onLoad={() => setImageLoaded(true)} width={320} />
        {isActive && <div className={styles.activeLabel}>{activeLabel}</div>}
        <div className={styles.tags}>
          {isLocked && <Lock className={styles.lock} />}
          <Tag className={classNames(styles.tag, { [styles.live]: isLive })}>{renderTagLabel()}</Tag>
        </div>

        {progress ? (
          <div className={styles.progressContainer}>
            <div className={styles.progressBar} style={{ width: `${Math.round(progress * 100)}%` }} />
          </div>
        ) : null}
      </div>
      <div className={styles.metadata}>
        {!!scheduledStart && <div className={styles.scheduledStart}>{formatLocalizedDateTime(scheduledStart, language)}</div>}
        <div className={styles.title}>{title}</div>
      </div>
    </div>
  );
}

export default memo(VideoListItem);<|MERGE_RESOLUTION|>--- conflicted
+++ resolved
@@ -8,72 +8,37 @@
 import Image from '#components/Image/Image';
 import Lock from '#src/icons/Lock';
 import Tag from '#components/Tag/Tag';
-<<<<<<< HEAD
 import { formatDurationTag, formatLocalizedDateTime, formatSeriesMetaString } from '#src/utils/formatting';
 import Today from '#src/icons/Today';
-=======
-import { formatDurationTag, formatSeriesMetaString } from '#src/utils/formatting';
-import { isSeries } from '#src/utils/media';
->>>>>>> 906f2e94
+import { isLiveChannel, isSeries } from '#src/utils/media';
+import { MediaStatus } from '#src/utils/liveEvent';
 
 type VideoListItemProps = {
   onClick?: () => void;
   onHover?: () => void;
-<<<<<<< HEAD
-  title: string;
-  scheduledStart?: Date;
-  duration: number;
-  image?: ImageData;
-  seriesId?: string;
-=======
   item: PlaylistItem;
->>>>>>> 906f2e94
-  seasonNumber?: string;
-  episodeNumber?: string;
   progress?: number;
   loading?: boolean;
   isActive?: boolean;
   activeLabel?: string;
   isLocked?: boolean;
-  isLive?: boolean;
-  isScheduled?: boolean;
 };
 
-<<<<<<< HEAD
-function VideoListItem({
-  onClick,
-  onHover,
-  title,
-  duration,
-  seriesId,
-  seasonNumber,
-  episodeNumber,
-  progress,
-  loading = false,
-  isActive = false,
-  activeLabel,
-  isLocked = true,
-  image,
-  isLive = false,
-  isScheduled = false,
-  scheduledStart,
-}: VideoListItemProps): JSX.Element {
+function VideoListItem({ onClick, onHover, progress, activeLabel, item, loading = false, isActive = false, isLocked = true }: VideoListItemProps): JSX.Element {
+  const { title, duration, seasonNumber, episodeNumber, shelfImage: image, mediaStatus, scheduledStart } = item;
+
   const {
     t,
     i18n: { language },
   } = useTranslation('common');
-=======
-function VideoListItem({ onClick, onHover, progress, activeLabel, item, loading = false, isActive = false, isLocked = true }: VideoListItemProps): JSX.Element {
-  const { title, duration, seasonNumber, episodeNumber, shelfImage: image } = item;
-
-  const { t } = useTranslation('common');
->>>>>>> 906f2e94
   const [imageLoaded, setImageLoaded] = useState(false);
   const posterImageClassNames = classNames(styles.posterImage, {
     [styles.visible]: imageLoaded,
   });
 
   const isSeriesItem = isSeries(item);
+  const isLive = mediaStatus === MediaStatus.LIVE || isLiveChannel(item);
+  const isScheduled = mediaStatus === MediaStatus.SCHEDULED;
 
   const renderTagLabel = () => {
     if (loading || !title) return null;
