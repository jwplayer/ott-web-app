--- conflicted
+++ resolved
@@ -42,15 +42,9 @@
     "enableContinueWatching": true,
     "highlightColor": null
   },
-<<<<<<< HEAD
-  "player": "WVso3U0h",
-  "recommendationsPlaylist": "fuD6TWcf",
-  "searchPlaylist": "tQ832H1H",
-=======
   "player": "ou7L8htR",
   "recommendationsPlaylist": "IHBjjkSN",
   "searchPlaylist": "D4soEviP",
->>>>>>> 8170d572
   "siteName": "Blender",
   "json": {
   }
