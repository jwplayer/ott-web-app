import React, { Component } from 'react';
import { getI18n, I18nextProvider } from 'react-i18next';

import { DEFAULT_CONFIG_LOCATION } from './config';

import type { Config } from '#types/Config';
import Router from '#src/components/Router/Router';
import Root from '#src/components/Root/Root';
import LoadingOverlay from '#src/components/LoadingOverlay/LoadingOverlay';
import QueryProvider from '#src/providers/QueryProvider';
import { restoreWatchHistory } from '#src/stores/WatchHistoryController';
import { initializeAccount } from '#src/stores/AccountController';
import { initializeFavorites } from '#src/stores/FavoritesController';
import { logDev } from '#src/utils/common';
import { loadAndValidateConfig } from '#src/utils/config';
import { PersonalShelf } from '#src/enum/PersonalShelf';
import '#src/i18n/config';
import '#src/styles/main.scss';
import { clearStoredConfig, getConfig } from '#src/utils/configOverride';

interface State {
  error: Error | null;
  isLoading: boolean;
}

class App extends Component {
  public state: State = {
    error: null,
    isLoading: false,
  };

  componentDidCatch(error: Error) {
    this.setState({ error });
  }

  async initializeServices(config: Config) {
    if (config?.integrations?.cleeng?.id) {
      await initializeAccount();
    }

    // We only request favorites and continue_watching data if there is a corresponding content item
    // We first initialize the account otherwise if we have favorites saved as externalData and in a local storage the sections may blink
    if (config.content.some((el) => el.type === PersonalShelf.ContinueWatching)) {
      await restoreWatchHistory();
    }

    if (config.content.some((el) => el.type === PersonalShelf.Favorites)) {
      await initializeFavorites();
    }
  }

  configLoadingHandler = (isLoading: boolean) => {
    this.setState({ isLoading });
    logDev(`Loading config: ${isLoading}`);
  };

  configErrorHandler = (error: Error) => {
    this.setState({ error });
    this.setState({ isLoading: false });
    logDev('Error while loading the config.json:', error);
    clearStoredConfig();
  };

  configValidationCompletedHandler = async (config: Config) => {
    this.setState({ isLoading: false });
    await this.initializeServices(config);
  };

  componentDidMount() {
    loadAndValidateConfig(
      window.configLocation || DEFAULT_CONFIG_LOCATION,
      this.configLoadingHandler,
      this.configErrorHandler,
      this.configValidationCompletedHandler,
    );
  }

  render() {
    const { isLoading, error } = this.state;

    if (isLoading) {
      return <LoadingOverlay />;
    }

    return (
      <I18nextProvider i18n={getI18n()}>
        <QueryProvider>
<<<<<<< HEAD
          <Router>
            <Root error={error} />
          </Router>
=======
          <ConfigProvider
            configLocation={getConfig()}
            onLoading={this.configLoadingHandler}
            onValidationError={this.configErrorHandler}
            onValidationCompleted={this.configValidationCompletedHandler}
          >
            <Router>
              <Root error={this.state.error} />
            </Router>
          </ConfigProvider>
>>>>>>> 17b5b89d
        </QueryProvider>
      </I18nextProvider>
    );
  }
}

export default App;<|MERGE_RESOLUTION|>--- conflicted
+++ resolved
@@ -1,7 +1,5 @@
 import React, { Component } from 'react';
 import { getI18n, I18nextProvider } from 'react-i18next';
-
-import { DEFAULT_CONFIG_LOCATION } from './config';
 
 import type { Config } from '#types/Config';
 import Router from '#src/components/Router/Router';
@@ -12,11 +10,11 @@
 import { initializeAccount } from '#src/stores/AccountController';
 import { initializeFavorites } from '#src/stores/FavoritesController';
 import { logDev } from '#src/utils/common';
-import { loadAndValidateConfig } from '#src/utils/config';
+import { loadAndValidateConfig } from '#src/utils/configLoad';
+import { clearStoredConfig } from '#src/utils/configOverride';
 import { PersonalShelf } from '#src/enum/PersonalShelf';
 import '#src/i18n/config';
 import '#src/styles/main.scss';
-import { clearStoredConfig, getConfig } from '#src/utils/configOverride';
 
 interface State {
   error: Error | null;
@@ -57,8 +55,8 @@
   configErrorHandler = (error: Error) => {
     this.setState({ error });
     this.setState({ isLoading: false });
+    clearStoredConfig();
     logDev('Error while loading the config.json:', error);
-    clearStoredConfig();
   };
 
   configValidationCompletedHandler = async (config: Config) => {
@@ -67,12 +65,7 @@
   };
 
   componentDidMount() {
-    loadAndValidateConfig(
-      window.configLocation || DEFAULT_CONFIG_LOCATION,
-      this.configLoadingHandler,
-      this.configErrorHandler,
-      this.configValidationCompletedHandler,
-    );
+    loadAndValidateConfig(this.configLoadingHandler, this.configErrorHandler, this.configValidationCompletedHandler);
   }
 
   render() {
@@ -85,22 +78,9 @@
     return (
       <I18nextProvider i18n={getI18n()}>
         <QueryProvider>
-<<<<<<< HEAD
           <Router>
             <Root error={error} />
           </Router>
-=======
-          <ConfigProvider
-            configLocation={getConfig()}
-            onLoading={this.configLoadingHandler}
-            onValidationError={this.configErrorHandler}
-            onValidationCompleted={this.configValidationCompletedHandler}
-          >
-            <Router>
-              <Root error={this.state.error} />
-            </Router>
-          </ConfigProvider>
->>>>>>> 17b5b89d
         </QueryProvider>
       </I18nextProvider>
     );
