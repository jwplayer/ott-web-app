--- conflicted
+++ resolved
@@ -75,14 +75,9 @@
     return this.cleengService.getLocales(sandbox);
   };
 
-<<<<<<< HEAD
   initialize = async (config: Config, logoutCallback: () => Promise<void>) => {
     await this.cleengService.initialize(!!config.integrations.cleeng?.useSandbox, logoutCallback);
   };
-=======
-export const register: Register = async ({ config, email, password, consents }) => {
-  const localesResponse = await getLocales(!!config.integrations.cleeng?.useSandbox);
->>>>>>> bc1b0072
 
   getAuthData = async () => {
     if (this.cleengService.tokens) {
@@ -95,6 +90,37 @@
     return null;
   };
 
+  getCustomerConsents: GetCustomerConsents = async (payload) => {
+    const { config, customer } = payload;
+    const { cleeng } = config.integrations;
+
+    const response: ServiceResponse<GetCustomerConsentsResponse> = await this.cleengService.get(!!cleeng?.useSandbox, `/customers/${customer?.id}/consents`, {
+      authenticate: true,
+    });
+    this.handleErrors(response.errors);
+
+    return {
+      consents: response?.responseData?.consents || [],
+    };
+  };
+
+  updateCustomerConsents: UpdateCustomerConsents = async (payload) => {
+    const { config, customer } = payload;
+    const { cleeng } = config.integrations;
+
+    const params: UpdateCustomerConsentsPayload = {
+      id: customer.id,
+      consents: payload.consents,
+    };
+
+    const response: ServiceResponse<never> = await this.cleengService.put(!!cleeng?.useSandbox, `/customers/${customer?.id}/consents`, JSON.stringify(params), {
+      authenticate: true,
+    });
+    this.handleErrors(response.errors);
+
+    return await this.getCustomerConsents(payload);
+  };
+
   login: Login = async ({ config, email, password }) => {
     const payload: LoginPayload = {
       email,
@@ -114,25 +140,14 @@
 
     const { user, customerConsents } = await this.getUser({ config });
 
-<<<<<<< HEAD
     return {
       user,
       auth,
       customerConsents,
     };
-=======
-  await updateCustomerConsents({ config, consents, customer: user }).catch(() => {
-    // error caught while updating the consents, but continue the registration process
-  });
-
-  return {
-    user,
-    auth,
-    customerConsents,
->>>>>>> bc1b0072
-  };
-
-  register: Register = async ({ config, email, password }) => {
+  };
+
+  register: Register = async ({ config, email, password, consents }) => {
     const localesResponse = await this.getLocales(!!config.integrations.cleeng?.useSandbox);
 
     this.handleErrors(localesResponse.errors);
@@ -152,12 +167,15 @@
       '/customers',
       JSON.stringify(payload),
     );
-
     this.handleErrors(errors);
 
     await this.cleengService.setTokens({ accessToken: auth.jwt, refreshToken: auth.refreshToken });
 
     const { user, customerConsents } = await this.getUser({ config });
+
+    await this.updateCustomerConsents({ config, consents, customer: user }).catch(() => {
+      // error caught while updating the consents, but continue the registration process
+    });
 
     return {
       user,
@@ -174,12 +192,7 @@
   getUser = async ({ config }: { config: Config }) => {
     const authData = await this.getAuthData();
 
-<<<<<<< HEAD
     if (!authData) throw new Error('Not logged in');
-=======
-  return { consents: response?.responseData?.consents || [] };
-};
->>>>>>> bc1b0072
 
     const customerId = this.getCustomerIdFromAuthData(authData);
     const { responseData: user, errors } = await this.getCustomer({ customerId }, !!config.integrations.cleeng?.useSandbox);
@@ -208,39 +221,6 @@
     return {
       consents: response?.responseData?.consents || [],
     };
-  };
-
-  getCustomerConsents: GetCustomerConsents = async (payload) => {
-    const { config, customer } = payload;
-    const { cleeng } = config.integrations;
-
-    const response: ServiceResponse<GetCustomerConsentsResponse> = await this.cleengService.get(!!cleeng?.useSandbox, `/customers/${customer?.id}/consents`, {
-      authenticate: true,
-    });
-
-    this.handleErrors(response.errors);
-
-    return {
-      consents: response?.responseData?.consents || [],
-    };
-  };
-
-  updateCustomerConsents: UpdateCustomerConsents = async (payload) => {
-    const { config, customer } = payload;
-    const { cleeng } = config.integrations;
-
-    const params: UpdateCustomerConsentsPayload = {
-      id: customer.id,
-      consents: payload.consents,
-    };
-
-    const response: ServiceResponse<never> = await this.cleengService.put(!!cleeng?.useSandbox, `/customers/${customer?.id}/consents`, JSON.stringify(params), {
-      authenticate: true,
-    });
-
-    this.handleErrors(response.errors);
-
-    return await this.getCustomerConsents(payload);
   };
 
   getCaptureStatus: GetCaptureStatus = async ({ customer }, sandbox) => {
