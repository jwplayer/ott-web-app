--- conflicted
+++ resolved
@@ -6,7 +6,7 @@
 
 const placeholderData = generatePlaylistPlaceholder(30);
 
-export default function usePlaylist(playlistId: string, params: GetPlaylistParams = {}, enabled: boolean = true, usePlaceholderData: boolean = true) {
+export default function usePlaylist(playlistId?: string, params: GetPlaylistParams = {}, enabled: boolean = true, usePlaceholderData: boolean = true) {
   const callback = async (token?: string, drmPolicyId?: string) => {
     const playlist = await getPlaylistById(playlistId, { token, ...params }, drmPolicyId);
 
@@ -19,20 +19,5 @@
     return playlist;
   };
 
-<<<<<<< HEAD
-export default function usePlaylist(
-  playlistId?: string,
-  relatedMediaId?: string,
-  enabled: boolean = true,
-  usePlaceholderData: boolean = true,
-  limit?: number,
-): UsePlaylistResult {
-  return useQuery(['playlist', playlistId, relatedMediaId], () => getPlaylistById(playlistId, relatedMediaId, limit), {
-    enabled: !!playlistId && enabled,
-    placeholderData: usePlaceholderData ? placeholderData : undefined,
-    retry: false,
-  });
-=======
   return useContentProtection('playlist', playlistId, callback, params, enabled, usePlaceholderData ? placeholderData : undefined);
->>>>>>> 8839d0bf
 }