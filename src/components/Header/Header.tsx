import React, { ReactFragment } from 'react';
import classNames from 'classnames';
import { useTranslation } from 'react-i18next';

import Logo from '../Logo/Logo';
import Menu from '../../icons/Menu';
import IconButton from '../../components/IconButton/IconButton';

import styles from './Header.module.scss';

type TypeHeader = 'static' | 'fixed';

type Props = {
  headerType?: TypeHeader;
  onMenuButtonClick: () => void;
  logoSrc?: string;
  children?: ReactFragment;
};

<<<<<<< HEAD
const Header: React.FC<Props> = ({ headerType = 'static', onMenuButtonClick, playlistMenuItems, logoSrc }) => {
  const { t } = useTranslation('menu');

=======
const Header: React.FC<Props> = ({ headerType = 'static', onMenuButtonClick, children, logoSrc }) => {
>>>>>>> e68285ad
  return (
    <header className={classNames(styles.header, styles[headerType])}>
      <div className={styles.container}>
        <div className={styles.menu}>
          <IconButton aria-label={t('open_menu')} onClick={onMenuButtonClick}>
            <Menu />
          </IconButton>
        </div>
        {logoSrc && <Logo src={logoSrc} />}
<<<<<<< HEAD
        <nav className={styles.nav} aria-label={t('menu')}>
          <ButtonLink label={t('home')} to="/" />
          {playlistMenuItems}
          <ButtonLink label={t('settings')} to="/u" />
=======
        <nav className={styles.nav} aria-label="menu">
          {children}
>>>>>>> e68285ad
        </nav>
        <div className={styles.search}></div>
      </div>
    </header>
  );
};

export default Header;<|MERGE_RESOLUTION|>--- conflicted
+++ resolved
@@ -17,13 +17,9 @@
   children?: ReactFragment;
 };
 
-<<<<<<< HEAD
-const Header: React.FC<Props> = ({ headerType = 'static', onMenuButtonClick, playlistMenuItems, logoSrc }) => {
+const Header: React.FC<Props> = ({ headerType = 'static', onMenuButtonClick, children, logoSrc }) => {
   const { t } = useTranslation('menu');
 
-=======
-const Header: React.FC<Props> = ({ headerType = 'static', onMenuButtonClick, children, logoSrc }) => {
->>>>>>> e68285ad
   return (
     <header className={classNames(styles.header, styles[headerType])}>
       <div className={styles.container}>
@@ -33,15 +29,8 @@
           </IconButton>
         </div>
         {logoSrc && <Logo src={logoSrc} />}
-<<<<<<< HEAD
-        <nav className={styles.nav} aria-label={t('menu')}>
-          <ButtonLink label={t('home')} to="/" />
-          {playlistMenuItems}
-          <ButtonLink label={t('settings')} to="/u" />
-=======
         <nav className={styles.nav} aria-label="menu">
           {children}
->>>>>>> e68285ad
         </nav>
         <div className={styles.search}></div>
       </div>
