--- conflicted
+++ resolved
@@ -3,23 +3,15 @@
 import { useQuery } from 'react-query';
 import { useSearchParams } from 'react-router-dom';
 
-<<<<<<< HEAD
-import ErrorPage from '../ErrorPage/ErrorPage';
-import AccountModal from '../../containers/AccountModal/AccountModal';
-
-import { IS_DEMO_MODE, IS_DEV_BUILD } from '#src/utils/common';
-import DemoConfigDialog from '#src/components/DemoConfigDialog/DemoConfigDialog';
-import LoadingOverlay from '#src/components/LoadingOverlay/LoadingOverlay';
-import DevConfigSelector from '#src/components/DevConfigSelector/DevConfigSelector';
-import { cleanupQueryParams, getConfigSource } from '#src/utils/configOverride';
-import { loadAndValidateConfig } from '#src/utils/configLoad';
-import { initSettings } from '#src/stores/SettingsController';
-=======
 import ErrorPage from '#components/ErrorPage/ErrorPage';
 import AccountModal from '#src/containers/AccountModal/AccountModal';
 import { IS_DEMO_MODE, IS_DEVELOPMENT_BUILD } from '#src/utils/common';
 import DemoConfigDialog from '#components/DemoConfigDialog/DemoConfigDialog';
->>>>>>> 1e41b0bf
+import LoadingOverlay from '#components/LoadingOverlay/LoadingOverlay';
+import DevConfigSelector from '#components/DevConfigSelector/DevConfigSelector';
+import { cleanupQueryParams, getConfigSource } from '#src/utils/configOverride';
+import { loadAndValidateConfig } from '#src/utils/configLoad';
+import { initSettings } from '#src/stores/SettingsController';
 
 export interface Props {
   children: React.ReactElement;
@@ -69,7 +61,6 @@
 
   return (
     <>
-<<<<<<< HEAD
       {!configQuery.isError && !configQuery.isLoading && children}
       {/*Show the error page when error except in demo mode (the demo mode shows its own error)*/}
       {configQuery.isError && !IS_DEMO_MODE && (
@@ -79,22 +70,11 @@
           error={configQuery.error as Error}
           helpLink={'https://github.com/jwplayer/ott-web-app/blob/develop/docs/configuration.md'}
         />
-=======
-      {error ? (
-        <ErrorPage title={IS_DEVELOPMENT_BUILD ? error.message : t('generic_error_heading', 'There was an issue loading the application')}>
-          <p>{IS_DEVELOPMENT_BUILD ? error.stack : t('generic_error_description', 'Try refreshing this page or come back later.')}</p>
-        </ErrorPage>
-      ) : (
-        <>
-          <Outlet />
-          <AccountModal />
-        </>
->>>>>>> 1e41b0bf
       )}
       {IS_DEMO_MODE && <DemoConfigDialog selectedConfigSource={configSource} configQuery={configQuery} />}
       <AccountModal />
       {/* Config select control to improve testing experience */}
-      {IS_DEV_BUILD && <DevConfigSelector selectedConfig={configSource} />}
+      {IS_DEVELOPMENT_BUILD && <DevConfigSelector selectedConfig={configSource} />}
     </>
   );
 };
