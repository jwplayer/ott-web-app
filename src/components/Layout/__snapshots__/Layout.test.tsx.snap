--- conflicted
+++ resolved
@@ -19,7 +19,7 @@
           >
             <div
               aria-label="open menu"
-              class="iconButton"
+              class="iconButton iconButton"
               role="button"
               tabindex="0"
             >
@@ -79,13 +79,8 @@
           class="heading"
         >
           <div
-<<<<<<< HEAD
-            aria-label="open menu"
-            class="iconButton iconButton"
-=======
             aria-label="close menu"
             class="iconButton"
->>>>>>> e2a48195
             role="button"
             tabindex="-1"
           >
