--- conflicted
+++ resolved
@@ -113,15 +113,11 @@
     };
   }, [play]);
 
-<<<<<<< HEAD
   useEffect(() => {
     (document.scrollingElement || document.body).scrollTop = 0;
   }, []);
 
-  if (isLoading || playlistIsLoading) return <LoadingOverlay />;
-=======
   if (isLoading || playlistIsLoading || !searchParams.has('e')) return <LoadingOverlay />;
->>>>>>> 5290a41f
   if (error || !item) return <ErrorPage title="Episode not found!" />;
   if (playlistError || !seriesPlaylist) return <ErrorPage title="Series not found!" />;
 
@@ -180,7 +176,6 @@
           <div className={styles.episodes}>
             <h3>{t('episodes')}</h3>
             {filters.length > 1 && (
-<<<<<<< HEAD
               <Filter
                 name="categories"
                 value={seasonFilter}
@@ -189,9 +184,6 @@
                 options={filters}
                 setValue={setSeasonFilter}
               />
-=======
-              <Filter name="categories" value={seasonFilter} valuePrefix="Season " defaultLabel="All" options={filters} setValue={setSeasonFilter} />
->>>>>>> 5290a41f
             )}
           </div>
           <CardGrid
