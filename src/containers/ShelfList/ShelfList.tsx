--- conflicted
+++ resolved
@@ -3,8 +3,6 @@
 import shallow from 'zustand/shallow';
 import InfiniteScroll from 'react-infinite-scroller';
 import { useNavigate } from 'react-router';
-
-import type { PlaylistItem } from '../../../types/playlist';
 
 import styles from './ShelfList.module.scss';
 
@@ -13,7 +11,7 @@
 import { PersonalShelf, useConfigStore } from '#src/stores/ConfigStore';
 import ShelfComponent from '#components/Shelf/Shelf';
 import { mediaURL, slugify } from '#src/utils/formatting';
-import type { Content, ContentType } from '#types/Config';
+import type { Content } from '#types/Config';
 import { useWatchHistoryStore } from '#src/stores/WatchHistoryStore';
 import { parseAspectRatio, parseTilesDelta } from '#src/utils/collection';
 import InfiniteScrollLoader from '#components/InfiniteScrollLoader/InfiniteScrollLoader';
@@ -37,13 +35,8 @@
   const { user, subscription } = useAccountStore(({ user, subscription }) => ({ user, subscription }), shallow);
 
   const onCardClick = useCallback(
-<<<<<<< HEAD
-    (playlistItem: PlaylistItem, playlistId: string | undefined, type: ContentType) => {
-      navigate(mediaURL(playlistItem, playlistId, type === PersonalShelf.ContinueWatching));
-=======
     (playlistItem, playlistId, type) => {
       navigate(mediaURL({ media: playlistItem, playlistId, play: type === PersonalShelf.ContinueWatching }));
->>>>>>> 511848ae
     },
     [navigate],
   );
