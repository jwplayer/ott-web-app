import jwtDecode from 'jwt-decode';

import { post, put, patch, get } from './cleeng.service';

import type { Config } from '#types/Config';
import { getOverrideIP } from '#src/utils/common';
import type {
  ChangePassword,
  GetCustomer,
  GetCustomerConsents,
  GetPublisherConsents,
  Login,
  Register,
  ResetPassword,
  UpdateCustomer,
  UpdateCustomerConsents,
  GetCaptureStatus,
  UpdateCaptureAnswers,
  AuthData,
  JwtDetails,
  GetCustomerConsentsResponse,
  GetCaptureStatusResponse,
  Capture,
  GetLocales,
  LoginPayload,
  RegisterPayload,
  UpdateCaptureAnswersPayload,
  UpdateCustomerConsentsPayload,
  UpdateCustomerPayload,
  ChangePasswordWithOldPassword,
  UpdatePersonalShelves,
} from '#types/account';
import cleengAuthService from '#src/services/cleeng.auth.service';

const getCustomerIdFromAuthData = (auth: AuthData) => {
  const decodedToken: JwtDetails = jwtDecode(auth.jwt);
  return decodedToken.customerId;
};

export const initialize = async (config: Config, logoutCallback: () => Promise<void>) => {
  await cleengAuthService.initialize(!!config.integrations.cleeng?.useSandbox, logoutCallback);
};

export const getAuthData = async () => {
  if (cleengAuthService.tokens) {
    return {
      jwt: cleengAuthService.tokens.accessToken,
      refreshToken: cleengAuthService.tokens.refreshToken,
    } as AuthData;
  }

  return null;
};

export const login: Login = async ({ config, email, password }) => {
  const payload: LoginPayload = {
    email,
    password,
    publisherId: config.integrations.cleeng?.id || '',
    customerIP: getOverrideIP(),
  };

  const { responseData: auth, errors }: ServiceResponse<AuthData> = await post(!!config.integrations.cleeng?.useSandbox, '/auths', JSON.stringify(payload));
  handleErrors(errors);

  await cleengAuthService.setTokens({ accessToken: auth.jwt, refreshToken: auth.refreshToken });

  const { user, customerConsents } = await getUser({ config });

  return {
    user,
    auth,
    customerConsents,
  };
};

export const register: Register = async ({ config, email, password }) => {
  const localesResponse = await getLocales(!!config.integrations.cleeng?.useSandbox);

  handleErrors(localesResponse.errors);

  const payload: RegisterPayload = {
    email,
    password,
    locale: localesResponse.responseData.locale,
    country: localesResponse.responseData.country,
    currency: localesResponse.responseData.currency,
    publisherId: config.integrations.cleeng?.id || '',
    customerIP: getOverrideIP(),
  };

  const { responseData: auth, errors }: ServiceResponse<AuthData> = await post(!!config.integrations.cleeng?.useSandbox, '/customers', JSON.stringify(payload));
  handleErrors(errors);

  await cleengAuthService.setTokens({ accessToken: auth.jwt, refreshToken: auth.refreshToken });

  const { user, customerConsents } = await getUser({ config });

  return {
    user,
    auth,
    customerConsents,
  };
};

export const logout = async () => {
  // clear the persisted access tokens
  await cleengAuthService.clearTokens();
};

export async function getUser({ config }: { config: Config }) {
  const authData = await getAuthData();

  if (!authData) throw new Error('Not logged in');

  const customerId = getCustomerIdFromAuthData(authData);
  const { responseData: user, errors } = await getCustomer({ customerId }, !!config.integrations.cleeng?.useSandbox);

  handleErrors(errors);

  const consentsPayload = {
    config,
    customer: user,
  };

  const { consents } = await getCustomerConsents(consentsPayload);

  return {
    user,
    customerConsents: consents,
  };
}

export const getPublisherConsents: GetPublisherConsents = async (config) => {
  const { cleeng } = config.integrations;
  const response = await get(!!cleeng?.useSandbox, `/publishers/${cleeng?.id}/consents`);

  handleErrors(response.errors);

  return {
    consents: response?.responseData?.consents || [],
  };
};

export const getCustomerConsents: GetCustomerConsents = async (payload) => {
  const { config, customer } = payload;
  const { cleeng } = config.integrations;

  const response: ServiceResponse<GetCustomerConsentsResponse> = await get(!!cleeng?.useSandbox, `/customers/${customer?.id}/consents`, { authenticate: true });
  handleErrors(response.errors);

  return {
    consents: response?.responseData?.consents || [],
  };
};

export const updateCustomerConsents: UpdateCustomerConsents = async (payload) => {
  const { config, customer } = payload;
  const { cleeng } = config.integrations;

  const params: UpdateCustomerConsentsPayload = {
    id: customer.id,
    consents: payload.consents,
  };

  const response: ServiceResponse<never> = await put(!!cleeng?.useSandbox, `/customers/${customer?.id}/consents`, JSON.stringify(params), {
    authenticate: true,
  });
  handleErrors(response.errors);

  return await getCustomerConsents(payload);
};

export const getCaptureStatus: GetCaptureStatus = async ({ customer }, sandbox) => {
  const response: ServiceResponse<GetCaptureStatusResponse> = await get(sandbox, `/customers/${customer?.id}/capture/status`, { authenticate: true });

  handleErrors(response.errors);

  return response;
};

export const updateCaptureAnswers: UpdateCaptureAnswers = async ({ customer, ...payload }, sandbox) => {
  const params: UpdateCaptureAnswersPayload = {
    customerId: customer.id,
    ...payload,
  };

  const response: ServiceResponse<Capture> = await put(sandbox, `/customers/${customer.id}/capture`, JSON.stringify(params), { authenticate: true });
  handleErrors(response.errors);

  const { responseData, errors } = await getCustomer({ customerId: customer.id }, sandbox);
  handleErrors(errors);

  return {
    errors: [],
    responseData,
  };
};

export const resetPassword: ResetPassword = async (payload, sandbox) => {
  return put(sandbox, '/customers/passwords', JSON.stringify(payload));
};

export const changePasswordWithResetToken: ChangePassword = async (payload, sandbox) => {
  return patch(sandbox, '/customers/passwords', JSON.stringify(payload));
};

export const changePasswordWithOldPassword: ChangePasswordWithOldPassword = async () => {
  return {
    errors: [],
    responseData: {},
  };
};

export const updateCustomer: UpdateCustomer = async (payload, sandbox) => {
  const { id, metadata, fullName, ...rest } = payload;
  const params: UpdateCustomerPayload = {
    id,
    ...rest,
  };
  return patch(sandbox, `/customers/${id}`, JSON.stringify(params), { authenticate: true });
};

export const getCustomer: GetCustomer = async (payload, sandbox) => {
  return get(sandbox, `/customers/${payload.customerId}`, { authenticate: true });
};

export const getLocales: GetLocales = async (sandbox) => {
  return get(sandbox, `/locales${getOverrideIP() ? '?customerIP=' + getOverrideIP() : ''}`);
};

const handleErrors = (errors: ApiResponse['errors']) => {
  if (errors.length > 0) {
    throw new Error(errors[0]);
  }
};

export const updatePersonalShelves: UpdatePersonalShelves = async (payload, sandbox) => {
  return await updateCustomer(payload, sandbox);
};

export const exportAccountData = () => null;

export const deleteAccount = () => null;

export const canUpdateEmail = true;

export const canSupportEmptyFullName = true;

export const canChangePasswordWithOldPassword = false;
export const subscribeToNotifications = async () => true;
export const canRenewSubscription = true;
export const canExportAccountData = false;
<<<<<<< HEAD
export const canDeleteAccount = false;
=======

export const canUpdatePaymentMethod = true;

export const canShowReceipts = true;
>>>>>>> 38cc11f6
<|MERGE_RESOLUTION|>--- conflicted
+++ resolved
@@ -251,11 +251,6 @@
 export const subscribeToNotifications = async () => true;
 export const canRenewSubscription = true;
 export const canExportAccountData = false;
-<<<<<<< HEAD
 export const canDeleteAccount = false;
-=======
-
 export const canUpdatePaymentMethod = true;
-
-export const canShowReceipts = true;
->>>>>>> 38cc11f6
+export const canShowReceipts = true;