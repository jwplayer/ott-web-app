import { addQueryParams } from '../utils/formatting';
import type { Playlist, PlaylistItem } from '../../types/playlist';
import { API_BASE_URL } from '../config';
import { filterMediaOffers } from '#src/utils/entitlements';

/**
 * Get data
 * @param response
 */
export const getDataOrThrow = async (response: Response) => {
  const data = await response.json();

  if (!response.ok) {
    const message = `Request '${response.url}' failed with ${response.status}`;

    throw new Error(data?.message || message);
  }

  return data;
};

/**
 * Transform incoming media items
 * - Parses productId into MediaOffer[] for all cleeng offers
 *
 * @param item
 */
export const transformMediaItem = (item: PlaylistItem) => {
  return {
    ...item,
    mediaOffers: item.productIds ? filterMediaOffers('cleeng', item.productIds) : undefined,
  };
};

/**
 * Transform incoming playlists
 *
 * @param playlist
 * @param relatedMediaId
 */
export const transformPlaylist = (playlist: Playlist, relatedMediaId?: string) => {
  playlist.playlist = playlist.playlist.map(transformMediaItem);

  if (relatedMediaId) playlist.playlist.filter(item => item.mediaid !== relatedMediaId);

  return playlist;
};

/**
 * Get playlist by id
 * @param {string} id
 * @param relatedMediaId
 */
<<<<<<< HEAD
export const getPlaylistById = (id?: string, relatedMediaId?: string, limit?: number): Promise<Playlist | undefined> => {
  if (!id) {
    return Promise.resolve(undefined);
  }

=======
export const getPlaylistById = async (id: string, relatedMediaId?: string, limit?: number): Promise<Playlist | undefined> => {
>>>>>>> cef4ca28
  const url = addQueryParams(`${API_BASE_URL}/v2/playlists/${id}`, {
    related_media_id: relatedMediaId,
    page_limit: limit?.toString(),
  });

  const response = await fetch(url);
  const data = await getDataOrThrow(response);

  return transformPlaylist(data, relatedMediaId);
};

/**
 * Get search playlist
 * @param {string} playlistId
 * @param {string} query
 */
export const getSearchPlaylist = async (playlistId: string, query: string): Promise<Playlist | undefined> => {
  const response = await fetch(`${API_BASE_URL}/v2/playlists/${playlistId}?search=${encodeURIComponent(query)}`);
  const data = await getDataOrThrow(response);

  return transformPlaylist(data);
};

/**
 * Get media by id
 * @param {string} id
 */
export const getMediaById = async (id: string): Promise<PlaylistItem | undefined> => {
  const response = await fetch(`${API_BASE_URL}/v2/media/${id}`);
  const data = await getDataOrThrow(response) as Playlist;
  const mediaItem = data.playlist[0];

  if (!mediaItem) throw new Error('MediaItem not found');

  return transformMediaItem(mediaItem);
};

/**
 * Gets multiple media items by the given ids. Filters out items that don't exist.
 * @param {string[]} ids
 */
export const getMediaByIds = async (ids: string[]): Promise<PlaylistItem[]> => {
  // @todo this should be updated when it will become possible to request multiple media items in a single request
  const responses = await Promise.allSettled(ids.map((id) => getMediaById(id)));

  function notEmpty<Value> (value: Value | null | undefined): value is Value {
    return value !== null && value !== undefined;
  }

  return responses.map((result) => (result.status === 'fulfilled' ? result.value : null)).filter(notEmpty);
};<|MERGE_RESOLUTION|>--- conflicted
+++ resolved
@@ -1,6 +1,7 @@
 import { addQueryParams } from '../utils/formatting';
 import type { Playlist, PlaylistItem } from '../../types/playlist';
 import { API_BASE_URL } from '../config';
+
 import { filterMediaOffers } from '#src/utils/entitlements';
 
 /**
@@ -41,7 +42,7 @@
 export const transformPlaylist = (playlist: Playlist, relatedMediaId?: string) => {
   playlist.playlist = playlist.playlist.map(transformMediaItem);
 
-  if (relatedMediaId) playlist.playlist.filter(item => item.mediaid !== relatedMediaId);
+  if (relatedMediaId) playlist.playlist.filter((item) => item.mediaid !== relatedMediaId);
 
   return playlist;
 };
@@ -51,15 +52,11 @@
  * @param {string} id
  * @param relatedMediaId
  */
-<<<<<<< HEAD
-export const getPlaylistById = (id?: string, relatedMediaId?: string, limit?: number): Promise<Playlist | undefined> => {
+export const getPlaylistById = async (id?: string, relatedMediaId?: string, limit?: number): Promise<Playlist | undefined> => {
   if (!id) {
-    return Promise.resolve(undefined);
+    return undefined;
   }
 
-=======
-export const getPlaylistById = async (id: string, relatedMediaId?: string, limit?: number): Promise<Playlist | undefined> => {
->>>>>>> cef4ca28
   const url = addQueryParams(`${API_BASE_URL}/v2/playlists/${id}`, {
     related_media_id: relatedMediaId,
     page_limit: limit?.toString(),
@@ -89,7 +86,7 @@
  */
 export const getMediaById = async (id: string): Promise<PlaylistItem | undefined> => {
   const response = await fetch(`${API_BASE_URL}/v2/media/${id}`);
-  const data = await getDataOrThrow(response) as Playlist;
+  const data = (await getDataOrThrow(response)) as Playlist;
   const mediaItem = data.playlist[0];
 
   if (!mediaItem) throw new Error('MediaItem not found');
@@ -105,7 +102,7 @@
   // @todo this should be updated when it will become possible to request multiple media items in a single request
   const responses = await Promise.allSettled(ids.map((id) => getMediaById(id)));
 
-  function notEmpty<Value> (value: Value | null | undefined): value is Value {
+  function notEmpty<Value>(value: Value | null | undefined): value is Value {
     return value !== null && value !== undefined;
   }
 
