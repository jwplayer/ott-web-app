--- conflicted
+++ resolved
@@ -9,12 +9,8 @@
 import useEventCallback from '#src/hooks/useEventCallback';
 import useOttAnalytics from '#src/hooks/useOttAnalytics';
 import { logDev, testId } from '#src/utils/common';
-<<<<<<< HEAD
-import { useConfigStore } from '#src/stores/ConfigStore';
 import { useSettingsStore } from '#src/stores/SettingsStore';
-=======
 import type { AdSchedule } from '#types/ad-schedule';
->>>>>>> bc1b0072
 
 type Props = {
   feedId?: string;
@@ -62,15 +58,10 @@
   const startTimeRef = useRef(startTime);
   const setPlayer = useOttAnalytics(item, feedId);
 
-<<<<<<< HEAD
   const settings = useSettingsStore();
   const playerId = settings.playerId;
   const playerLicenseKey = settings.playerLicenseKey;
 
-  const { adScheduleData } = useConfigStore((s) => s);
-
-=======
->>>>>>> bc1b0072
   const handleBeforePlay = useEventCallback(onBeforePlay);
   const handlePlay = useEventCallback(onPlay);
   const handlePause = useEventCallback(onPause);
