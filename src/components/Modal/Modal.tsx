import React, { ReactFragment, useEffect, useState, useCallback } from 'react';
import { useTranslation } from 'react-i18next';
import classNames from 'classnames';

import IconButton from '../IconButton/IconButton';
import Close from '../../icons/Close';

import styles from './Modal.module.scss';

type Props = {
  onClose: () => void;
  closeButtonVisible?: boolean;
  children: ReactFragment;
};

const Modal: React.FC<Props> = ({ onClose, closeButtonVisible = true, children }: Props) => {
  const { t } = useTranslation('common');
  const [closing, setClosing] = useState<boolean>(false);

  const prepareClose = useCallback(() => {
    setClosing(true);
    setTimeout(onClose, 200);
  }, [onClose]);

  useEffect(() => {
    const onKeyDown = (event: KeyboardEvent) => event.keyCode === 27 && prepareClose();

    document.body.style.overflowY = 'hidden';
    document.addEventListener('keydown', onKeyDown);

    setClosing(false);
    return () => {
<<<<<<< HEAD
      document.body.style.overflowY = '';
=======
      document.body.style.overflowY = 'auto';
>>>>>>> 475ef34c
      document.removeEventListener('keydown', onKeyDown);
    };
  }, [prepareClose]);

  return (
    <div className={styles.overlay} onClick={prepareClose}>
      <div className={styles.backdrop} />
      <div className={classNames(styles.modalContainer, { [styles.closing]: closing })}>
        <div className={styles.modalBackground} />
        <div className={styles.modal} onClick={(event) => event.stopPropagation()}>
<<<<<<< HEAD
          <IconButton onClick={prepareClose} aria-label={t('close_modal')} className={styles.close}>
=======
          {children}
          <IconButton
            onClick={onClose}
            aria-label={t('close_modal')}
            className={classNames(styles.close, { [styles.hidden]: !closeButtonVisible })}
          >
>>>>>>> 475ef34c
            <Close />
          </IconButton>
        </div>
      </div>
    </div>
  );
};

export default Modal;<|MERGE_RESOLUTION|>--- conflicted
+++ resolved
@@ -30,11 +30,7 @@
 
     setClosing(false);
     return () => {
-<<<<<<< HEAD
       document.body.style.overflowY = '';
-=======
-      document.body.style.overflowY = 'auto';
->>>>>>> 475ef34c
       document.removeEventListener('keydown', onKeyDown);
     };
   }, [prepareClose]);
@@ -45,16 +41,12 @@
       <div className={classNames(styles.modalContainer, { [styles.closing]: closing })}>
         <div className={styles.modalBackground} />
         <div className={styles.modal} onClick={(event) => event.stopPropagation()}>
-<<<<<<< HEAD
-          <IconButton onClick={prepareClose} aria-label={t('close_modal')} className={styles.close}>
-=======
           {children}
           <IconButton
-            onClick={onClose}
+            onClick={prepareClose}
             aria-label={t('close_modal')}
             className={classNames(styles.close, { [styles.hidden]: !closeButtonVisible })}
           >
->>>>>>> 475ef34c
             <Close />
           </IconButton>
         </div>
