--- conflicted
+++ resolved
@@ -28,12 +28,7 @@
   isCurrent?: boolean;
   isLocked?: boolean;
   currentLabel?: string;
-<<<<<<< HEAD
   url: string;
-=======
-  url?: string;
->>>>>>> f23e4619
-};
 
 function Card({
   onHover,
@@ -92,21 +87,12 @@
 
   return (
     <Link
-<<<<<<< HEAD
       to={url}
-=======
-      to={url ?? ''}
->>>>>>> f23e4619
       className={cardClassName}
       onClick={disabled ? (e) => e.preventDefault() : undefined}
       onMouseEnter={onHover}
       tabIndex={disabled ? -1 : 0}
-<<<<<<< HEAD
       onKeyDown={(event: KeyboardEvent) => (event.key === 'Enter' || event.key === ' ') && !disabled}
-=======
-      onKeyDown={(event: KeyboardEvent) => (event.key === 'Enter' || event.key === ' ') && !disabled && onClick && onClick()}
-      role="button"
->>>>>>> f23e4619
       aria-label={title}
     >
       <div className={posterClassNames}>
