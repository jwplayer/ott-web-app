--- conflicted
+++ resolved
@@ -3,21 +3,12 @@
 $avatar-size: 50%;
 
 .inner {
-<<<<<<< HEAD
-    position: relative;
-    border: 2px solid rgba(95, 114, 152);
-    border-radius:$avatar-size;
-    &:hover {
-        border: 1px solid variables.$white;
-        opacity: 0.8;
-    }
-=======
   position: relative;
   box-sizing: border-box;
-  border: 2px solid rgba(255, 255, 255, 0.3);
-  border-radius: 4px;
+  border: 2px solid rgba(95, 114, 152);
+  border-radius: $avatar-size;
   &:hover {
-    border: 2px solid variables.$white;
+    border: 1px solid variables.$white;
     opacity: 0.8;
   }
 }
@@ -25,7 +16,6 @@
 .selected {
   border: 2px solid variables.$deep-blue !important;
   border-radius: 4px;
->>>>>>> 7a7a2095
 }
 
 .wrapper {
@@ -43,48 +33,6 @@
     height: 100%;
   }
 
-<<<<<<< HEAD
-    .box {
-        position: relative;
-        width: 140px;
-        height: 140px;
-        padding: 25px;
-        img {
-            position: relative;
-            transition: all 0.5s ease;
-        }
-        .kids {
-            position: absolute;
-            top: 5px;
-            right: 5px;
-            color: variables.$link;
-        }
-        &:hover {
-            img {
-                transform: translate(-5px, -5px);
-            }
-        }
-    }
-    .circle {
-        display: flex;
-        justify-content: center;
-        align-items: center;        
-        border: 1px solid white;
-        border-radius: $avatar-size;
-    }
-    .overlay {
-        position: absolute;
-        top: 0;
-        left: 0;
-        display: flex;
-        justify-content: center;
-        align-items: center;
-        width: 100%;
-        height: 100%;
-        background: linear-gradient(180deg, rgba(0, 0, 0, 0) 0%, #000000 95%);
-        border: 1px solid transparent;
-        border-radius: $avatar-size;
-=======
   .box {
     position: relative;
     width: 140px;
@@ -104,7 +52,6 @@
       img {
         transform: translate(-5px, -5px);
       }
->>>>>>> 7a7a2095
     }
   }
   .circle {
@@ -130,21 +77,62 @@
     border-radius: 4px;
   }
 
-<<<<<<< HEAD
-     &:hover {
-        .box {
-            border: 1px solid variables.$white;
-            border-radius: 50%;
-            opacity: 0.8;
-        }
-        h2 {
-            opacity: 0.8;
-        }
-=======
   &:hover {
     h2 {
       opacity: 0.8;
->>>>>>> 7a7a2095
+    }
+
+    .box {
+      position: relative;
+      width: 140px;
+      height: 140px;
+      padding: 25px;
+      img {
+        position: relative;
+        transition: all 0.5s ease;
+      }
+      .kids {
+        position: absolute;
+        top: 5px;
+        right: 5px;
+        color: variables.$link;
+      }
+      &:hover {
+        img {
+          transform: translate(-5px, -5px);
+        }
+      }
+    }
+    .circle {
+      display: flex;
+      justify-content: center;
+      align-items: center;
+      border: 1px solid white;
+      border-radius: $avatar-size;
+    }
+    .overlay {
+      position: absolute;
+      top: 0;
+      left: 0;
+      display: flex;
+      justify-content: center;
+      align-items: center;
+      width: 100%;
+      height: 100%;
+      background: linear-gradient(180deg, rgba(0, 0, 0, 0) 0%, #000000 95%);
+      border: 1px solid transparent;
+      border-radius: $avatar-size;
+    }
+
+    &:hover {
+      .box {
+        border: 1px solid variables.$white;
+        border-radius: 50%;
+        opacity: 0.8;
+      }
+      h2 {
+        opacity: 0.8;
+      }
     }
   }
 }