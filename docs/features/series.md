--- conflicted
+++ resolved
@@ -10,11 +10,7 @@
 
 Series are defined through two approaches: 'Series playlist' (deprecated) and 'Series media item' (new native approach).
 
-<<<<<<< HEAD
 ## (DEPRECATED) Series through playlist
-=======
-In the near future JW player will construct native series. This is handled in the second part of this article.
->>>>>>> f1e12373
 
 Customers can create a 'Series playlist' and set the sequences and episodes using custom parameters.
 
@@ -24,11 +20,7 @@
 
 ### Series in libraries and shelves
 
-<<<<<<< HEAD
 [Shelves and libraries](shelves-and-libraries.md) load their data using the [GET playlist endpoint](https://developer.jwplayer.com/jwplayer/reference/get_v2-playlists-playlist-id). Some items in this playlist refer to series. These are identified using the `seriesPlayListId` OR `seriesPlaylistId` OR `seriesId` custom param, which links to the playlist that contains the episodes.
-=======
-[Shelves and libraries](shelves-and-libraries.md) load their data using the [GET playlist endpoint](https://developer.jwplayer.com/jwplayer/reference/get_v2-playlists-playlist-id). Some items in this playlist refer to series. These are identified using the `seriesId` , which links to the playlist that contains the episodes.
->>>>>>> f1e12373
 
 ```
 GET playlist/o45EkQBf
@@ -56,11 +48,7 @@
 
 ### Series detail window
 
-<<<<<<< HEAD
 The series detail window loads the series playlist using the [GET playlist endpoint](https://developer.jwplayer.com/jwplayer/reference/get_v2-playlists-playlist-id). The episode label (e.g. `S1:E1`) is coming from `seasonNumber` and `episodeNumber` custom params.
-=======
-The series detail window loads the series playlist using the [GET playlist endpoint](https://developer.jwplayer.com/jwplayer/reference/get_v2-playlists-playlist-id). The episode label (e.g. `S1:E1`) is coming from `seasonNumber` and `episodeNumber`
->>>>>>> f1e12373
 
 ```
 GET playlist/xdAqW8ya
@@ -114,16 +102,9 @@
 
 ### Creating native series in the dashboard
 
-<<<<<<< HEAD
 [//]: # 'TODO: Add link'
 
 See the series documentation for the JW dashboard.
-=======
-1. Customers define series
-2. Customers create media items each of which represents a series
-3. Customers add a `seriesId` custom param to created media items
-4. Customers publish their series by putting media items into a playlist
->>>>>>> f1e12373
 
 ### Native series in shelves and libraries
 
@@ -152,7 +133,6 @@
 
 ```
   GET /apps/series/{series_id}
-<<<<<<< HEAD
   [{
     "series_id": "12345678",
     "total_duration": 12,
@@ -166,36 +146,6 @@
        "season_id": "ertyuiop",
        "season_number": 2,
      }
-=======
-  {
-  "title": "A Series of Unfortunate Events",
-  "description": "The series follow’
-  "series_id": "12345678",
-  "total_duration": 12,
-  "episode_count": 2,
-  "episodes": [],
-  "seasons": [
-   {
-     "season_id": "abcdefgh",
-     "season_number": 1,
-     "episodes": [
-       {
-         "episode_number": 1,
-         "media_id": "zxcvbnma"
-       },
-     ]
-   },
-   {
-     "season_id": "ertyuiop",
-     "season_number": 2,
-     "episodes": [
-       {
-         "episode_number": 1,
-         "media_id": "lkjhgfds"
-       },
-     ]
-   }
->>>>>>> f1e12373
   ]}]
 ```
 
@@ -240,11 +190,7 @@
 }
 ```
 
-<<<<<<< HEAD
 The endpoint supports pagination which can help to dynamically load the data when scrolling the list of episodes (infinite scroll support).
-=======
-This playlist type is developed for [user watchlists](user-watchlists.md) but will also work here. Make sure the watchlist is created.
->>>>>>> f1e12373
 
 To get season's information the following endpoint should be used:
 
