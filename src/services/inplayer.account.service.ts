import InPlayer, { AccountData, Env, GetRegisterField } from '@inplayer-org/inplayer.js';

<<<<<<< HEAD
import type { AuthData, Customer, Login, UpdateCustomer } from '#types/account';
=======
import type {
  AuthData,
  Capture,
  Consent,
  Customer,
  CustomerConsent,
  GetCaptureStatus,
  GetCustomerConsents,
  GetCustomerConsentsResponse,
  GetPublisherConsents,
  Login,
  Register,
  UpdateCaptureAnswers,
  UpdateCustomer,
  UpdateCustomerConsents,
} from '#types/account';
>>>>>>> 459cb9e4
import type { Config } from '#types/Config';
import type { InPlayerAuthData, InPlayerError, InPlayerResponse } from '#types/inplayer';

enum InPlayerEnv {
  Development = 'development',
  Production = 'production',
  Daily = 'daily',
}

export const setEnvironment = (config: Config) => {
  const env: string = config.integrations?.inplayer?.useSandbox ? InPlayerEnv.Daily : InPlayerEnv.Production;
  InPlayer.setConfig(env as Env);
};

export const login: Login = async ({ config, email, password }) => {
  try {
    const { data } = await InPlayer.Account.signInV2({
      email,
      password,
      clientId: config.integrations.inplayer?.clientId || '',
      referrer: window.location.href,
    });

    const user = processAccount(data.account);

    return {
      auth: processAuth(data),
<<<<<<< HEAD
      user: processAccount(data.account),
=======
      user,
      customerConsents: parseJson(user?.metadata?.consents as string),
>>>>>>> 459cb9e4
    };
  } catch {
    throw new Error('Failed to authenticate user.');
  }
};

export const register: Register = async ({ config, email, password }) => {
  try {
    const { data } = await InPlayer.Account.signUpV2({
      email,
      password,
      passwordConfirmation: password,
      fullName: email,
      type: 'consumer',
      clientId: config.integrations.inplayer?.clientId || '',
      referrer: window.location.href,
    });

    const user = processAccount(data.account);

    return {
      auth: processAuth(data),
      user,
      customerConsents: parseJson(user?.metadata?.consents as string),
    };
  } catch (error: unknown) {
    const { response } = error as InPlayerError;
    throw new Error(response.data.message);
  }
};

export const logout = async () => {
  try {
    InPlayer.Account.signOut();
  } catch {
    throw new Error('Failed to sign out.');
  }
};

export const getUser = async () => {
  try {
    const { data } = await InPlayer.Account.getAccountInfo();
<<<<<<< HEAD
    return processAccount(data);
=======

    const user = processAccount(data);
    return {
      user,
      customerConsents: parseJson(user?.metadata?.consents as string) as CustomerConsent[],
    };
>>>>>>> 459cb9e4
  } catch {
    throw new Error('Failed to fetch user data.');
  }
};

export const getFreshJwtToken = async ({ auth }: { auth: AuthData }) => auth;

export const updateCustomer: UpdateCustomer = async (values) => {
  try {
    const firstName = values.firstName?.trim() || '';
    const lastName = values.lastName?.trim() || '';
    const fullName = `${firstName} ${lastName}`;

<<<<<<< HEAD
    const response = await InPlayer.Account.updateAccount({
      fullName,
      metadata: {
        ...(values?.consents && { consents: JSON.stringify(values.consents) }),
=======
    const response: InPlayerResponse<AccountData> = await InPlayer.Account.updateAccount({
      fullName,
      metadata: {
        ...(values?.metadata?.consents && { consents: JSON.stringify(values.metadata?.consents) }),
>>>>>>> 459cb9e4
        first_name: firstName,
        surname: lastName,
      },
    });

    return {
      errors: [],
      responseData: processAccount(response.data),
    };
  } catch {
    throw new Error('Failed to update user data.');
  }
};

<<<<<<< HEAD
export const canUpdateEmail = () => false;

// responsible to convert the InPlayer object to be compatible to the store
=======
export const getPublisherConsents: GetPublisherConsents = async (config) => {
  try {
    const { inplayer } = config.integrations;
    const { data } = await InPlayer.Account.getRegisterFields(inplayer?.clientId || '');

    // @ts-ignore
    // wrong data type from InPlayer SDK (will be updated in the SDK)
    const result: Consent[] = data?.collection
      .filter((field: GetRegisterField) => field.type === 'checkbox')
      .map((consent: GetRegisterField) => processPublisherConsents(consent));

    return {
      consents: [getTermsConsent(), ...result],
    };
  } catch {
    throw new Error('Failed to fetch publisher consents.');
  }
};

export const getCustomerConsents: GetCustomerConsents = async (payload) => {
  try {
    if (!payload?.customer) {
      return {
        consents: [],
      };
    }

    const { customer } = payload;
    const consents: GetCustomerConsentsResponse = parseJson(customer.metadata?.consents as string);

    return consents;
  } catch {
    throw new Error('Unable to fetch Customer consents.');
  }
};

export const updateCustomerConsents: UpdateCustomerConsents = async (payload) => {
  try {
    const { customer, consents } = payload;
    const data = {
      metadata: { consents },
      firstName: customer?.firstName as string,
      lastName: customer?.lastName as string,
    };
    const { responseData } = await updateCustomer(data, true, '');
    return {
      consents: parseJson(responseData?.metadata?.consents as string),
    };
  } catch {
    throw new Error('Unable to update Customer`s consents');
  }
};

export const getCaptureStatus: GetCaptureStatus = async ({ customer }) => {
  return {
    errors: [],
    responseData: {
      isCaptureEnabled: true,
      shouldCaptureBeDisplayed: true,
      settings: [
        {
          answer: {
            firstName: customer.firstName || null,
            lastName: customer.lastName || null,
          },
          enabled: true,
          key: 'firstNameLastName',
          required: true,
        },
      ],
    },
  };
};

export const updateCaptureAnswers: UpdateCaptureAnswers = async ({ ...metadata }) => {
  return (await updateCustomer(metadata, true, '')) as ServiceResponse<Capture>;
};

>>>>>>> 459cb9e4
function processAccount(account: AccountData): Customer {
  const { id, email, full_name: fullName, metadata, created_at: createdAt } = account;
  const regDate = new Date(createdAt * 1000).toLocaleString();

  let firstName = metadata?.first_name as string;
  let lastName = metadata?.surname as string;
  if (!firstName && !lastName) {
    const nameParts = fullName.split(' ');
    firstName = nameParts[0] || '';
    lastName = nameParts.slice(1)?.join(' ');
  }
  return {
    id: id.toString(),
    email,
    fullName,
    firstName,
    lastName,
<<<<<<< HEAD
=======
    metadata,
>>>>>>> 459cb9e4
    regDate,
    country: '',
    lastUserIp: '',
  };
}

function processAuth(auth: InPlayerAuthData): AuthData {
  const { access_token: jwt } = auth;
  return {
    jwt,
    customerToken: '',
    refreshToken: '',
  };
}

function processPublisherConsents(consent: Partial<GetRegisterField>) {
  return {
    broadcasterId: 0,
    enabledByDefault: false,
    label: consent.label,
    name: consent.name,
    required: consent.required,
    value: '',
    version: '1',
  } as Consent;
}

function getTermsConsent(): Consent {
  const label = 'I accept the <a href="https://inplayer.com/legal/terms" target="_blank">Terms and Conditions</a> of InPlayer.';
  return processPublisherConsents({
    required: true,
    name: 'terms',
    label,
  });
}

function parseJson(value: string) {
  try {
    return JSON.parse(value);
  } catch {
    return {};
  }
}<|MERGE_RESOLUTION|>--- conflicted
+++ resolved
@@ -1,8 +1,5 @@
 import InPlayer, { AccountData, Env, GetRegisterField } from '@inplayer-org/inplayer.js';
 
-<<<<<<< HEAD
-import type { AuthData, Customer, Login, UpdateCustomer } from '#types/account';
-=======
 import type {
   AuthData,
   Capture,
@@ -19,7 +16,6 @@
   UpdateCustomer,
   UpdateCustomerConsents,
 } from '#types/account';
->>>>>>> 459cb9e4
 import type { Config } from '#types/Config';
 import type { InPlayerAuthData, InPlayerError, InPlayerResponse } from '#types/inplayer';
 
@@ -47,12 +43,8 @@
 
     return {
       auth: processAuth(data),
-<<<<<<< HEAD
-      user: processAccount(data.account),
-=======
       user,
       customerConsents: parseJson(user?.metadata?.consents as string),
->>>>>>> 459cb9e4
     };
   } catch {
     throw new Error('Failed to authenticate user.');
@@ -95,16 +87,12 @@
 export const getUser = async () => {
   try {
     const { data } = await InPlayer.Account.getAccountInfo();
-<<<<<<< HEAD
-    return processAccount(data);
-=======
 
     const user = processAccount(data);
     return {
       user,
       customerConsents: parseJson(user?.metadata?.consents as string) as CustomerConsent[],
     };
->>>>>>> 459cb9e4
   } catch {
     throw new Error('Failed to fetch user data.');
   }
@@ -118,17 +106,10 @@
     const lastName = values.lastName?.trim() || '';
     const fullName = `${firstName} ${lastName}`;
 
-<<<<<<< HEAD
-    const response = await InPlayer.Account.updateAccount({
-      fullName,
-      metadata: {
-        ...(values?.consents && { consents: JSON.stringify(values.consents) }),
-=======
     const response: InPlayerResponse<AccountData> = await InPlayer.Account.updateAccount({
       fullName,
       metadata: {
         ...(values?.metadata?.consents && { consents: JSON.stringify(values.metadata?.consents) }),
->>>>>>> 459cb9e4
         first_name: firstName,
         surname: lastName,
       },
@@ -143,11 +124,6 @@
   }
 };
 
-<<<<<<< HEAD
-export const canUpdateEmail = () => false;
-
-// responsible to convert the InPlayer object to be compatible to the store
-=======
 export const getPublisherConsents: GetPublisherConsents = async (config) => {
   try {
     const { inplayer } = config.integrations;
@@ -226,7 +202,6 @@
   return (await updateCustomer(metadata, true, '')) as ServiceResponse<Capture>;
 };
 
->>>>>>> 459cb9e4
 function processAccount(account: AccountData): Customer {
   const { id, email, full_name: fullName, metadata, created_at: createdAt } = account;
   const regDate = new Date(createdAt * 1000).toLocaleString();
@@ -244,10 +219,7 @@
     fullName,
     firstName,
     lastName,
-<<<<<<< HEAD
-=======
     metadata,
->>>>>>> 459cb9e4
     regDate,
     country: '',
     lastUserIp: '',
@@ -290,4 +262,6 @@
   } catch {
     return {};
   }
-}+}
+
+export const canUpdateEmail = () => false;