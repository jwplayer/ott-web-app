import React, { useCallback, useState } from 'react';

import { useWatchHistory } from '#src/hooks/useWatchHistory';
import type { PlaylistItem } from '#types/playlist';
import { usePlaylistItemCallback } from '#src/hooks/usePlaylistItemCallback';
import Player from '#components/Player/Player';
import type { JWPlayer } from '#types/jwplayer';
import useContentProtection from '#src/hooks/useContentProtection';
import LoadingOverlay from '#components/LoadingOverlay/LoadingOverlay';
<<<<<<< HEAD
import ApiController from '#src/stores/ApiController';
import { getModule } from '#src/modules/container';
=======
import { useSettingsStore } from '#src/stores/SettingsStore';
import { useAds } from '#src/hooks/useAds';
>>>>>>> bc1b0072

type Props = {
  item: PlaylistItem;
  seriesItem?: PlaylistItem;
  onPlay?: () => void;
  onPause?: () => void;
  onComplete?: () => void;
  onClose?: () => void;
  onUserActive?: () => void;
  onUserInActive?: () => void;
  onNext?: () => void;
  feedId?: string;
  liveStartDateTime?: string | null;
  liveEndDateTime?: string | null;
  liveFromBeginning?: boolean;
  autostart?: boolean;
};

const PlayerContainer: React.FC<Props> = ({
  item,
  seriesItem,
  feedId,
  onPlay,
  onPause,
  onComplete,
  onUserActive,
  onUserInActive,
  onNext,
  liveEndDateTime,
  liveFromBeginning,
  liveStartDateTime,
  autostart,
}: Props) => {
<<<<<<< HEAD
  const apiController = getModule(ApiController);
=======
  // data
  const { data: playableItem, isLoading } = useContentProtection('media', item.mediaid, (token, drmPolicyId) => getMediaById(item.mediaid, token, drmPolicyId));
  const { playerId, playerLicenseKey } = useSettingsStore((s) => s);
  const { data: adsData, isLoading: isAdsLoading } = useAds({ mediaId: item?.mediaid });
>>>>>>> bc1b0072

  // data
  const { data: playableItem, isLoading } = useContentProtection('media', item.mediaid, (token, drmPolicyId) =>
    apiController.getMediaById(item.mediaid, token, drmPolicyId),
  );
  // state
  const [playerInstance, setPlayerInstance] = useState<JWPlayer>();

  // watch history
  const startTime = useWatchHistory(playerInstance, item, seriesItem);

  // player events
  const handleReady = useCallback((player?: JWPlayer) => {
    setPlayerInstance(player);
  }, []);

  const handleFirstFrame = useCallback(() => {
    // when playing a livestream, the first moment we can seek to the beginning of the DVR range is after the
    // firstFrame event.
    // @todo this doesn't seem to work 100% out of the times. Confirm with player team if this is the best approach.
    if (liveFromBeginning) {
      playerInstance?.seek(0);
    }
  }, [liveFromBeginning, playerInstance]);

  const handlePlaylistItemCallback = usePlaylistItemCallback(liveStartDateTime, liveEndDateTime);

  if (!playableItem || isLoading || isAdsLoading) {
    return <LoadingOverlay inline />;
  }

  return (
    <Player
      feedId={feedId}
      item={playableItem}
      adsData={adsData}
      onReady={handleReady}
      onFirstFrame={handleFirstFrame}
      onPlay={onPlay}
      onPause={onPause}
      onComplete={onComplete}
      onUserActive={onUserActive}
      onUserInActive={onUserInActive}
      onNext={onNext}
      onPlaylistItemCallback={handlePlaylistItemCallback}
      startTime={startTime}
      autostart={autostart}
    />
  );
};

export default PlayerContainer;<|MERGE_RESOLUTION|>--- conflicted
+++ resolved
@@ -7,13 +7,9 @@
 import type { JWPlayer } from '#types/jwplayer';
 import useContentProtection from '#src/hooks/useContentProtection';
 import LoadingOverlay from '#components/LoadingOverlay/LoadingOverlay';
-<<<<<<< HEAD
 import ApiController from '#src/stores/ApiController';
 import { getModule } from '#src/modules/container';
-=======
-import { useSettingsStore } from '#src/stores/SettingsStore';
 import { useAds } from '#src/hooks/useAds';
->>>>>>> bc1b0072
 
 type Props = {
   item: PlaylistItem;
@@ -47,16 +43,10 @@
   liveStartDateTime,
   autostart,
 }: Props) => {
-<<<<<<< HEAD
   const apiController = getModule(ApiController);
-=======
-  // data
-  const { data: playableItem, isLoading } = useContentProtection('media', item.mediaid, (token, drmPolicyId) => getMediaById(item.mediaid, token, drmPolicyId));
-  const { playerId, playerLicenseKey } = useSettingsStore((s) => s);
-  const { data: adsData, isLoading: isAdsLoading } = useAds({ mediaId: item?.mediaid });
->>>>>>> bc1b0072
 
   // data
+  const { data: adsData, isLoading: isAdsLoading } = useAds({ mediaId: item?.mediaid });
   const { data: playableItem, isLoading } = useContentProtection('media', item.mediaid, (token, drmPolicyId) =>
     apiController.getMediaById(item.mediaid, token, drmPolicyId),
   );
