--- conflicted
+++ resolved
@@ -11,18 +11,14 @@
 import BalanceWallet from '#src/icons/BalanceWallet';
 import Exit from '#src/icons/Exit';
 import MenuButton from '#components/MenuButton/MenuButton';
-<<<<<<< HEAD
-import type AccountController from '#src/controllers/AccountController';
+import type AccountController from '#src/stores/AccountController';
 import { useController } from '#src/ioc/container';
 import { CONTROLLERS } from '#src/ioc/types';
-=======
-import { logout } from '#src/stores/AccountController';
 import { useSelectProfile } from '#src/hooks/useProfiles';
 import ProfileCircle from '#src/icons/ProfileCircle';
 import type { AccessModel } from '#types/Config';
 import type { Profile } from '#types/account';
 import defaultAvatar from '#src/assets/profiles/default_avatar.png';
->>>>>>> 2bcc87e4
 
 type Props = {
   small?: boolean;
@@ -34,15 +30,10 @@
   profiles?: Profile[];
 };
 
-<<<<<<< HEAD
-const UserMenu = ({ showPaymentsItem, small = false, onClick }: Props) => {
-  const accountController = useController<AccountController>(CONTROLLERS.Account);
-
-=======
 const UserMenu = ({ showPaymentsItem, small = false, onClick, accessModel, currentProfile, profilesEnabled, profiles }: Props) => {
->>>>>>> 2bcc87e4
   const { t } = useTranslation('user');
   const navigate = useNavigate();
+  const accountController = useController<AccountController>(CONTROLLERS.Account);
 
   const selectProfile = useSelectProfile();
 
