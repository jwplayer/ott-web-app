--- conflicted
+++ resolved
@@ -8,11 +8,8 @@
         'playlist',
         'videodetail',
         'search',
-<<<<<<< HEAD
         'watchhistory',
-=======
         'favorites',
->>>>>>> 0a99031f
       ],
     ],
   },
