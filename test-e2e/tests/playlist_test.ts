--- conflicted
+++ resolved
@@ -1,18 +1,7 @@
 Feature('playlist');
 
-<<<<<<< HEAD
 Before(({I}) => {
   I.amOnPage('http://localhost:8080/p/sR5VypYk');
-=======
-Scenario('Playlist screen loads', ({ I }) => {
-  I.amOnPage('http://localhost:8080/p/dGSUzs9o');
-  I.see('All Films');
-  I.see('Agent 327');
-  I.see('Big Buck Bunny');
-  I.see('Caminandes 1: Llama Drama');
-  I.see('Caminandes 2: Gran Dillama');
-});
->>>>>>> 8170d572
 
   I.seeAll(actionFilms);
   I.seeAll(comedyFilms);
@@ -54,8 +43,7 @@
 
 Scenario('I can click on a card and navigate to the video screen', ({ I }) => {
   I.click({ css: 'div[aria-label="Play Big Buck Bunny"]' });
-<<<<<<< HEAD
-  I.seeInCurrentUrl('http://localhost:8080/m/dwEE1oBP/big-buck-bunny?r=sR5VypYk')
+  I.seeInCurrentUrl('http://localhost:8080/m/awWEFyPu/big-buck-bunny?r=dGSUzs9o')
 });
 
 Scenario('I can filter and click on a card and navigate to the video screen', async ({ I }) => {
@@ -90,8 +78,4 @@
     I.seeCssPropertiesOnElements({xpath: `//div[contains(@class, "filterRow")]/button[not(contains(., "${expectedButton}"))]`},
         {color: 'rgb(255, 255, 255)', 'background-color': 'rgba(0, 0, 0, 0.6)'});
   }
-}
-=======
-  I.seeInCurrentUrl('http://localhost:8080/m/awWEFyPu/big-buck-bunny?r=dGSUzs9o')
-});
->>>>>>> 8170d572
+}