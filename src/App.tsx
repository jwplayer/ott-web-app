import React, { Component } from 'react';
import { BrowserRouter as Router } from 'react-router-dom';

import Root from './components/Root/Root';
<<<<<<< HEAD
import './styles/main.scss';
import ConfigProvider from './providers/configProvider';

interface State {
  error: Error | null;
}

class App extends Component<State> {
  public state: State = {
    error: null,
  };

  componentDidCatch(error: Error) {
    this.setState({ error });
  }

  render() {
    return (
      <ConfigProvider
        configLocation={window.configLocation}
        onLoading={(isLoading: boolean) =>
          console.info(`Loading config: ${isLoading}`)
        }
        onValidationError={(error: Error) => console.error(`Config ${error}`)}
      >
        <Router>
          <Root error={this.state.error} />
        </Router>
      </ConfigProvider>
=======
import ConfigProvider from './providers/configProvider';
import './styles/main.scss';

interface State {
  error: Error | null;
}

class App extends Component<State> {
  public state: State = {
    error: null,
  };

  componentDidCatch(error: Error) {
    this.setState({ error });
  }

  render() {
    return (
      <Router>
        <ConfigProvider
          configLocation={window.configLocation}
          onLoading={(isLoading: boolean) =>
            console.info(`Loading config: ${isLoading}`)
          }
          onValidationError={(error: Error) => console.error(`Config ${error}`)}
        >
          <Root error={this.state.error} />
        </ConfigProvider>
      </Router>
>>>>>>> 8c7a603a
    );
  }
}

export default App;<|MERGE_RESOLUTION|>--- conflicted
+++ resolved
@@ -2,9 +2,8 @@
 import { BrowserRouter as Router } from 'react-router-dom';
 
 import Root from './components/Root/Root';
-<<<<<<< HEAD
+import ConfigProvider from './providers/configProvider';
 import './styles/main.scss';
-import ConfigProvider from './providers/configProvider';
 
 interface State {
   error: Error | null;
@@ -32,37 +31,6 @@
           <Root error={this.state.error} />
         </Router>
       </ConfigProvider>
-=======
-import ConfigProvider from './providers/configProvider';
-import './styles/main.scss';
-
-interface State {
-  error: Error | null;
-}
-
-class App extends Component<State> {
-  public state: State = {
-    error: null,
-  };
-
-  componentDidCatch(error: Error) {
-    this.setState({ error });
-  }
-
-  render() {
-    return (
-      <Router>
-        <ConfigProvider
-          configLocation={window.configLocation}
-          onLoading={(isLoading: boolean) =>
-            console.info(`Loading config: ${isLoading}`)
-          }
-          onValidationError={(error: Error) => console.error(`Config ${error}`)}
-        >
-          <Root error={this.state.error} />
-        </ConfigProvider>
-      </Router>
->>>>>>> 8c7a603a
     );
   }
 }
