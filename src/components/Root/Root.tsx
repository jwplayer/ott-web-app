<<<<<<< HEAD
import React, { FC } from 'react';
import { useTranslation } from 'react-i18next';
import { useQuery } from 'react-query';
=======
import React, { FC, useEffect, useMemo } from 'react';
import { useTranslation } from 'react-i18next';
import { useQuery } from 'react-query';
import { useSearchParams } from 'react-router-dom';
>>>>>>> 02a944cc

import ErrorPage from '#components/ErrorPage/ErrorPage';
import AccountModal from '#src/containers/AccountModal/AccountModal';
import { IS_DEMO_MODE, IS_DEVELOPMENT_BUILD, IS_PREVIEW_MODE } from '#src/utils/common';
import DemoConfigDialog from '#components/DemoConfigDialog/DemoConfigDialog';
import LoadingOverlay from '#components/LoadingOverlay/LoadingOverlay';
import DevConfigSelector from '#components/DevConfigSelector/DevConfigSelector';
import { cleanupQueryParams, getConfigSource } from '#src/utils/configOverride';
import { loadAndValidateConfig } from '#src/utils/configLoad';
import { initSettings } from '#src/stores/SettingsController';
import AppRoutes from '#src/containers/AppRoutes/AppRoutes';

<<<<<<< HEAD
import { IS_DEMO_MODE, IS_DEV_BUILD } from '#src/utils/common';
import DemoConfigDialog from '#src/components/DemoConfigDialog/DemoConfigDialog';
import { initSettings } from '#src/stores/SettingsController';
import { loadAndValidateConfig } from '#src/utils/configLoad';
import LoadingOverlay from '#src/components/LoadingOverlay/LoadingOverlay';
import DevConfigSelector from '#src/components/DevConfigSelector/DevConfigSelector';
import Layout from '#src/containers/Layout/Layout';
import { useConfigSource } from '#src/utils/configOverride';

const Root: FC = () => {
  const { t } = useTranslation('error');

  const settings = useQuery('settings-init', initSettings, {
    enabled: true,
    retry: 1,
  });

  const configSource = useConfigSource(settings.data);

  const config = useQuery('config-init-' + configSource, async () => await loadAndValidateConfig(configSource), {
    enabled: settings.isSuccess,
    retry: 1,
  });

  if (settings.isLoading || config.isLoading) {
    return <LoadingOverlay />;
  }

  if (settings.isError || !settings.data) {
=======
const Root: FC = () => {
  const { t } = useTranslation('error');

  const settingsQuery = useQuery('settings-init', initSettings, {
    enabled: true,
    retry: 1,
    refetchInterval: false,
  });

  const [searchParams, setSearchParams] = useSearchParams();

  const configSource = useMemo(() => getConfigSource(searchParams, settingsQuery.data), [searchParams, settingsQuery.data]);

  // Update the query string to maintain the right params
  useEffect(() => {
    if (settingsQuery.data && cleanupQueryParams(searchParams, settingsQuery.data, configSource)) {
      setSearchParams(searchParams, { replace: true });
    }
  }, [configSource, searchParams, setSearchParams, settingsQuery.data]);

  const configQuery = useQuery('config-init-' + configSource, async () => await loadAndValidateConfig(configSource), {
    enabled: settingsQuery.isSuccess,
    retry: configSource ? 1 : 0,
    refetchInterval: false,
  });

  const IS_DEMO_OR_PREVIEW = IS_DEMO_MODE || IS_PREVIEW_MODE;

  // Show the spinner while loading except in demo mode (the demo config shows its own loading status)
  if (settingsQuery.isLoading || (!IS_DEMO_OR_PREVIEW && configQuery.isLoading)) {
    return <LoadingOverlay />;
  }

  if (settingsQuery.isError) {
>>>>>>> 02a944cc
    return (
      <ErrorPage
        title={t('settings_invalid')}
        message={t('check_your_settings')}
<<<<<<< HEAD
        error={settings.error as Error}
        helpLink={'https://github.com/jwplayer/ott-web-app/blob/develop/docs/settings.md'}
=======
        error={settingsQuery.error as Error}
        helpLink={'https://github.com/jwplayer/ott-web-app/blob/develop/docs/initialization-file.md'}
>>>>>>> 02a944cc
      />
    );
  }

  return (
    <>
<<<<<<< HEAD
      {!config.isError && <Layout />}
      {config.isError && !IS_DEMO_MODE && (
        <ErrorPage
          title={t('config_invalid')}
          message={t('check_your_config')}
          error={config.error as Error}
          helpLink={'https://github.com/jwplayer/ott-web-app/blob/develop/docs/configuration.md'}
        />
      )}
      {IS_DEMO_MODE && <DemoConfigDialog isConfigSuccess={config.isSuccess} settings={settings.data} />}
      <AccountModal />
      {/* Config select control to improve testing experience */}
      {IS_DEV_BUILD && <DevConfigSelector settings={settings.data} />}
=======
      {!configQuery.isError && !configQuery.isLoading && <AppRoutes />}
      {/*Show the error page when error except in demo mode (the demo mode shows its own error)*/}
      {configQuery.isError && !IS_DEMO_OR_PREVIEW && (
        <ErrorPage
          title={t('config_invalid')}
          message={t('check_your_config')}
          error={configQuery.error as Error}
          helpLink={'https://github.com/jwplayer/ott-web-app/blob/develop/docs/configuration.md'}
        />
      )}
      {IS_DEMO_OR_PREVIEW && <DemoConfigDialog selectedConfigSource={configSource} configQuery={configQuery} />}
      <AccountModal />
      {/* Config select control to improve testing experience */}
      {(IS_DEVELOPMENT_BUILD || IS_PREVIEW_MODE) && <DevConfigSelector selectedConfig={configSource} />}
>>>>>>> 02a944cc
    </>
  );
};

export default Root;<|MERGE_RESOLUTION|>--- conflicted
+++ resolved
@@ -1,13 +1,7 @@
-<<<<<<< HEAD
-import React, { FC } from 'react';
-import { useTranslation } from 'react-i18next';
-import { useQuery } from 'react-query';
-=======
 import React, { FC, useEffect, useMemo } from 'react';
 import { useTranslation } from 'react-i18next';
 import { useQuery } from 'react-query';
 import { useSearchParams } from 'react-router-dom';
->>>>>>> 02a944cc
 
 import ErrorPage from '#components/ErrorPage/ErrorPage';
 import AccountModal from '#src/containers/AccountModal/AccountModal';
@@ -20,37 +14,6 @@
 import { initSettings } from '#src/stores/SettingsController';
 import AppRoutes from '#src/containers/AppRoutes/AppRoutes';
 
-<<<<<<< HEAD
-import { IS_DEMO_MODE, IS_DEV_BUILD } from '#src/utils/common';
-import DemoConfigDialog from '#src/components/DemoConfigDialog/DemoConfigDialog';
-import { initSettings } from '#src/stores/SettingsController';
-import { loadAndValidateConfig } from '#src/utils/configLoad';
-import LoadingOverlay from '#src/components/LoadingOverlay/LoadingOverlay';
-import DevConfigSelector from '#src/components/DevConfigSelector/DevConfigSelector';
-import Layout from '#src/containers/Layout/Layout';
-import { useConfigSource } from '#src/utils/configOverride';
-
-const Root: FC = () => {
-  const { t } = useTranslation('error');
-
-  const settings = useQuery('settings-init', initSettings, {
-    enabled: true,
-    retry: 1,
-  });
-
-  const configSource = useConfigSource(settings.data);
-
-  const config = useQuery('config-init-' + configSource, async () => await loadAndValidateConfig(configSource), {
-    enabled: settings.isSuccess,
-    retry: 1,
-  });
-
-  if (settings.isLoading || config.isLoading) {
-    return <LoadingOverlay />;
-  }
-
-  if (settings.isError || !settings.data) {
-=======
 const Root: FC = () => {
   const { t } = useTranslation('error');
 
@@ -85,39 +48,18 @@
   }
 
   if (settingsQuery.isError) {
->>>>>>> 02a944cc
     return (
       <ErrorPage
         title={t('settings_invalid')}
         message={t('check_your_settings')}
-<<<<<<< HEAD
-        error={settings.error as Error}
-        helpLink={'https://github.com/jwplayer/ott-web-app/blob/develop/docs/settings.md'}
-=======
         error={settingsQuery.error as Error}
         helpLink={'https://github.com/jwplayer/ott-web-app/blob/develop/docs/initialization-file.md'}
->>>>>>> 02a944cc
       />
     );
   }
 
   return (
     <>
-<<<<<<< HEAD
-      {!config.isError && <Layout />}
-      {config.isError && !IS_DEMO_MODE && (
-        <ErrorPage
-          title={t('config_invalid')}
-          message={t('check_your_config')}
-          error={config.error as Error}
-          helpLink={'https://github.com/jwplayer/ott-web-app/blob/develop/docs/configuration.md'}
-        />
-      )}
-      {IS_DEMO_MODE && <DemoConfigDialog isConfigSuccess={config.isSuccess} settings={settings.data} />}
-      <AccountModal />
-      {/* Config select control to improve testing experience */}
-      {IS_DEV_BUILD && <DevConfigSelector settings={settings.data} />}
-=======
       {!configQuery.isError && !configQuery.isLoading && <AppRoutes />}
       {/*Show the error page when error except in demo mode (the demo mode shows its own error)*/}
       {configQuery.isError && !IS_DEMO_OR_PREVIEW && (
@@ -132,7 +74,6 @@
       <AccountModal />
       {/* Config select control to improve testing experience */}
       {(IS_DEVELOPMENT_BUILD || IS_PREVIEW_MODE) && <DevConfigSelector selectedConfig={configSource} />}
->>>>>>> 02a944cc
     </>
   );
 };
