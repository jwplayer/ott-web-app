--- conflicted
+++ resolved
@@ -16,26 +16,12 @@
 const ChooseOffer = () => {
   const history = useHistory();
   const { t } = useTranslation('account');
-<<<<<<< HEAD
-  const { config, accessModel } = useConfigStore(({ config, accessModel }) => ({ config, accessModel }), shallow);
-  const { useSandbox, monthlyOffer, yearlyOffer } = config?.integrations?.cleeng || {};
-  const hasOffer = accessModel === 'SVOD';
-  const { offer, setOffer } = useCheckoutStore(({ offer, setOffer }) => ({ offer, setOffer }), shallow);
-
-  const cleengMonthlyOffer = monthlyOffer as string;
-  const cleengYearlyOffer = yearlyOffer as string;
-
-  // `useQueries` is not strongly typed :-(
-  const { data: monthlyOfferData } = useQuery(['offer', cleengMonthlyOffer], () => getOffer({ offerId: cleengMonthlyOffer }, Boolean(useSandbox)));
-  const { data: yearlyOfferData } = useQuery(['offer', cleengYearlyOffer], () => getOffer({ offerId: cleengYearlyOffer }, Boolean(useSandbox)));
-=======
   const { setOffer } = useCheckoutStore(({ setOffer }) => ({ setOffer }), shallow);
   const { isLoading, offerType, setOfferType, offers, offersDict, defaultOfferId, hasTVODOffers, hasPremierOffer } = useOffers();
 
   const validationSchema: SchemaOf<ChooseOfferFormData> = object().shape({
     offerId: mixed<string>().required(t('choose_offer.field_required')),
   });
->>>>>>> cef4ca28
 
   const initialValues: ChooseOfferFormData = {
     offerId: defaultOfferId,
