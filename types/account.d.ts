<<<<<<< HEAD
import type { GetRegisterFieldOption } from '@inplayer-org/inplayer.js';
=======
import type { CommonResponse } from '@inplayer-org/inplayer.js';
>>>>>>> bbc2465c

import type { SerializedWatchHistoryItem } from './watchHistory';
import type { SerializedFavorite } from './favorite';

import type { Config } from '#types/Config';

export type StringedBoolean = 'true' | 'false';

export type AuthData = {
  jwt: string;
  refreshToken: string;
};

export type JwtDetails = {
  customerId: string;
  exp: number;
  publisherId: number;
};

export type PayloadWithIPOverride = {
  customerIP?: string;
};

export type AuthArgs = {
  config: Config;
  email: string;
  password: string;
};

export type AuthResponse = {
  auth: AuthData;
  user: Customer;
  customerConsents: CustomerConsent[];
};

export type LoginPayload = PayloadWithIPOverride & {
  email: string;
  password: string;
  offerId?: string;
  publisherId?: string;
};

export type LoginFormData = {
  email: string;
  password: string;
};

export type RegistrationFormData = {
  email: string;
  password: string;
};

export type ForgotPasswordFormData = {
  email: string;
};

export type DeleteAccountFormData = {
  password: string;
};

export type EditPasswordFormData = {
  email?: string;
  oldPassword?: string;
  password: string;
  passwordConfirmation: string;
  resetPasswordToken?: string;
};

export type OfferType = 'svod' | 'tvod';

export type ChooseOfferFormData = {
  offerId?: string;
};

export type RegisterPayload = PayloadWithIPOverride & {
  email: string;
  password: string;
  offerId?: string;
  publisherId?: string;
  locale: string;
  country: string;
  currency: string;
  firstName?: string;
  lastName?: string;
  externalId?: string;
  externalData?: string;
};

export type RegisterArgs = {
  config: Config;
  user: RegisterPayload;
};
export type CaptureFirstNameLastName = {
  firstName: string;
  lastName: string;
};

export type CleengCaptureField = {
  key: string;
  enabled: boolean;
  required: boolean;
  answer: string | Record<string, string | null> | null;
};

export type CleengCaptureQuestionField = {
  key: string;
  enabled: boolean;
  required: boolean;
  value: string;
  question: string;
  answer: string | null;
};

export type PersonalDetailsFormData = {
  firstName: string;
  lastName: string;
  birthDate: string;
  companyName: string;
  phoneNumber: string;
  address: string;
  address2: string;
  city: string;
  state: string;
  postCode: string;
  country: string;
};

export type GetPublisherConsentsPayload = {
  publisherId: string;
};

export type GetPublisherConsentsResponse<T = string, D = string> = {
  consents: Consent<T, D>[];
};

export type GetCustomerConsentsPayload = {
  customerId: string;
};

export type GetCustomerConsentsResponse = {
  consents: CustomerConsent[];
};

export type ResetPasswordPayload = {
  customerEmail: string;
  offerId?: string;
  publisherId?: string;
  resetUrl?: string;
};

export type ChangePasswordPayload = {
  customerEmail: string;
  publisherId: string;
  resetPasswordToken: string;
  newPassword: string;
};

export type ChangePasswordWithTokenPayload = {
  customerEmail?: string;
  publisherId?: string;
  resetPasswordToken: string;
  newPassword: string;
  newPasswordConfirmation: string;
};

export type changePasswordWithOldPasswordPayload = {
  oldPassword: string;
  newPassword: string;
  newPasswordConfirmation: string;
};

export type GetCustomerPayload = {
  customerId: string;
};

export type UpdateCustomerPayload = {
  id?: string;
  email?: string;
  confirmationPassword?: string;
  firstName?: string;
  lastName?: string;
  externalData?: ExternalData;
};

export type ExternalData = {
  history?: SerializedWatchHistoryItem[];
  favorites?: SerializedFavorite[];
};

export type UpdateCustomerConsentsPayload = {
  id?: string;
  consents: CustomerConsent[];
};

export type Customer = {
  id: string;
  email: string;
  country: string;
  regDate: string;
  lastLoginDate?: string;
  lastUserIp: string;
  firstName?: string;
  metadata?: Record<string, unknown>;
  lastName?: string;
  fullName?: string;
  uuid?: string;
  externalId?: string;
  externalData?: ExternalData;
};

export type UpdateCustomerArgs = {
  id?: string | undefined;
  email?: string | undefined;
  confirmationPassword?: string | undefined;
  firstName?: string | undefined;
  lastName?: string | undefined;
  externalData?: ExternalData | undefined;
  metadata?: Record<string>;
  fullName?: string;
};

export interface CleengConsent {
  broadcasterId: number;
  enabledByDefault: boolean;
  label: string;
  name: string;
  required: boolean;
  value: string;
  version: string;
}

export interface JwConsent<T = string> {
  default_value: string | StringedBoolean;
  id: number;
  label: string;
  name: string;
  placeholder: string;
  required: boolean;
  type: T;
  options: Record<string, string>;
}

export type ConsentProvider = 'cleeng' | 'jwp';

// the type in which both CleengConsent and JwConsent will be converted for consistency
export interface Consent<T = string> {
  type: T;
  provider: ConsentProvider;
  defaultValue: string | boolean;
  name: string;
  label: string;
  placeholder: string;
  required: boolean;
  options: Record<string, string>;
  version: string;
}

export type CustomerConsent = {
  customerId?: string;
  date?: number;
  label?: string;
  name: string;
  needsUpdate?: boolean;
  newestVersion?: string;
  required?: boolean;
  state: 'accepted' | 'declined';
  value?: string | boolean;
  version: string;
};

export type CustomerConsentArgs = {
  config: Config;
  customerId?: string;
  customer?: Customer;
};

export type UpdateCustomerConsentsArgs = {
  config: Config;
  customer: Customer;
  consents: CustomerConsent[];
};

export type LocalesData = {
  country: string;
  currency: string;
  locale: string;
  ipAddress: string;
};

export type GetCaptureStatusPayload = {
  customerId: string;
};

export type GetCaptureStatusResponse = {
  isCaptureEnabled: boolean;
  shouldCaptureBeDisplayed: boolean;
  settings: Array<CleengCaptureField | CleengCaptureQuestionField>;
};

export type CaptureCustomAnswer = {
  questionId: string;
  question: string;
  value: string;
};

export type Capture = {
  firstName?: string;
  address?: string;
  address2?: string;
  city?: string;
  state?: string;
  postCode?: string;
  country?: string;
  birthDate?: string;
  companyName?: string;
  phoneNumber?: string;
  customAnswers?: CaptureCustomAnswer[];
};

export type GetCaptureStatusArgs = {
  customer: Customer;
};

export type UpdateCaptureStatusArgs = {
  customer: Customer;
} & Capture;

export type UpdateCaptureAnswersPayload = {
  customerId: string;
} & Capture;

export type UpdatePersonalShelvesArgs = {
  id: string;
  externalData: {
    history: SerializedWatchHistoryItem[];
    favorites: SerializedFavorite[];
  };
};

export type FirstLastNameInput = {
  firstName: string;
  lastName: string;
};

export type EmailConfirmPasswordInput = {
  email: string;
  confirmationPassword: string;
};

export type CommonAccountResponse = {
  message: string;
  code: number;
  errors?: Record<string, string>;
};

export type DeleteAccountPayload = {
  password: string;
};

type Login = PromiseRequest<AuthArgs, AuthResponse>;
type Register = PromiseRequest<AuthArgs, AuthResponse>;
type GetCustomer = EnvironmentServiceRequest<GetCustomerPayload, Customer>;
type UpdateCustomer = EnvironmentServiceRequest<UpdateCustomerArgs, Customer>;
type GetPublisherConsents<T = string, D = string> = PromiseRequest<Config, GetPublisherConsentsResponse<T, D>>;
type GetCustomerConsents = PromiseRequest<CustomerConsentArgs, GetCustomerConsentsResponse>;
type UpdateCustomerConsents = PromiseRequest<UpdateCustomerConsentsArgs, GetCustomerConsentsResponse>;
type GetCaptureStatus = EnvironmentServiceRequest<GetCaptureStatusArgs, GetCaptureStatusResponse>;
type UpdateCaptureAnswers = EnvironmentServiceRequest<UpdateCaptureStatusArgs, Capture>;
type ResetPassword = EnvironmentServiceRequest<ResetPasswordPayload, Record<string, unknown>>;
type ChangePassword = EnvironmentServiceRequest<ChangePasswordWithTokenPayload, ApiResponse<unknown>>;
type ChangePasswordWithOldPassword = EnvironmentServiceRequest<ChangePasswordWithOldPasswordPayload, ApiResponse<unknown>>;
type UpdatePersonalShelves = EnvironmentServiceRequest<UpdatePersonalShelvesArgs, Customer | Record<string>>;
type GetLocales = EmptyServiceRequest<LocalesData>;
type ExportAccountData = AuthServiceRequest<undefined, CommonAccountResponse>;
type DeleteAccount = EnvironmentServiceRequest<DeleteAccountPayload, CommonAccountResponse>;<|MERGE_RESOLUTION|>--- conflicted
+++ resolved
@@ -1,8 +1,4 @@
-<<<<<<< HEAD
-import type { GetRegisterFieldOption } from '@inplayer-org/inplayer.js';
-=======
 import type { CommonResponse } from '@inplayer-org/inplayer.js';
->>>>>>> bbc2465c
 
 import type { SerializedWatchHistoryItem } from './watchHistory';
 import type { SerializedFavorite } from './favorite';
