--- conflicted
+++ resolved
@@ -1,13 +1,10 @@
 import InPlayer from '@inplayer-org/inplayer.js';
-import { injectable } from 'inversify';
 
 import ProfileService from './profile.service';
 
 import type { ListProfiles, CreateProfile, UpdateProfile, EnterProfile, GetProfileDetails, DeleteProfile } from '#types/account';
 import defaultAvatar from '#src/assets/profiles/default_avatar.png';
 
-<<<<<<< HEAD
-@injectable()
 export default class InplayerProfileService extends ProfileService {
   listProfiles: ListProfiles = async () => {
     try {
@@ -15,7 +12,11 @@
       return {
         responseData: {
           canManageProfiles: true,
-          collection: response.data,
+          collection:
+            response.data.map((profile) => ({
+              ...profile,
+              avatar_url: profile?.avatar_url || defaultAvatar,
+            })) ?? [],
         },
         errors: [],
       };
@@ -32,77 +33,23 @@
   };
 
   createProfile: CreateProfile = async (payload) => {
-    try {
-      const response = await InPlayer.Account.createProfile(payload.name, payload.adult, payload.avatar_url, payload.pin);
-      return {
-        responseData: response.data,
-        errors: [],
-      };
-    } catch {
-      throw new Error('Unable to create profile.');
-    }
+    const response = await InPlayer.Account.createProfile(payload.name, payload.adult, payload.avatar_url, payload.pin);
+    return {
+      responseData: response.data,
+      errors: [],
+    };
   };
 
   updateProfile: UpdateProfile = async (payload) => {
-    try {
-      if (!payload.id) {
-        throw new Error('Profile id is required.');
-      }
-      const response = await InPlayer.Account.updateProfile(payload.id, payload.name, payload.avatar_url, payload.adult);
-      return {
-        responseData: response.data,
-        errors: [],
-      };
-    } catch {
-      throw new Error('Unable to update profile.');
+    if (!payload.id) {
+      throw new Error('Profile id is required.');
     }
-  };
-=======
-export const listProfiles: ListProfiles = async () => {
-  try {
-    const response = await InPlayer.Account.getProfiles();
+    const response = await InPlayer.Account.updateProfile(payload.id, payload.name, payload.avatar_url, payload.adult);
     return {
-      responseData: {
-        canManageProfiles: true,
-        collection:
-          response.data.map((profile) => ({
-            ...profile,
-            avatar_url: profile?.avatar_url || defaultAvatar,
-          })) ?? [],
-      },
+      responseData: response.data,
       errors: [],
     };
-  } catch {
-    console.error('Unable to list profiles.');
-    return {
-      responseData: {
-        canManageProfiles: false,
-        collection: [],
-      },
-      errors: ['Unable to list profiles.'],
-    };
-  }
-};
-
-export const createProfile: CreateProfile = async (payload) => {
-  const response = await InPlayer.Account.createProfile(payload.name, payload.adult, payload.avatar_url, payload.pin);
-  return {
-    responseData: response.data,
-    errors: [],
   };
-};
-
-export const updateProfile: UpdateProfile = async (payload) => {
-  if (!payload.id) {
-    throw new Error('Profile id is required.');
-  }
-  const response = await InPlayer.Account.updateProfile(payload.id, payload.name, payload.avatar_url, payload.adult);
-  return {
-    responseData: response.data,
-    errors: [],
-  };
-};
->>>>>>> 4a7c286c
 
   enterProfile: EnterProfile = async ({ id, pin }) => {
     try {
