--- conflicted
+++ resolved
@@ -34,11 +34,7 @@
 }
 
 export const setEnvironment = (config: Config) => {
-<<<<<<< HEAD
-  const env: string = config.integrations?.inplayer?.useSandbox ? InPlayerEnv.Development : InPlayerEnv.Production;
-=======
   const env: string = config.integrations?.jwp?.useSandbox ? InPlayerEnv.Development : InPlayerEnv.Production;
->>>>>>> 6d9afa83
   InPlayer.setConfig(env as Env);
 };
 
