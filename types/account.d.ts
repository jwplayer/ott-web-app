--- conflicted
+++ resolved
@@ -309,7 +309,6 @@
   };
 };
 
-<<<<<<< HEAD
 export type Profile = {
   id: string;
   name: string;
@@ -351,7 +350,8 @@
     access_token: string;
     expires: number;
   };
-=======
+};
+
 export type FirstLastNameInput = {
   firstName: string;
   lastName: string;
@@ -370,7 +370,6 @@
 
 export type DeleteAccountPayload = {
   password: string;
->>>>>>> 6f9733f2
 };
 
 type Login = PromiseRequest<AuthArgs, AuthResponse>;
