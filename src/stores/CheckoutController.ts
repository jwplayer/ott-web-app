import { subscribeToNotifications } from './NotificationsController';

import type { CardPaymentData, CreateOrderArgs, Offer, Order, PaymentMethod, PaymentWithPayPalResponse, UpdateOrderPayload } from '#types/checkout';
import { useCheckoutStore } from '#src/stores/CheckoutStore';
import useAccount from '#src/hooks/useAccount';
import useService from '#src/hooks/useService';

export const createOrder = async (offer: Offer, paymentMethodId?: number): Promise<unknown> => {
  return await useAccount(async ({ customer, auth: { jwt } }) => {
    return await useService(async ({ checkoutService, sandbox, authProviderId }) => {
      if (!authProviderId) throw new Error('auth provider is not configured');
      if (!checkoutService) throw new Error('checkout service is not configured');

      const createOrderArgs: CreateOrderArgs = {
        offer,
        customerId: customer.id,
        country: customer?.country || '',
        customerIP: customer?.lastUserIp || '',
        paymentMethodId,
      };

      const response = await checkoutService.createOrder(createOrderArgs, sandbox || true, jwt);

      if (response?.errors?.length > 0) {
        useCheckoutStore.getState().setOrder(null);

        throw new Error(response?.errors[0]);
      }

      useCheckoutStore.getState().setOrder(response.responseData?.order);
    });
  });
};

export const updateOrder = async (order: Order, paymentMethodId?: number, couponCode?: string | null): Promise<unknown> => {
  return await useAccount(async ({ auth: { jwt } }) => {
    return await useService(async ({ checkoutService, sandbox, authProviderId }) => {
      if (!authProviderId) throw new Error('auth provider is not configured');
      if (!checkoutService) throw new Error('checkout service is not configured');

      const updateOrderPayload: UpdateOrderPayload = {
        order,
        paymentMethodId,
        couponCode,
      };

      const response = await checkoutService?.updateOrder(updateOrderPayload, sandbox || true, jwt);
      if (response.errors.length > 0) {
        // clear the order when the order doesn't exist on the server
        if (response.errors[0].includes(`Order with ${order.id} not found`)) {
          useCheckoutStore.getState().setOrder(null);
        }

        throw new Error(response.errors[0]);
      }
      if (response.responseData?.order) {
        useCheckoutStore.getState().setOrder(response.responseData?.order);
      }
    });
  });
};

export const getPaymentMethods = async (): Promise<PaymentMethod[]> => {
  return await useAccount(async ({ auth: { jwt } }) => {
    return await useService(async ({ checkoutService, sandbox }) => {
      if (!checkoutService) throw new Error('checkout service is not configured');

      const { paymentMethods } = useCheckoutStore.getState();

      if (paymentMethods) return paymentMethods; // already fetched payment methods

      const response = await checkoutService?.getPaymentMethods(sandbox || true, jwt);

      if (response.errors.length > 0) throw new Error(response.errors[0]);

      useCheckoutStore.getState().setPaymentMethods(response.responseData?.paymentMethods);

      return response.responseData?.paymentMethods;
    });
  });
};

export const paymentWithoutDetails = async (): Promise<unknown> => {
  return await useAccount(async ({ auth: { jwt } }) => {
    return await useService(async ({ checkoutService, sandbox, authProviderId }) => {
      if (!checkoutService) throw new Error('checkout service is not configured');

      const { order } = useCheckoutStore.getState();

      if (!order) throw new Error('No order created');
      if (!authProviderId) throw new Error('auth provider is not configured');

      const response = await checkoutService?.paymentWithoutDetails({ orderId: order.id }, sandbox || true, jwt);

      if (response.errors.length > 0) throw new Error(response.errors[0]);
      if (response.responseData.rejectedReason) throw new Error(response.responseData.rejectedReason);

      return response.responseData;
    });
  });
};

export const directPostCardPayment = async (cardPaymentPayload: CardPaymentData): Promise<unknown> => {
  return await useAccount(async ({ customer }) => {
    return await useService(async ({ checkoutService, authProviderId }) => {
      const { order } = useCheckoutStore.getState();

      if (!order) throw new Error('No order created');
      if (!authProviderId) throw new Error('auth provider is not configured');

<<<<<<< HEAD
      const response = await checkoutService?.directPostCardPayment(cardPaymentPayload, order);
=======
      // subscribe to listen to inplayer websocket notifications
      await subscribeToNotifications(customer?.uuid);

      const response = await checkoutService.directPostCardPayment(cardPaymentPayload, order);
>>>>>>> b12adfe3

      return response;
    });
  });
};

export const iFrameCardPayment = async (paymentMethod: AdyenPaymentMethod): Promise<unknown> => {
  return await useAccount(async ({ auth: { jwt } }) => {
    return await useService(async ({ checkoutService, sandbox, authProviderId }) => {
      const { order } = useCheckoutStore.getState();

      if (!order) throw new Error('No order created');
      if (!authProviderId) throw new Error('auth provider is not configured');
      if (!checkoutService) throw new Error('checkout service is not configured');

      const response = await checkoutService?.iFrameCardPayment(
        {
          orderId: order.id,
          card: paymentMethod,
        },
        sandbox || true,
        jwt,
      );

      if (response.errors.length > 0) throw new Error(response.errors[0]);
      if (response.responseData.rejectedReason) throw new Error(response.responseData.rejectedReason);

      return response.responseData;
    });
  });
};

<<<<<<< HEAD
export const paypalPayment = async (successUrl: string, cancelUrl: string, errorUrl: string): Promise<PaymentWithPayPalResponse> => {
  return await useAccount(async ({ auth: { jwt } }) => {
=======
export const paypalPayment = async (successUrl: string, cancelUrl: string, errorUrl: string, couponCode: string = ''): Promise<PaymentWithPayPalResponse> => {
  return await useAccount(async ({ customer, auth: { jwt } }) => {
>>>>>>> b12adfe3
    return await useService(async ({ checkoutService, sandbox, authProviderId }) => {
      const { order } = useCheckoutStore.getState();

      if (!order) throw new Error('No order created');
      if (!authProviderId) throw new Error('auth provider is not configured');
      if (!checkoutService) throw new Error('checkout service is not configured');

      const response = await checkoutService?.paymentWithPayPal(
        {
          order: order,
          successUrl,
          cancelUrl,
          errorUrl,
          couponCode,
        },
        sandbox || true,
        jwt,
      );

      if (response.errors.length > 0) throw new Error(response.errors[0]);

      return response.responseData;
    });
  });
};<|MERGE_RESOLUTION|>--- conflicted
+++ resolved
@@ -7,9 +7,9 @@
 
 export const createOrder = async (offer: Offer, paymentMethodId?: number): Promise<unknown> => {
   return await useAccount(async ({ customer, auth: { jwt } }) => {
-    return await useService(async ({ checkoutService, sandbox, authProviderId }) => {
+    return await useService(async ({ checkoutService, sandbox = true, authProviderId }) => {
       if (!authProviderId) throw new Error('auth provider is not configured');
-      if (!checkoutService) throw new Error('checkout service is not configured');
+      if (!checkoutService) throw new Error('checkout service is not available');
 
       const createOrderArgs: CreateOrderArgs = {
         offer,
@@ -19,7 +19,7 @@
         paymentMethodId,
       };
 
-      const response = await checkoutService.createOrder(createOrderArgs, sandbox || true, jwt);
+      const response = await checkoutService.createOrder(createOrderArgs, sandbox, jwt);
 
       if (response?.errors?.length > 0) {
         useCheckoutStore.getState().setOrder(null);
@@ -34,9 +34,9 @@
 
 export const updateOrder = async (order: Order, paymentMethodId?: number, couponCode?: string | null): Promise<unknown> => {
   return await useAccount(async ({ auth: { jwt } }) => {
-    return await useService(async ({ checkoutService, sandbox, authProviderId }) => {
+    return await useService(async ({ checkoutService, sandbox = true, authProviderId }) => {
       if (!authProviderId) throw new Error('auth provider is not configured');
-      if (!checkoutService) throw new Error('checkout service is not configured');
+      if (!checkoutService) throw new Error('checkout service is not available');
 
       const updateOrderPayload: UpdateOrderPayload = {
         order,
@@ -44,7 +44,7 @@
         couponCode,
       };
 
-      const response = await checkoutService?.updateOrder(updateOrderPayload, sandbox || true, jwt);
+      const response = await checkoutService.updateOrder(updateOrderPayload, sandbox, jwt);
       if (response.errors.length > 0) {
         // clear the order when the order doesn't exist on the server
         if (response.errors[0].includes(`Order with ${order.id} not found`)) {
@@ -62,14 +62,14 @@
 
 export const getPaymentMethods = async (): Promise<PaymentMethod[]> => {
   return await useAccount(async ({ auth: { jwt } }) => {
-    return await useService(async ({ checkoutService, sandbox }) => {
-      if (!checkoutService) throw new Error('checkout service is not configured');
+    return await useService(async ({ checkoutService, sandbox = true }) => {
+      if (!checkoutService) throw new Error('checkout service is not available');
 
       const { paymentMethods } = useCheckoutStore.getState();
 
       if (paymentMethods) return paymentMethods; // already fetched payment methods
 
-      const response = await checkoutService?.getPaymentMethods(sandbox || true, jwt);
+      const response = await checkoutService.getPaymentMethods(sandbox, jwt);
 
       if (response.errors.length > 0) throw new Error(response.errors[0]);
 
@@ -82,15 +82,15 @@
 
 export const paymentWithoutDetails = async (): Promise<unknown> => {
   return await useAccount(async ({ auth: { jwt } }) => {
-    return await useService(async ({ checkoutService, sandbox, authProviderId }) => {
-      if (!checkoutService) throw new Error('checkout service is not configured');
+    return await useService(async ({ checkoutService, sandbox = true, authProviderId }) => {
+      if (!checkoutService) throw new Error('checkout service is not available');
 
       const { order } = useCheckoutStore.getState();
 
       if (!order) throw new Error('No order created');
       if (!authProviderId) throw new Error('auth provider is not configured');
 
-      const response = await checkoutService?.paymentWithoutDetails({ orderId: order.id }, sandbox || true, jwt);
+      const response = await checkoutService.paymentWithoutDetails({ orderId: order.id }, sandbox, jwt);
 
       if (response.errors.length > 0) throw new Error(response.errors[0]);
       if (response.responseData.rejectedReason) throw new Error(response.responseData.rejectedReason);
@@ -107,15 +107,12 @@
 
       if (!order) throw new Error('No order created');
       if (!authProviderId) throw new Error('auth provider is not configured');
+      if (!checkoutService) throw new Error('checkout service is not available');
 
-<<<<<<< HEAD
-      const response = await checkoutService?.directPostCardPayment(cardPaymentPayload, order);
-=======
       // subscribe to listen to inplayer websocket notifications
       await subscribeToNotifications(customer?.uuid);
 
       const response = await checkoutService.directPostCardPayment(cardPaymentPayload, order);
->>>>>>> b12adfe3
 
       return response;
     });
@@ -124,19 +121,19 @@
 
 export const iFrameCardPayment = async (paymentMethod: AdyenPaymentMethod): Promise<unknown> => {
   return await useAccount(async ({ auth: { jwt } }) => {
-    return await useService(async ({ checkoutService, sandbox, authProviderId }) => {
+    return await useService(async ({ checkoutService, sandbox = true, authProviderId }) => {
       const { order } = useCheckoutStore.getState();
 
       if (!order) throw new Error('No order created');
       if (!authProviderId) throw new Error('auth provider is not configured');
-      if (!checkoutService) throw new Error('checkout service is not configured');
+      if (!checkoutService) throw new Error('checkout service is not available');
 
-      const response = await checkoutService?.iFrameCardPayment(
+      const response = await checkoutService.iFrameCardPayment(
         {
           orderId: order.id,
           card: paymentMethod,
         },
-        sandbox || true,
+        sandbox,
         jwt,
       );
 
@@ -148,21 +145,16 @@
   });
 };
 
-<<<<<<< HEAD
-export const paypalPayment = async (successUrl: string, cancelUrl: string, errorUrl: string): Promise<PaymentWithPayPalResponse> => {
+export const paypalPayment = async (successUrl: string, cancelUrl: string, errorUrl: string, couponCode: string = ''): Promise<PaymentWithPayPalResponse> => {
   return await useAccount(async ({ auth: { jwt } }) => {
-=======
-export const paypalPayment = async (successUrl: string, cancelUrl: string, errorUrl: string, couponCode: string = ''): Promise<PaymentWithPayPalResponse> => {
-  return await useAccount(async ({ customer, auth: { jwt } }) => {
->>>>>>> b12adfe3
-    return await useService(async ({ checkoutService, sandbox, authProviderId }) => {
+    return await useService(async ({ checkoutService, sandbox = true, authProviderId }) => {
       const { order } = useCheckoutStore.getState();
 
       if (!order) throw new Error('No order created');
       if (!authProviderId) throw new Error('auth provider is not configured');
-      if (!checkoutService) throw new Error('checkout service is not configured');
+      if (!checkoutService) throw new Error('checkout service is not available');
 
-      const response = await checkoutService?.paymentWithPayPal(
+      const response = await checkoutService.paymentWithPayPal(
         {
           order: order,
           successUrl,
@@ -170,7 +162,7 @@
           errorUrl,
           couponCode,
         },
-        sandbox || true,
+        sandbox,
         jwt,
       );
 
