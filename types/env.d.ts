--- conflicted
+++ resolved
@@ -7,11 +7,8 @@
   readonly APP_GITHUB_PUBLIC_BASE_URL: string | undefined;
   readonly APP_DEFAULT_LANGUAGE: string | undefined;
   readonly APP_ENABLED_LANGUAGES: string | undefined;
-<<<<<<< HEAD
   readonly APP_VERSION: string | undefined;
-=======
   readonly APP_GOOGLE_SITE_VERIFICATION_ID: string | undefined;
->>>>>>> 9e9357e2
 }
 
 interface ImportMeta {
