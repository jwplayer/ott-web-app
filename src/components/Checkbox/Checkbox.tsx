--- conflicted
+++ resolved
@@ -1,10 +1,10 @@
 import React from 'react';
 import classNames from 'classnames';
+import { useTranslation } from 'react-i18next';
 
 import useOpaqueId from '../../hooks/useOpaqueId';
 
 import styles from './Checkbox.module.scss';
-import { useTranslation } from 'react-i18next';
 
 type Props = {
   label?: string | JSX.Element;
@@ -13,36 +13,17 @@
   checked?: boolean;
   onChange: React.ChangeEventHandler<HTMLInputElement>;
   header?: string;
-<<<<<<< HEAD
   error?: boolean;
   helperText?: string;
   disabled?: boolean;
-};
-
-const Checkbox: React.FC<Props> = ({ label, name, onChange, header, checked, value, helperText, disabled, error }: Props) => {
-  const checkboxClassName = classNames(styles.checkbox, {
-    [styles.error]: error,
-  });
-=======
-  helperText?: string;
-  error?: boolean;
   required?: boolean;
 };
 
-const Checkbox: React.FC<Props> = ({ label, name, onChange, header, checked, helperText, error, required }: Props) => {
+const Checkbox: React.FC<Props> = ({ label, name, onChange, header, checked, value, helperText, disabled, error, required }: Props) => {
   const { t } = useTranslation('common');
->>>>>>> 4e907323
   const id = useOpaqueId('check-box', name);
 
-  const labelComponent = typeof label === 'string' ? <label htmlFor={id}>{label}</label> : label && React.cloneElement(label, { htmlFor: id });
-
   return (
-<<<<<<< HEAD
-    <div className={checkboxClassName}>
-      {header && <span className={styles.header}>{header}</span>}
-      <input name={name} type="checkbox" id={id} onChange={onChange} value={value} checked={checked} disabled={disabled} />
-      {labelComponent}
-=======
     <div className={classNames(styles.checkbox, { [styles.error]: error })}>
       {header ? (
         <div className={styles.header}>
@@ -50,10 +31,9 @@
         </div>
       ) : null}
       <div className={styles.row}>
-        <input name={name} type="checkbox" id={id} onChange={onChange} checked={checked} aria-required={required} />
+        <input name={name} type="checkbox" id={id} value={value} onChange={onChange} checked={checked} aria-required={required} disabled={disabled} />
         <label htmlFor={id}>{label}</label>
       </div>
->>>>>>> 4e907323
       {helperText ? <div className={styles.helperText}>{helperText}</div> : null}
     </div>
   );
