--- conflicted
+++ resolved
@@ -1,7 +1,6 @@
 // Jest Snapshot v1, https://goo.gl/fbAQLP
 
 exports[`<Header /> renders header 1`] = `
-<<<<<<< HEAD
 <div>
   <header
     class=""
@@ -59,53 +58,4 @@
     </div>
   </header>
 </div>
-`;
-
-exports[`<Header /> renders headers 1`] = `
-=======
->>>>>>> 2a9431a4
-<div>
-  <header
-    class=""
-  >
-    <div>
-      <div>
-        <span>
-          Placeholder
-        </span>
-      </div>
-      <div>
-        <img
-          alt="logo"
-          src="https://cdn.jwplayer.com/images/HXyBCU5N.png"
-        />
-      </div>
-      <nav>
-        <a
-          aria-current="page"
-          class="function link() { [native code] } active"
-          href="/"
-        >
-          <span>
-            Home
-          </span>
-        </a>
-        <a
-          href="/p/:id"
-        >
-          <span>
-            Playlist
-          </span>
-        </a>
-        <a
-          href="/u"
-        >
-          <span>
-            Settings
-          </span>
-        </a>
-      </nav>
-    </div>
-  </header>
-</div>
 `;