import { Store } from 'pullstate';
import jwtDecode from 'jwt-decode';

import * as accountService from '../services/account.service';
<<<<<<< HEAD
import type { AuthData, Customer, JwtDetails, CustomerConsent } from '../../types/account';
=======
import type { AuthData, Capture, Customer, JwtDetails } from '../../types/account';
>>>>>>> 4e907323
import * as persist from '../utils/persist';

import { ConfigStore } from './ConfigStore';

const PERSIST_KEY_ACCOUNT = 'auth';

type AccountStore = {
  auth: AuthData | null;
  user: Customer | null;
};

export const AccountStore = new Store<AccountStore>({
  auth: null,
  user: null,
});

export const initializeAccount = async () => {
  const { config } = ConfigStore.getRawState();
  const storedSession: AuthData | null = persist.getItem(PERSIST_KEY_ACCOUNT) as AuthData | null;
  let refreshTimeout: number;

  AccountStore.subscribe(
    (state) => state.auth,
    (authData) => {
      window.clearTimeout(refreshTimeout);

      if (authData) {
        refreshTimeout = window.setTimeout(() => refreshJwtToken(config.cleengSandbox, authData), 60 * 1000);
      }

      persist.setItem(PERSIST_KEY_ACCOUNT, authData);
    },
  );

  // restore session from localStorage
  if (storedSession) {
    const refreshedAuthData = await getFreshJwtToken(config.cleengSandbox, storedSession);

    if (refreshedAuthData) {
      await afterLogin(config.cleengSandbox, refreshedAuthData);
    }
  }
};

const getFreshJwtToken = async (sandbox: boolean, auth: AuthData) => {
  const result = await accountService.refreshToken({ refreshToken: auth.refreshToken }, sandbox);

  if (result?.responseData) {
    return result.responseData;
  }
};

const refreshJwtToken = async (sandbox: boolean, auth: AuthData) => {
  const authData = await getFreshJwtToken(sandbox, auth);

  if (authData) {
    AccountStore.update((s) => {
      s.auth = { ...s.auth, ...authData };
    });
  }
};

export const afterLogin = async (sandbox: boolean, auth: AuthData) => {
  const decodedToken: JwtDetails = jwtDecode(auth.jwt);
  const customerId = decodedToken.customerId.toString();
  const response = await accountService.getCustomer({ customerId }, sandbox, auth.jwt);

  if (response.errors.length) throw new Error(response.errors[0]);

  AccountStore.update((s) => {
    s.auth = auth;
    s.user = response.responseData;
  });
};

export const login = async (email: string, password: string) => {
  const {
    config: { cleengId, cleengSandbox },
  } = ConfigStore.getRawState();

  if (!cleengId) throw new Error('cleengId is not configured');

  const response = await accountService.login({ email, password, publisherId: cleengId }, cleengSandbox);

  if (response.errors.length > 0) throw new Error(response.errors[0]);

  return afterLogin(cleengSandbox, response.responseData);
};

<<<<<<< HEAD
export const register = async (email: string, password: string) => {
  const {
    config: { cleengId, cleengSandbox },
  } = ConfigStore.getRawState();

  if (!cleengId) throw new Error('cleengId is not configured');

  const localesResponse = await accountService.getLocales(cleengSandbox);

  if (localesResponse.errors.length > 0) throw new Error(localesResponse.errors[0]);

  const responseRegister = await accountService.register(
    {
      email: email,
      password: password,
      locale: localesResponse.responseData.locale,
      country: localesResponse.responseData.country,
      currency: localesResponse.responseData.currency,
      publisherId: cleengId,
    },
    cleengSandbox,
  );

  if (responseRegister.errors.length) throw new Error(responseRegister.errors[0]);

  return afterLogin(cleengSandbox, responseRegister.responseData);
};

export const updateConsents = async (customerConsents: CustomerConsent[]) => {
  const { auth, user } = AccountStore.getRawState();
  const {
    config: { cleengSandbox },
  } = ConfigStore.getRawState();

  if (!auth || !user) throw new Error('no auth');

  const updateConsentsResponse = await accountService.updateCustomerConsents(
    { id: user.id.toString(), consents: customerConsents },
    cleengSandbox,
    auth.jwt,
  );
  if (updateConsentsResponse.errors.length) throw new Error(updateConsentsResponse.errors[0]);
=======
export const getCaptureStatus = async () => {
  const {
    config: { cleengId, cleengSandbox },
  } = ConfigStore.getRawState();
  const { auth, user } = AccountStore.getRawState();

  if (!cleengId) throw new Error('cleengId is not configured');
  if (!user || !auth) throw new Error('user not logged in');

  const response = await accountService.getCaptureStatus({ customerId : user.id.toString() }, cleengSandbox, auth.jwt);

  if (response.errors.length > 0) throw new Error(response.errors[0]);

  return response.responseData;
};

export const updateCaptureAnswers = async (capture: Capture) => {
  const {
    config: { cleengId, cleengSandbox },
  } = ConfigStore.getRawState();
  const { auth, user } = AccountStore.getRawState();

  if (!cleengId) throw new Error('cleengId is not configured');
  if (!user || !auth) throw new Error('user not logged in');

  const response = await accountService.updateCaptureAnswers({ customerId : user.id.toString(), ...capture }, cleengSandbox, auth.jwt);

  if (response.errors.length > 0) throw new Error(response.errors[0]);

  return response.responseData;
>>>>>>> 4e907323
};<|MERGE_RESOLUTION|>--- conflicted
+++ resolved
@@ -2,11 +2,7 @@
 import jwtDecode from 'jwt-decode';
 
 import * as accountService from '../services/account.service';
-<<<<<<< HEAD
-import type { AuthData, Customer, JwtDetails, CustomerConsent } from '../../types/account';
-=======
-import type { AuthData, Capture, Customer, JwtDetails } from '../../types/account';
->>>>>>> 4e907323
+import type { AuthData, Capture, Customer, JwtDetails, CustomerConsent } from '../../types/account';
 import * as persist from '../utils/persist';
 
 import { ConfigStore } from './ConfigStore';
@@ -96,7 +92,6 @@
   return afterLogin(cleengSandbox, response.responseData);
 };
 
-<<<<<<< HEAD
 export const register = async (email: string, password: string) => {
   const {
     config: { cleengId, cleengSandbox },
@@ -138,8 +133,12 @@
     cleengSandbox,
     auth.jwt,
   );
+
   if (updateConsentsResponse.errors.length) throw new Error(updateConsentsResponse.errors[0]);
-=======
+
+  return updateConsentsResponse.responseData;
+};
+
 export const getCaptureStatus = async () => {
   const {
     config: { cleengId, cleengSandbox },
@@ -149,7 +148,7 @@
   if (!cleengId) throw new Error('cleengId is not configured');
   if (!user || !auth) throw new Error('user not logged in');
 
-  const response = await accountService.getCaptureStatus({ customerId : user.id.toString() }, cleengSandbox, auth.jwt);
+  const response = await accountService.getCaptureStatus({ customerId: user.id.toString() }, cleengSandbox, auth.jwt);
 
   if (response.errors.length > 0) throw new Error(response.errors[0]);
 
@@ -165,10 +164,9 @@
   if (!cleengId) throw new Error('cleengId is not configured');
   if (!user || !auth) throw new Error('user not logged in');
 
-  const response = await accountService.updateCaptureAnswers({ customerId : user.id.toString(), ...capture }, cleengSandbox, auth.jwt);
+  const response = await accountService.updateCaptureAnswers({ customerId: user.id.toString(), ...capture }, cleengSandbox, auth.jwt);
 
   if (response.errors.length > 0) throw new Error(response.errors[0]);
 
   return response.responseData;
->>>>>>> 4e907323
 };