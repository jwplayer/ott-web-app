--- conflicted
+++ resolved
@@ -5,23 +5,14 @@
 
 import styles from './DemoConfigDialog.module.scss';
 
-<<<<<<< HEAD
-import ErrorPage from '#src/components/ErrorPage/ErrorPage';
-import TextField from '#src/components/TextField/TextField';
-import Button from '#src/components/Button/Button';
-import { getConfigNavigateCallback } from '#src/utils/configOverride';
-import Link from '#src/components/Link/Link';
-import ConfirmationDialog from '#src/components/ConfirmationDialog/ConfirmationDialog';
-import LoadingOverlay from '#src/components/LoadingOverlay/LoadingOverlay';
-import type { Config } from '#types/Config';
-=======
 import ErrorPage from '#components/ErrorPage/ErrorPage';
 import TextField from '#components/TextField/TextField';
 import Button from '#components/Button/Button';
-import { addConfigQueryParam, clearStoredConfig, getConfigLocation } from '#src/utils/configOverride';
+import { getConfigNavigateCallback } from '#src/utils/configOverride';
 import Link from '#components/Link/Link';
 import ConfirmationDialog from '#components/ConfirmationDialog/ConfirmationDialog';
->>>>>>> 1e41b0bf
+import LoadingOverlay from '#components/LoadingOverlay/LoadingOverlay';
+import type { Config } from '#types/Config';
 
 const fallbackConfig = import.meta.env.APP_DEMO_FALLBACK_CONFIG_ID;
 
@@ -87,7 +78,6 @@
     navigateCallback('');
   };
 
-<<<<<<< HEAD
   const onChange: ChangeEventHandler<HTMLInputElement> = (event) => {
     setState((s) => ({ ...s, configSource: event.target.value, error: undefined }));
   };
@@ -97,16 +87,6 @@
 
     await configNavigate(state.configSource);
   };
-=======
-  if (configLocation) {
-    return (
-      <div className={styles.note}>
-        <div>{t('currently_previewing_config', { configSource: configLocation })}</div>
-        <Link onClick={clearConfig}>{t('click_to_unselect_config')}</Link>
-      </div>
-    );
-  }
->>>>>>> 1e41b0bf
 
   const cancelConfigClick: MouseEventHandler<HTMLButtonElement> = (event) => {
     event.preventDefault();
