--- conflicted
+++ resolved
@@ -64,13 +64,8 @@
       },
     ],
   ],
-<<<<<<< HEAD
-  routes: [{ match: 'routes', src: '.*', dest: '/index.html' }],
-  optimize: {
-=======
   routes        : [{ match: 'routes', src: '.*', dest: '/index.html' }],
   optimize      : {
->>>>>>> b43086f0
     /* Example: Bundle your final build: */
     // "bundle": true,
   },
