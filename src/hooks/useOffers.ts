import { useQuery } from 'react-query';
import { useMemo, useState } from 'react';
import shallow from 'zustand/shallow';

import useClientIntegration from './useClientIntegration';
import useService, { CheckoutService } from './useService';

import { useCheckoutStore } from '#src/stores/CheckoutStore';
import { useConfigStore } from '#src/stores/ConfigStore';
import type { Offer } from '#types/checkout';
import type { OfferType } from '#types/account';
import { isSVODOffer } from '#src/utils/subscription';

const useOffers = () => {
  const { accessModel } = useConfigStore();
  const { clientOffers, sandbox } = useClientIntegration();

  const checkoutService: CheckoutService = useService(({ checkoutService }) => checkoutService);

  const { requestedMediaOffers } = useCheckoutStore(({ requestedMediaOffers }) => ({ requestedMediaOffers }), shallow);
  const hasTvodOffer = (requestedMediaOffers || []).some((offer) => offer.offerId);
  const hasPremierOffer = (requestedMediaOffers || []).some((offer) => offer.premier);
  const isPPV = hasTvodOffer || hasPremierOffer;
  const [offerType, setOfferType] = useState<OfferType>(accessModel === 'SVOD' && !isPPV ? 'svod' : 'tvod');

  const offerIds: string[] = useMemo(() => {
    return [...(requestedMediaOffers || []).map(({ offerId }) => offerId), ...clientOffers].filter(Boolean);
  }, [requestedMediaOffers, clientOffers]);

<<<<<<< HEAD
  const { data: allOffers = [], isLoading } = useQuery(['offers', offerIds.join('-')], () => checkoutService?.getOffers({ offerIds }, sandbox));

  // The `offerQueries` variable mutates on each render which prevents the useMemo to work properly.
  const offerData = useMemo(() => {
    const offers = allOffers.filter((offer: Offer) => (offerType === 'tvod' ? !isSVODOffer(offer) : isSVODOffer(offer)));

    const hasMultipleOfferTypes = allOffers.some((offer: Offer) => (offerType === 'tvod' ? isSVODOffer(offer) : !isSVODOffer(offer)));
=======
  const { data: allOffers, isLoading } = useQuery(['offers', offerIds.join('-')], () => checkoutService.getOffers({ offerIds }, sandbox));

  // The `offerQueries` variable mutates on each render which prevents the useMemo to work properly.
  return useMemo(() => {
    const offers = (allOffers || []).filter((offer: Offer) => (offerType === 'tvod' ? !isSVODOffer(offer) : isSVODOffer(offer)));
    const hasMultipleOfferTypes = (allOffers || []).some((offer: Offer) => (offerType === 'tvod' ? isSVODOffer(offer) : !isSVODOffer(offer)));
>>>>>>> 5c359d64

    const offersDict = (!isLoading && Object.fromEntries(offers.map((offer: Offer) => [offer.offerId, offer]))) || {};
    // we need to get the offerIds from the offer responses since it contains different offerIds based on the customers'
    // location. E.g. if an offer is configured as `S12345678` it becomes `S12345678_US` in the US.
    const defaultOfferId = (!isLoading && offers[offers.length - 1]?.offerId) || '';

    return {
      hasTVODOffers: offers.some((offer: Offer) => !isSVODOffer(offer)),
      hasMultipleOfferTypes,
      isLoading,
      hasPremierOffer,
      defaultOfferId,
      offerType,
      setOfferType,
      offers,
      offersDict,
    };
<<<<<<< HEAD
  }, [requestedMediaOffers, allOffers, offerType]);

  return checkoutService
    ? offerData
    : {
        hasTVODOffers: false,
        hasMultipleOfferTypes: false,
        isLoading: false,
        hasPremierOffer: false,
        defaultOfferId: '',
        offerType: 'svod' as OfferType,
        setOfferType: () => null,
        offers: [],
        offersDict: {},
      };
=======
  }, [allOffers, isLoading, hasPremierOffer, offerType]);
>>>>>>> 5c359d64
};

export default useOffers;<|MERGE_RESOLUTION|>--- conflicted
+++ resolved
@@ -27,22 +27,12 @@
     return [...(requestedMediaOffers || []).map(({ offerId }) => offerId), ...clientOffers].filter(Boolean);
   }, [requestedMediaOffers, clientOffers]);
 
-<<<<<<< HEAD
-  const { data: allOffers = [], isLoading } = useQuery(['offers', offerIds.join('-')], () => checkoutService?.getOffers({ offerIds }, sandbox));
+  const { data: allOffers, isLoading } = useQuery(['offers', offerIds.join('-')], () => checkoutService?.getOffers({ offerIds }, sandbox));
 
   // The `offerQueries` variable mutates on each render which prevents the useMemo to work properly.
   const offerData = useMemo(() => {
-    const offers = allOffers.filter((offer: Offer) => (offerType === 'tvod' ? !isSVODOffer(offer) : isSVODOffer(offer)));
-
-    const hasMultipleOfferTypes = allOffers.some((offer: Offer) => (offerType === 'tvod' ? isSVODOffer(offer) : !isSVODOffer(offer)));
-=======
-  const { data: allOffers, isLoading } = useQuery(['offers', offerIds.join('-')], () => checkoutService.getOffers({ offerIds }, sandbox));
-
-  // The `offerQueries` variable mutates on each render which prevents the useMemo to work properly.
-  return useMemo(() => {
     const offers = (allOffers || []).filter((offer: Offer) => (offerType === 'tvod' ? !isSVODOffer(offer) : isSVODOffer(offer)));
     const hasMultipleOfferTypes = (allOffers || []).some((offer: Offer) => (offerType === 'tvod' ? isSVODOffer(offer) : !isSVODOffer(offer)));
->>>>>>> 5c359d64
 
     const offersDict = (!isLoading && Object.fromEntries(offers.map((offer: Offer) => [offer.offerId, offer]))) || {};
     // we need to get the offerIds from the offer responses since it contains different offerIds based on the customers'
@@ -60,8 +50,7 @@
       offers,
       offersDict,
     };
-<<<<<<< HEAD
-  }, [requestedMediaOffers, allOffers, offerType]);
+  }, [allOffers, isLoading, hasPremierOffer, offerType]);
 
   return checkoutService
     ? offerData
@@ -76,9 +65,6 @@
         offers: [],
         offersDict: {},
       };
-=======
-  }, [allOffers, isLoading, hasPremierOffer, offerType]);
->>>>>>> 5c359d64
 };
 
 export default useOffers;