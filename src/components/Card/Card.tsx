--- conflicted
+++ resolved
@@ -7,13 +7,10 @@
 import { formatDurationTag, formatLocalizedDateTime, formatSeriesMetaString } from '#src/utils/formatting';
 import Lock from '#src/icons/Lock';
 import Image from '#components/Image/Image';
-<<<<<<< HEAD
-import type { ImageData } from '#types/playlist';
 import Today from '#src/icons/Today';
-=======
 import type { PlaylistItem } from '#types/playlist';
-import { isSeries } from '#src/utils/media';
->>>>>>> 906f2e94
+import { isLiveChannel, isSeries } from '#src/utils/media';
+import { MediaStatus } from '#src/utils/liveEvent';
 
 export const cardAspectRatios = ['2:1', '16:9', '5:3', '4:3', '1:1', '9:13', '2:3', '9:16'] as const;
 
@@ -23,16 +20,6 @@
   item: PlaylistItem;
   onClick?: () => void;
   onHover?: () => void;
-<<<<<<< HEAD
-  title: string;
-  duration: number;
-  scheduledStart?: Date;
-  image?: ImageData;
-  seriesId?: string;
-  seasonNumber?: string;
-  episodeNumber?: string;
-=======
->>>>>>> 906f2e94
   progress?: number;
   posterAspect?: PosterAspectRatio;
   featured?: boolean;
@@ -41,23 +28,11 @@
   isCurrent?: boolean;
   isLocked?: boolean;
   currentLabel?: string;
-  isLive?: boolean;
-  isScheduled?: boolean;
 };
 
 function Card({
   onClick,
   onHover,
-<<<<<<< HEAD
-  title,
-  duration,
-  image,
-  seriesId,
-  scheduledStart,
-  seasonNumber,
-  episodeNumber,
-=======
->>>>>>> 906f2e94
   progress,
   item,
   posterAspect = '16:9',
@@ -67,19 +42,12 @@
   isCurrent = false,
   isLocked = true,
   currentLabel,
-  isLive = false,
-  isScheduled = false,
 }: CardProps): JSX.Element {
-<<<<<<< HEAD
+  const { title, duration, episodeNumber, seasonNumber, shelfImage: image, mediaStatus, scheduledStart } = item;
   const {
     t,
     i18n: { language },
   } = useTranslation(['common', 'video']);
-=======
-  const { title, duration, episodeNumber, seasonNumber, shelfImage: image } = item;
-
-  const { t } = useTranslation('common');
->>>>>>> 906f2e94
   const [imageLoaded, setImageLoaded] = useState(false);
   const cardClassName = classNames(styles.card, {
     [styles.featured]: featured,
@@ -93,6 +61,8 @@
   });
 
   const isSeriesItem = isSeries(item);
+  const isLive = mediaStatus === MediaStatus.LIVE || isLiveChannel(item);
+  const isScheduled = mediaStatus === MediaStatus.SCHEDULED;
 
   const renderTag = () => {
     if (loading || disabled || !title) return null;
