--- conflicted
+++ resolved
@@ -18,7 +18,7 @@
             class="menu"
           >
             <div
-              aria-label="open menu"
+              aria-label="open_menu"
               class="iconButton"
               role="button"
               tabindex="0"
@@ -51,7 +51,7 @@
               href="/"
             >
               <span>
-                Home
+                home
               </span>
             </a>
             <a
@@ -59,7 +59,7 @@
               href="/u"
             >
               <span>
-                Settings
+                settings
               </span>
             </a>
           </nav>
@@ -78,11 +78,7 @@
           class="heading"
         >
           <div
-<<<<<<< HEAD
-            aria-label="open_menu"
-=======
-            aria-label="close menu"
->>>>>>> e68285ad
+            aria-label="close_menu"
             class="iconButton"
             role="button"
             tabindex="-1"
@@ -132,69 +128,6 @@
           </a>
         </nav>
       </div>
-<<<<<<< HEAD
-    </header>
-    <div
-      class="backdrop"
-    />
-    <div
-      class="sidebar"
-    >
-      <div
-        class="heading"
-      >
-        <div
-          aria-label="close_menu"
-          class="iconButton"
-          role="button"
-          tabindex="-1"
-        >
-          <svg
-            aria-hidden="true"
-            class="icon"
-            focusable="false"
-            viewBox="0 0 24 24"
-            xmlns="http://www.w3.org/2000/svg"
-          >
-            <g>
-              <path
-                d="M19 6.41L17.59 5 12 10.59 6.41 5 5 6.41 10.59 12 5 17.59 6.41 19 12 13.41 17.59 19 19 17.59 13.41 12z"
-              />
-              <path
-                d="M0 0h24v24H0z"
-                fill="none"
-              />
-            </g>
-          </svg>
-        </div>
-      </div>
-      <nav
-        class="group"
-      >
-        <a
-          class="menuButton"
-          href="/"
-          tabindex="-1"
-        >
-          <span>
-            home
-          </span>
-        </a>
-        <hr
-          class="divider"
-        />
-        <a
-          class="menuButton"
-          href="/u"
-          tabindex="-1"
-        >
-          <span>
-            settings
-          </span>
-        </a>
-      </nav>
-=======
->>>>>>> e68285ad
     </div>
   </div>
 </div>
