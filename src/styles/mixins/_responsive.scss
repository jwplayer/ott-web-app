--- conflicted
+++ resolved
@@ -1,42 +1,4 @@
-<<<<<<< HEAD
 @use '../variables';
-
-@mixin mobile-only {
-    @media screen and (max-width: variables.$mobile-max-width) {
-        @content;
-    }
-}
-
-@mixin mobile-only-landscape {
-    @media screen and (max-width: variables.$mobile-max-width) and (orientation: landscape) {
-        @content;
-    }
-}
-
-@mixin mobile-and-tablet {
-    @media screen and (max-width: variables.$tablet-max-width) {
-        @content;
-    }
-}
-
-@mixin tablet-only {
-    @media screen and (min-width: variables.$tablet-min-width) and (max-width: variables.$tablet-max-width) {
-        @content;
-    }
-}
-
-@mixin tablet-and-larger {
-    @media screen and (min-width: variables.$tablet-min-width) {
-        @content;
-    }
-}
-
-@mixin desktop-only {
-    @media screen and (min-width: variables.$desktop-min-width) {
-        @content;
-    }
-=======
-@use "../variables";
 
 @mixin mobile-only {
   @media screen and (max-width: variables.$mobile-max-width) {
@@ -72,5 +34,4 @@
   @media screen and (min-width: variables.$desktop-min-width) {
     @content;
   }
->>>>>>> b3df0857
 }