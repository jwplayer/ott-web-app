import React, { useContext, useState } from 'react';
import type { RouteComponentProps } from 'react-router-dom';
import { useHistory } from 'react-router';
import { Helmet } from 'react-helmet';

import { useFavorites } from '../../stores/FavoritesStore';
import { ConfigContext } from '../../providers/ConfigProvider';
import useBlurImageUpdater from '../../hooks/useBlurImageUpdater';
import { cardUrl, videoUrl } from '../../utils/formatting';
import type { PlaylistItem } from '../../../types/playlist';
import VideoComponent from '../../components/Video/Video';
import Shelf from '../../containers/Shelf/Shelf';
import useMedia from '../../hooks/useMedia';
import { copyToClipboard } from '../../utils/dom';

type MovieRouteParams = {
  id: string;
};

const Movie = ({
  match: {
    params: { id },
  },
  location,
}: RouteComponentProps<MovieRouteParams>): JSX.Element => {
  const config = useContext(ConfigContext);
  const searchParams = new URLSearchParams(location.search);
  const { isLoading, error, data: item } = useMedia(id);

<<<<<<< HEAD
  if (!id) return <p>No media id</p>;

  return <Video videoType={'movie'} playlistId={listId || undefined} mediaId={id} />;
=======
  const history = useHistory();
  const { hasItem, saveItem, removeItem } = useFavorites();
  const play = searchParams.get('play') === '1';
  const posterFading: boolean = config ? config.options.posterFading === true : false;

  const [hasShared, setHasShared] = useState<boolean>(false);
  const enableSharing: boolean = config.options.enableSharing === true;

  useBlurImageUpdater(item);

  const isFavorited = !!item && hasItem(item);

  const startPlay = () => item && history.push(videoUrl(item, searchParams.get('r'), true));
  const goBack = () => item && history.push(videoUrl(item, searchParams.get('r'), false));

  const onCardClick = (item: PlaylistItem) => history.push(cardUrl(item));

  const onShareClick = (): void => {
    if (!item) return;

    if (typeof navigator.share === 'function') {
      navigator.share({ title: item.title, text: item.description, url: window.location.href });
    } else {
      copyToClipboard(window.location.href);
    }
    setHasShared(true);
    setTimeout(() => setHasShared(false), 2000);
  };

  if (isLoading) return <p>Loading...</p>;
  if (error) return <p>Error loading list</p>;
  if (!item) return <p>Can not find medium</p>;

  return (
    <React.Fragment>
      <Helmet>
        <title>
          {item.title} - {config.siteName}
        </title>
        <meta name="description" content={item.description} />
        <meta property="og:description" content={item.description} />
        <meta property="og:title" content={`${item.title} - ${config.siteName}`} />
        <meta property="og:type" content="video.other" />
        {item.image && <meta property="og:image" content={item.image?.replace(/^https:/, 'http:')} />}
        {item.image && <meta property="og:image:secure_url" content={item.image?.replace(/^http:/, 'https:')} />}
        <meta property="og:image:width" content={item.image ? '720' : ''} />
        <meta property="og:image:height" content={item.image ? '406' : ''} />
        <meta name="twitter:title" content={`${item.title} - ${config.siteName}`} />
        <meta name="twitter:description" content={item.description} />
        <meta name="twitter:image" content={item.image} />
        <meta property="og:video" content={window.location.href} />
        <meta property="og:video:secure_url" content={window.location.href} />
        <meta property="og:video:type" content="text/html" />
        <meta property="og:video:width" content="1280" />
        <meta property="og:video:height" content="720" />
        {item.tags.split(',').map((tag) => (
          <meta property="og:video:tag" content={tag} key={tag} />
        ))}
      </Helmet>
      <VideoComponent
        item={item}
        play={play}
        startPlay={startPlay}
        goBack={goBack}
        poster={posterFading ? 'fading' : 'normal'}
        enableSharing={enableSharing}
        hasShared={hasShared}
        onShareClick={onShareClick}
        isFavorited={isFavorited}
        onFavoriteButtonClick={() => (isFavorited ? removeItem(item) : saveItem(item))}
        relatedShelf={
          config.recommendationsPlaylist ? (
            <Shelf
              playlistId={config.recommendationsPlaylist}
              onCardClick={onCardClick}
              relatedMediaId={item.mediaid}
            />
          ) : undefined
        }
      />
    </React.Fragment>
  );
>>>>>>> 9bf4b084
};

export default Movie;<|MERGE_RESOLUTION|>--- conflicted
+++ resolved
@@ -24,20 +24,17 @@
   location,
 }: RouteComponentProps<MovieRouteParams>): JSX.Element => {
   const config = useContext(ConfigContext);
+  const history = useHistory();
   const searchParams = new URLSearchParams(location.search);
   const { isLoading, error, data: item } = useMedia(id);
+  const { data: trailerItem } = useMedia(item?.trailerId || '');
 
-<<<<<<< HEAD
-  if (!id) return <p>No media id</p>;
-
-  return <Video videoType={'movie'} playlistId={listId || undefined} mediaId={id} />;
-=======
-  const history = useHistory();
   const { hasItem, saveItem, removeItem } = useFavorites();
   const play = searchParams.get('play') === '1';
   const posterFading: boolean = config ? config.options.posterFading === true : false;
 
   const [hasShared, setHasShared] = useState<boolean>(false);
+  const [playTrailer, setPlayTrailer] = useState<boolean>(false);
   const enableSharing: boolean = config.options.enableSharing === true;
 
   useBlurImageUpdater(item);
@@ -93,6 +90,7 @@
       </Helmet>
       <VideoComponent
         item={item}
+        trailerItem={trailerItem}
         play={play}
         startPlay={startPlay}
         goBack={goBack}
@@ -100,6 +98,9 @@
         enableSharing={enableSharing}
         hasShared={hasShared}
         onShareClick={onShareClick}
+        playTrailer={playTrailer}
+        onTrailerClick={() => setPlayTrailer(true)}
+        onTrailerClose={() => setPlayTrailer(false)}
         isFavorited={isFavorited}
         onFavoriteButtonClick={() => (isFavorited ? removeItem(item) : saveItem(item))}
         relatedShelf={
@@ -114,7 +115,6 @@
       />
     </React.Fragment>
   );
->>>>>>> 9bf4b084
 };
 
 export default Movie;