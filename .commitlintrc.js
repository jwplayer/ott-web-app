module.exports = {
  extends: ['@commitlint/config-conventional'],
  rules: {
    'scope-enum': [
      2, 'always', [
        'project',
        'home',
        'playlist',
        'videodetail',
        'search',
        'watchhistory',
        'favorites',
<<<<<<< HEAD
        'analytics',
=======
        'pwa',
        'seo',
>>>>>>> a9f01f04
      ],
    ],
  },
};<|MERGE_RESOLUTION|>--- conflicted
+++ resolved
@@ -10,12 +10,9 @@
         'search',
         'watchhistory',
         'favorites',
-<<<<<<< HEAD
         'analytics',
-=======
         'pwa',
         'seo',
->>>>>>> a9f01f04
       ],
     ],
   },
