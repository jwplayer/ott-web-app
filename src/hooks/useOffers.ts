--- conflicted
+++ resolved
@@ -10,19 +10,11 @@
 import { isSVODOffer } from '#src/utils/subscription';
 
 const useOffers = () => {
-<<<<<<< HEAD
-  const { cleengSandbox, monthlyOfferId, yearlyOfferId } = useConfigStore((state) => state.getCleengData());
+  const {
+    cleeng: { cleengSandbox, monthlyOfferId, yearlyOfferId },
+    accessModel,
+  } = useConfigStore(({ getCleengData, accessModel }) => ({ cleeng: getCleengData(), accessModel }));
 
-=======
-  const { config, accessModel } = useConfigStore(
-    ({ config, accessModel }) => ({
-      config,
-      accessModel,
-    }),
-    shallow,
-  );
-  const { cleengSandbox, json } = config;
->>>>>>> 24900dcf
   const { requestedMediaOffers } = useCheckoutStore(({ requestedMediaOffers }) => ({ requestedMediaOffers }), shallow);
   const hasPremierOffer = (requestedMediaOffers || []).some((offer) => offer.premier);
   const [offerType, setOfferType] = useState<OfferType>(accessModel === 'SVOD' ? 'svod' : 'tvod');
