import React from 'react';
import { fireEvent, act, render } from '@testing-library/react';

import LoginForm from './LoginForm';

<<<<<<< HEAD
import { renderWithRouter } from '#test/testUtils';
import AccountController from '#src/stores/AccountController';
import { container } from '#src/modules/container';

vi.spyOn(container, 'getAll').mockImplementation((type: unknown) => {
  if (type === AccountController) {
    return [{ getSocialLoginUrls: vi.fn() }];
  }

  return [];
});
=======
import { createWrapper, waitForWithFakeTimers } from '#test/testUtils';

vi.mock('../SocialButton/SocialButton.tsx', () => ({
  default: (props: { href: string }) => {
    return <a href={props.href}>Social Button</a>;
  },
}));

vi.mock('#src/stores/AccountController', async () => ({
  getSocialLoginUrls: vi.fn(() => [
    {
      twitter: 'https://staging-v2.inplayer.com/',
    },
    {
      facebook: 'https://www.facebook.com/',
    },
    {
      google: 'https://accounts.google.com/',
    },
  ]),
}));
>>>>>>> 4b870ccc

describe('<LoginForm>', () => {
  beforeEach(() => {
    vi.useFakeTimers();
  });

  afterEach(() => {
    vi.useRealTimers();
  });

  test('renders and matches snapshot', async () => {
    const { container } = render(
      <LoginForm
        onSubmit={vi.fn()}
        onChange={vi.fn()}
        values={{
          email: '',
          password: '',
        }}
        errors={{}}
        submitting={false}
      />,
      { wrapper: createWrapper() },
    );

    await waitForWithFakeTimers();

    expect(container).toMatchSnapshot();
  });

  test('sets the correct values in the form fields', async () => {
    const { getByLabelText } = render(
      <LoginForm
        onSubmit={vi.fn()}
        onChange={vi.fn()}
        values={{
          email: 'myemail@email.com',
          password: 'mypassword',
        }}
        errors={{}}
        submitting={false}
      />,
      { wrapper: createWrapper() },
    );

    await waitForWithFakeTimers();

    expect(getByLabelText('login.email')).toHaveValue('myemail@email.com');
    expect(getByLabelText('login.password')).toHaveValue('mypassword');
  });

  test('sets the correct errors in the form fields', async () => {
    const { queryByText } = render(
      <LoginForm
        onSubmit={vi.fn()}
        onChange={vi.fn()}
        values={{
          email: 'myemail@email.com',
          password: 'mypassword',
        }}
        errors={{ email: 'Email error', password: 'Password error', form: 'Form error' }}
        submitting={false}
      />,
      { wrapper: createWrapper() },
    );

    await waitForWithFakeTimers();

    expect(queryByText('Email error')).toBeDefined();
    expect(queryByText('Password error')).toBeDefined();
    expect(queryByText('Form error')).toBeDefined();
  });

  test('disables the submit button when submitting is true', async () => {
    const { getByRole } = render(
      <LoginForm
        onSubmit={vi.fn()}
        onChange={vi.fn()}
        values={{
          email: 'myemail@email.com',
          password: 'mypassword',
        }}
        errors={{}}
        submitting={true}
      />,
      { wrapper: createWrapper() },
    );

    await waitForWithFakeTimers();

    expect(getByRole('button', { name: 'login.sign_in' })).toBeDisabled();
  });

  test('calls the onSubmit callback when the form gets submitted', async () => {
    const onSubmit = vi.fn();

    const { getByTestId } = render(
      <LoginForm
        onSubmit={onSubmit}
        onChange={vi.fn()}
        values={{
          email: 'myemail@email.com',
          password: 'mypassword',
        }}
        errors={{}}
        submitting={true}
      />,
      { wrapper: createWrapper() },
    );

    act(() => {
      fireEvent.submit(getByTestId('login-form'));
    });

    await waitForWithFakeTimers();

    expect(onSubmit).toBeCalled();
  });

  test('calls the onChange callback when a text field changes', async () => {
    const onChange = vi.fn();

    const { getByLabelText } = render(
      <LoginForm
        onSubmit={vi.fn()}
        onChange={onChange}
        values={{
          email: '',
          password: '',
        }}
        errors={{}}
        submitting={true}
      />,
      { wrapper: createWrapper() },
    );

    act(() => {
      fireEvent.change(getByLabelText('login.email'), { target: { value: 'email' } });
      fireEvent.change(getByLabelText('login.password'), { target: { value: 'password' } });
    });

    await waitForWithFakeTimers();

    expect(onChange).toBeCalledTimes(2);
  });
});<|MERGE_RESOLUTION|>--- conflicted
+++ resolved
@@ -3,20 +3,9 @@
 
 import LoginForm from './LoginForm';
 
-<<<<<<< HEAD
-import { renderWithRouter } from '#test/testUtils';
+import { createWrapper, waitForWithFakeTimers } from '#test/testUtils';
 import AccountController from '#src/stores/AccountController';
 import { container } from '#src/modules/container';
-
-vi.spyOn(container, 'getAll').mockImplementation((type: unknown) => {
-  if (type === AccountController) {
-    return [{ getSocialLoginUrls: vi.fn() }];
-  }
-
-  return [];
-});
-=======
-import { createWrapper, waitForWithFakeTimers } from '#test/testUtils';
 
 vi.mock('../SocialButton/SocialButton.tsx', () => ({
   default: (props: { href: string }) => {
@@ -24,20 +13,27 @@
   },
 }));
 
-vi.mock('#src/stores/AccountController', async () => ({
-  getSocialLoginUrls: vi.fn(() => [
-    {
-      twitter: 'https://staging-v2.inplayer.com/',
-    },
-    {
-      facebook: 'https://www.facebook.com/',
-    },
-    {
-      google: 'https://accounts.google.com/',
-    },
-  ]),
-}));
->>>>>>> 4b870ccc
+vi.spyOn(container, 'getAll').mockImplementation((type: unknown) => {
+  if (type === AccountController) {
+    return [
+      {
+        getSocialLoginUrls: vi.fn(() => [
+          {
+            twitter: 'https://staging-v2.inplayer.com/',
+          },
+          {
+            facebook: 'https://www.facebook.com/',
+          },
+          {
+            google: 'https://accounts.google.com/',
+          },
+        ]),
+      },
+    ];
+  }
+
+  return [];
+});
 
 describe('<LoginForm>', () => {
   beforeEach(() => {
