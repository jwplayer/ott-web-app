import React from 'react';

<<<<<<< HEAD
import Slider from './containers/Slider'
import QueryProvider from './providers/QueryProvider';
=======
import Slider from './containers/Slider';
import ConfigProvider from './providers/configProvider';

>>>>>>> 56e6f823
import './styles/main.scss';

function App() {
  return (
<<<<<<< HEAD
    <QueryProvider>
      <div className="App">
        <Slider />
      </div>
    </QueryProvider>
=======
    <ConfigProvider
      configLocation={window.configLocation}
      onLoading={(isLoading: boolean) =>
        console.info(`Loading config: ${isLoading}`)
      }
      onValidationError={(error: Error) => console.error(`Config ${error}`)}
    >
      <div className="App">
        <Slider />
      </div>
    </ConfigProvider>
>>>>>>> 56e6f823
  );
}

export default App;<|MERGE_RESOLUTION|>--- conflicted
+++ resolved
@@ -1,36 +1,26 @@
 import React from 'react';
 
-<<<<<<< HEAD
-import Slider from './containers/Slider'
 import QueryProvider from './providers/QueryProvider';
-=======
+import ConfigProvider from './providers/configProvider';
 import Slider from './containers/Slider';
-import ConfigProvider from './providers/configProvider';
 
->>>>>>> 56e6f823
 import './styles/main.scss';
 
 function App() {
   return (
-<<<<<<< HEAD
     <QueryProvider>
-      <div className="App">
-        <Slider />
-      </div>
+      <ConfigProvider
+        configLocation={window.configLocation}
+        onLoading={(isLoading: boolean) =>
+          console.info(`Loading config: ${isLoading}`)
+        }
+        onValidationError={(error: Error) => console.error(`Config ${error}`)}
+      >
+        <div className="App">
+          <Slider />
+        </div>
+      </ConfigProvider>
     </QueryProvider>
-=======
-    <ConfigProvider
-      configLocation={window.configLocation}
-      onLoading={(isLoading: boolean) =>
-        console.info(`Loading config: ${isLoading}`)
-      }
-      onValidationError={(error: Error) => console.error(`Config ${error}`)}
-    >
-      <div className="App">
-        <Slider />
-      </div>
-    </ConfigProvider>
->>>>>>> 56e6f823
   );
 }
 
