import i18next from 'i18next';
import { inject, injectable } from 'inversify';

import { useAccountStore } from '#src/stores/AccountStore';
import { useFavoritesStore } from '#src/stores/FavoritesStore';
import { useConfigStore } from '#src/stores/ConfigStore';
import FavoritesService from '#src/services/favorites.service';
import AccountService from '#src/services/account.service';
import type { PlaylistItem } from '#types/playlist';
import type { Favorite, SerializedFavorite } from '#types/favorite';
import type { Customer } from '#types/account';
<<<<<<< HEAD
import { getNamedModule } from '#src/modules/container';
=======
>>>>>>> 005fb70f
import type { INTEGRATION } from '#src/config';
import { getNamedModule } from '#src/modules/container';

@injectable()
export default class FavoritesController {
  private readonly favoritesService: FavoritesService;
  private readonly accountService?: AccountService;

  constructor(@inject('INTEGRATION_TYPE') integrationType: keyof typeof INTEGRATION, favoritesService: FavoritesService) {
    this.favoritesService = favoritesService;
    this.accountService = getNamedModule(AccountService, integrationType, false);
  }

  private updateUserFavorites(favorites: Favorite[]) {
    const { user } = useAccountStore.getState();

    if (user) {
      useAccountStore.setState((state) => ({
        ...state,
        user: {
          ...(state.user as Customer),
          externalData: { ...state.user?.externalData, favorites: this.serializeFavorites(favorites) },
        },
      }));
    }
  }

  restoreFavorites = async () => {
    const { user } = useAccountStore.getState();
    const favoritesList = useConfigStore.getState().config.features?.favoritesList;

    if (!favoritesList) {
      return;
    }
    const favorites = await this.favoritesService.getFavorites(user, favoritesList);

    if (!favorites) {
      return;
    }

    useFavoritesStore.setState({ favorites, favoritesPlaylistId: favoritesList });
  };

  persistFavorites = async () => {
    const { favorites } = useFavoritesStore.getState();
    const { user } = useAccountStore.getState();
    const { useSandbox } = useConfigStore.getState().getIntegration();

    if (user?.id && user?.externalData) {
      return this.accountService?.updatePersonalShelves({ id: user.id, externalData: user.externalData }, useSandbox);
    }

    this.favoritesService.persistFavorites(favorites);
  };

  serializeFavorites = (favorites: Favorite[]): SerializedFavorite[] => {
    return this.favoritesService.serializeFavorites(favorites);
  };

  initialize = async () => {
    await this.restoreFavorites();
  };

  saveItem = async (item: PlaylistItem) => {
    const { favorites } = useFavoritesStore.getState();

    if (!favorites.some(({ mediaid }) => mediaid === item.mediaid)) {
      const items = [this.favoritesService.createFavorite(item)].concat(favorites);
      useFavoritesStore.setState({ favorites: items });
      this.updateUserFavorites(items);
      await this.persistFavorites();
    }
  };

  removeItem = async (item: PlaylistItem) => {
    const { favorites } = useFavoritesStore.getState();

    const items = favorites.filter(({ mediaid }) => mediaid !== item.mediaid);
    useFavoritesStore.setState({ favorites: items });
    this.updateUserFavorites(items);

    await this.persistFavorites();
  };

  toggleFavorite = async (item: PlaylistItem | undefined) => {
    const { favorites, hasItem, setWarning } = useFavoritesStore.getState();

    if (!item) {
      return;
    }

    const isFavorited = hasItem(item);

    if (isFavorited) {
      await this.removeItem(item);

      return;
    }

    // If we exceed the max available number of favorites, we show a warning
    if (this.favoritesService.hasReachedFavoritesLimit(favorites)) {
      setWarning(i18next.t('video:favorites_warning', { maxCount: this.favoritesService.getMaxFavoritesCount() }));
      return;
    }

    await this.saveItem(item);
  };

  clear = async () => {
    useFavoritesStore.setState({ favorites: [] });

    await this.persistFavorites();
  };
}<|MERGE_RESOLUTION|>--- conflicted
+++ resolved
@@ -9,10 +9,6 @@
 import type { PlaylistItem } from '#types/playlist';
 import type { Favorite, SerializedFavorite } from '#types/favorite';
 import type { Customer } from '#types/account';
-<<<<<<< HEAD
-import { getNamedModule } from '#src/modules/container';
-=======
->>>>>>> 005fb70f
 import type { INTEGRATION } from '#src/config';
 import { getNamedModule } from '#src/modules/container';
 
