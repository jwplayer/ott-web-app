--- conflicted
+++ resolved
@@ -1,8 +1,4 @@
 import React from 'react';
-<<<<<<< HEAD
-import { render } from '@testing-library/react';
-=======
->>>>>>> 4e6b3d42
 
 import Payment from './Payment';
 
@@ -12,14 +8,9 @@
 import subscription from '#test/fixtures/subscription.json';
 import type { Customer } from '#types/account';
 import type { PaymentDetail, Subscription, Transaction } from '#types/subscription';
-<<<<<<< HEAD
-
-describe.skip('<Payment>', () => {
-=======
 import { renderWithRouter } from '#test/testUtils';
 
 describe('<Payment>', () => {
->>>>>>> 4e6b3d42
   test('renders and matches snapshot', () => {
     const { container } = renderWithRouter(
       <Payment
