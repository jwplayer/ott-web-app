--- conflicted
+++ resolved
@@ -1,10 +1,6 @@
 import React, { useEffect, useState } from 'react';
-<<<<<<< HEAD
 import { BrowserRouter } from 'react-router-dom';
-=======
-import { BrowserRouter, HashRouter } from 'react-router-dom';
 import { Helmet } from 'react-helmet';
->>>>>>> 9e9357e2
 
 import QueryProvider from '#src/containers/QueryProvider/QueryProvider';
 import '#src/screenMapping';
@@ -44,13 +40,6 @@
   }
 
   return (
-<<<<<<< HEAD
-    <QueryProvider>
-      <BrowserRouter>
-        <Root />
-      </BrowserRouter>
-    </QueryProvider>
-=======
     <>
       {import.meta.env.APP_GOOGLE_SITE_VERIFICATION_ID && (
         <Helmet>
@@ -58,11 +47,10 @@
         </Helmet>
       )}
       <QueryProvider>
-        <Router>
+        <BrowserRouter>
           <Root />
-        </Router>
+        </BrowserRouter>
       </QueryProvider>
     </>
->>>>>>> 9e9357e2
   );
 }