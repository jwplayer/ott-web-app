import React, { useState } from 'react';
import type { PlaylistItem } from 'types/playlist';
import classNames from 'classnames';
import { useTranslation } from 'react-i18next';

import CollapsibleText from '../CollapsibleText/CollapsibleText';
import Cinema from '../../containers/Cinema/Cinema';
import useBreakpoint, { Breakpoint } from '../../hooks/useBreakpoint';
import Favorite from '../../icons/Favorite';
import PlayTrailer from '../../icons/PlayTrailer';
import Share from '../../icons/Share';
import ArrowLeft from '../../icons/ArrowLeft';
import Play from '../../icons/Play';
import Button from '../Button/Button';
import IconButton from '../IconButton/IconButton';
import { formatDuration } from '../../utils/formatting';

import styles from './Video.module.scss';

type Poster = 'fading' | 'normal';

type Props = {
  item: PlaylistItem;
  play: boolean;
  startPlay: () => void;
  goBack: () => void;
  poster: Poster;
  relatedShelf?: JSX.Element;
};

const Video: React.FC<Props> = ({ item, play, startPlay, goBack, poster, relatedShelf }: Props) => {
  const [isPlaying, setIsPlaying] = useState<boolean>(false);
  const [mouseActive, setMouseActive] = useState(false);
  const breakpoint: Breakpoint = useBreakpoint();
  const { t } = useTranslation(['video', 'common']);
  const isLargeScreen = breakpoint >= Breakpoint.md;
  const isMobile = breakpoint === Breakpoint.xs;
  const imageSourceWidth = 640 * (window.devicePixelRatio > 1 || isLargeScreen ? 2 : 1);
  const posterImage = item.image.replace('720', imageSourceWidth.toString()); // Todo: should be taken from images (1280 should be sent from API)

  const metaData = [];
  if (item.pubdate) metaData.push(new Date(item.pubdate).getFullYear());
  if (item.duration) metaData.push(formatDuration(item.duration));
  if (item.genre) metaData.push(item.genre);
  if (item.rating) metaData.push(item.rating);
  const metaString = metaData.join(' • ');

  let timeout: NodeJS.Timeout;
  const mouseActivity = () => {
    setMouseActive(true);
    clearTimeout(timeout);
    timeout = setTimeout(() => setMouseActive(false), 2000);
  };

  return (
    <div className={styles.video}>
      <div className={classNames(styles.main, { [styles.hidden]: play, [styles.posterNormal]: poster === 'normal' })}>
        <div className={styles.info}>
          <h2 className={styles.title}>{item.title}</h2>
          <div className={styles.meta}>{metaString}</div>
          <CollapsibleText text={item.description} className={styles.description} maxHeight={isMobile ? 50 : 'none'} />
          <div className={styles.playButton}>
            <Button
              color="primary"
              variant="contained"
              label={t('video:start_watching')}
              startIcon={<Play />}
              onClick={startPlay}
              active={play}
              fullWidth
            />
          </div>
          <div className={styles.otherButtons}>
<<<<<<< HEAD
            <Button
              label={'Trailer'}
              startIcon={<PlayTrailer />}
              onClick={() => null}
              fullWidth={breakpoint < Breakpoint.sm}
            />
            <Button label={'Favorite'} startIcon={<Favorite />} onClick={() => null} />
            <Button label={'Share'} startIcon={<Share />} onClick={() => null} />
=======
            <Button label={t('video:trailer')} startIcon={<PlayTrailer />} onClick={() => null} />
            <Button label={t('video:favorite')} startIcon={<Favorite />} onClick={() => null} />
            <Button label={t('video:share')} startIcon={<Share />} onClick={() => null} />
>>>>>>> 2a0bf315
          </div>
        </div>
        <div
          className={classNames(styles.poster, styles[poster])}
          style={{ backgroundImage: `url('${posterImage}')` }}
        />
      </div>
      {!!relatedShelf && <div className={styles.other}>{relatedShelf}</div>}
      {play && (
        <div className={styles.playerContainer} onMouseMove={mouseActivity} onClick={mouseActivity}>
          <div className={styles.player}>
            <Cinema item={item} onPlay={() => setIsPlaying(true)} onPause={() => setIsPlaying(false)} />
          </div>
          <div className={classNames(styles.playerContent, { [styles.hidden]: isPlaying && !mouseActive })}>
            <IconButton aria-label={t('common:back')} onClick={goBack}>
              <ArrowLeft />
            </IconButton>
            <div className={styles.playerInfo}>
              <h2 className={styles.title}>{item.title}</h2>
              <div className={styles.meta}>{metaString}</div>
              <div className={styles.description}>{item.description}</div>
            </div>
          </div>
        </div>
      )}
    </div>
  );
};

export default Video;<|MERGE_RESOLUTION|>--- conflicted
+++ resolved
@@ -71,20 +71,14 @@
             />
           </div>
           <div className={styles.otherButtons}>
-<<<<<<< HEAD
             <Button
-              label={'Trailer'}
+              label={t('video:trailer')}
               startIcon={<PlayTrailer />}
               onClick={() => null}
               fullWidth={breakpoint < Breakpoint.sm}
             />
-            <Button label={'Favorite'} startIcon={<Favorite />} onClick={() => null} />
-            <Button label={'Share'} startIcon={<Share />} onClick={() => null} />
-=======
-            <Button label={t('video:trailer')} startIcon={<PlayTrailer />} onClick={() => null} />
             <Button label={t('video:favorite')} startIcon={<Favorite />} onClick={() => null} />
             <Button label={t('video:share')} startIcon={<Share />} onClick={() => null} />
->>>>>>> 2a0bf315
           </div>
         </div>
         <div
