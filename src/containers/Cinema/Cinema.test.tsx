import React from 'react';

import Cinema from './Cinema';

import { renderWithRouter } from '#test/testUtils';
import type { PlaylistItem } from '#types/playlist';
import ApiService from '#src/services/api.service';

<<<<<<< HEAD
vi.mock('#src/container', () => ({
  getModule: (type: typeof ApiController) => {
=======
vi.mock('#src/modules/container', () => ({
  getModule: (type: typeof ApiService) => {
>>>>>>> 8ad62ae1
    switch (type) {
      case ApiService:
        return {
          getPlaylistById: vi.fn(() => ({
            id: 'fake_id',
          })),
        };
    }
  },
}));

describe('<Cinema>', () => {
  test('renders and matches snapshot', () => {
    const item = {
      description: 'Test item description',
      duration: 354,
      feedid: 'ax85aa',
      image: 'http://test/img.jpg',
      images: [],
      link: 'http://test/link',
      genre: 'Tester',
      mediaid: 'zp50pz',
      pubdate: 26092021,
      rating: 'CC_CC',
      sources: [],
      seriesId: 'ag94ag',
      tags: 'Test tag',
      title: 'Test item title',
      tracks: [],
    } as PlaylistItem;
    const { container } = renderWithRouter(
      <Cinema item={item} onPlay={() => null} onPause={() => null} open={true} title={item.title} primaryMetadata="Primary metadata" />,
    );

    expect(container).toMatchSnapshot();
  });
});<|MERGE_RESOLUTION|>--- conflicted
+++ resolved
@@ -6,13 +6,8 @@
 import type { PlaylistItem } from '#types/playlist';
 import ApiService from '#src/services/api.service';
 
-<<<<<<< HEAD
-vi.mock('#src/container', () => ({
-  getModule: (type: typeof ApiController) => {
-=======
 vi.mock('#src/modules/container', () => ({
   getModule: (type: typeof ApiService) => {
->>>>>>> 8ad62ae1
     switch (type) {
       case ApiService:
         return {
