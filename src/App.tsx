import React, { useEffect, useState } from 'react';
import { BrowserRouter, HashRouter } from 'react-router-dom';

import QueryProvider from '#src/providers/QueryProvider';
import '#src/screenMapping';
import '#src/styles/main.scss';
import initI18n from '#src/i18n/config';
import Root from '#components/Root/Root';
import { ErrorPageWithoutTranslation } from '#components/ErrorPage/ErrorPage';
import LoadingOverlay from '#components/LoadingOverlay/LoadingOverlay';

interface State {
  isLoading: boolean;
  error?: Error;
}

<<<<<<< HEAD
class App extends Component {
  public state: State = {
    error: null,
    isLoading: true,
  };

  componentDidCatch(error: Error) {
    this.setState({ error });
  }

  async initializeServices(config: Config) {
    if (config?.integrations) {
      await initializeAccount();
    }

    // We only request favorites and continue_watching data if there is a corresponding item in the content section
    // and a playlist in the features section.
    // We first initialize the account otherwise if we have favorites saved as externalData and in a local storage the sections may blink
    if (config.features?.continueWatchingList && config.content.some((el) => el.type === PersonalShelf.ContinueWatching)) {
      await restoreWatchHistory();
    }
=======
export default function App() {
  const [i18nState, seti18nState] = useState<State>({ isLoading: true });
>>>>>>> be61fa5d

  useEffect(() => {
    initI18n()
      .then(() => seti18nState({ isLoading: false }))
      .catch((e) => seti18nState({ isLoading: false, error: e as Error }));
  }, []);

  if (i18nState.isLoading) {
    return <LoadingOverlay />;
  }

  if (i18nState.error) {
    // Don't be tempted to translate these strings. If i18n fails to load, translations won't work anyhow
    return (
      <ErrorPageWithoutTranslation
        title={'Unable to load translations'}
        message={'Check your language settings and try again later. If the problem persists contact technical support.'}
        error={i18nState.error}
      />
    );
  }

  const Router = import.meta.env.APP_PUBLIC_GITHUB_PAGES ? HashRouter : BrowserRouter;

  return (
    <QueryProvider>
      <Router>
        <Root />
      </Router>
    </QueryProvider>
  );
}<|MERGE_RESOLUTION|>--- conflicted
+++ resolved
@@ -14,32 +14,8 @@
   error?: Error;
 }
 
-<<<<<<< HEAD
-class App extends Component {
-  public state: State = {
-    error: null,
-    isLoading: true,
-  };
-
-  componentDidCatch(error: Error) {
-    this.setState({ error });
-  }
-
-  async initializeServices(config: Config) {
-    if (config?.integrations) {
-      await initializeAccount();
-    }
-
-    // We only request favorites and continue_watching data if there is a corresponding item in the content section
-    // and a playlist in the features section.
-    // We first initialize the account otherwise if we have favorites saved as externalData and in a local storage the sections may blink
-    if (config.features?.continueWatchingList && config.content.some((el) => el.type === PersonalShelf.ContinueWatching)) {
-      await restoreWatchHistory();
-    }
-=======
 export default function App() {
   const [i18nState, seti18nState] = useState<State>({ isLoading: true });
->>>>>>> be61fa5d
 
   useEffect(() => {
     initI18n()
