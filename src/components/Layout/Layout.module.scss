--- conflicted
+++ resolved
@@ -4,13 +4,6 @@
 .layout {
   width: 100vw;
   height: 100vh;
-<<<<<<< HEAD
-}
-.divider {
-  width: 270px;
-  border-top: 1px solid rgba(variables.$white, 0.12);
-  opacity: 0.12;
-=======
   display: flex;
   flex-direction: column;
   min-height: 100vh;
@@ -35,5 +28,9 @@
     color: white;
     text-decoration: none;
   }
->>>>>>> e2a48195
+}
+.divider {
+  width: 270px;
+  border-top: 1px solid rgba(variables.$white, 0.12);
+  opacity: 0.12;
 }