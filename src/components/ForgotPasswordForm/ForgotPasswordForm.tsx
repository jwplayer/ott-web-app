--- conflicted
+++ resolved
@@ -3,19 +3,11 @@
 
 import styles from './ForgotPasswordForm.module.scss';
 
-<<<<<<< HEAD
-import Button from '#src/components/Button/Button';
-import TextField from '#src/components/TextField/TextField';
-import type { FormErrors } from '#types/form';
-import type { ForgotPasswordFormData } from '#types/account';
-import FormFeedback from '#src/components/FormFeedback/FormFeedback';
-=======
 import Button from '#components/Button/Button';
 import TextField from '#components/TextField/TextField';
 import type { FormErrors } from '#types/form';
 import type { ForgotPasswordFormData } from '#types/account';
 import FormFeedback from '#components/FormFeedback/FormFeedback';
->>>>>>> 02a944cc
 import { testId } from '#src/utils/common';
 
 type Props = {
