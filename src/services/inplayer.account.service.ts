--- conflicted
+++ resolved
@@ -4,12 +4,7 @@
 
 import AccountService from './account.service';
 
-<<<<<<< HEAD
-=======
 import { formatConsentsToRegisterFields } from '#src/utils/collection';
-import { getCommonResponseData } from '#src/utils/api';
-import type { Config } from '#types/Config';
->>>>>>> bc1b0072
 import type {
   AuthData,
   Capture,
@@ -48,8 +43,8 @@
   Production = 'production',
   Daily = 'daily',
 }
-
-<<<<<<< HEAD
+const JW_TERMS_URL = 'https://inplayer.com/legal/terms';
+
 @injectable()
 export default class InplayerAccountService extends AccountService {
   constructor() {
@@ -66,31 +61,6 @@
       hasNotifications: true,
       hasSocialURLs: true,
     });
-=======
-const JW_TERMS_URL = 'https://inplayer.com/legal/terms';
-
-export const initialize = async (config: Config, _logoutFn: () => Promise<void>) => {
-  const env: string = config.integrations?.jwp?.useSandbox ? InPlayerEnv.Development : InPlayerEnv.Production;
-  InPlayer.setConfig(env as Env);
-  const queryParams = new URLSearchParams(window.location.href.split('#')[1]);
-  const token = queryParams.get('token');
-  const refreshToken = queryParams.get('refresh_token');
-  const expires = queryParams.get('expires');
-  if (!token || !refreshToken || !expires) {
-    return;
-  }
-  InPlayer.Account.setToken(token, refreshToken, parseInt(expires));
-};
-
-export const getAuthData = async () => {
-  if (InPlayer.Account.isAuthenticated()) {
-    const credentials = InPlayer.Account.getToken().toObject();
-
-    return {
-      jwt: credentials.token,
-      refreshToken: credentials.refreshToken,
-    } as AuthData;
->>>>>>> bc1b0072
   }
 
   private getCustomerExternalData = async (): Promise<ExternalData> => {
@@ -108,35 +78,6 @@
       favorites,
       history,
     };
-  };
-
-<<<<<<< HEAD
-  private getTermsConsent = (): Consent => {
-    const termsUrl = '<a href="https://inplayer.com/legal/terms" target="_blank">Terms and Conditions</a>';
-
-    return this.formatPublisherConsents({
-      required: true,
-      name: 'terms',
-      label: i18next.t('account:registration.terms_consent', { termsUrl }),
-=======
-export const register: Register = async ({ config, email, password, consents }) => {
-  try {
-    const { data } = await InPlayer.Account.signUpV2({
-      email,
-      password,
-      passwordConfirmation: password,
-      fullName: email,
-      metadata: {
-        first_name: ' ',
-        surname: ' ',
-        ...formatConsentsToRegisterFields(consents),
-        consents: JSON.stringify(consents),
-      },
-      type: 'consumer',
-      clientId: config.integrations.jwp?.clientId || '',
-      referrer: window.location.href,
->>>>>>> bc1b0072
-    });
   };
 
   private parseJson = (value: string, fallback = {}) => {
@@ -181,86 +122,13 @@
     };
   };
 
-  private formatUpdateAccount = (customer: UpdateCustomerArgs) => {
-    const firstName = customer.firstName?.trim() || '';
-    const lastName = customer.lastName?.trim() || '';
-    const fullName = `${firstName} ${lastName}`.trim() || (customer.email as string);
-    const metadata: { [key: string]: string } = {
-      first_name: firstName,
-      surname: lastName,
-      ...customer.metadata,
-    };
-
-    const data: UpdateAccountData = {
-      fullName,
-      metadata,
-    };
-
-<<<<<<< HEAD
-    return data;
-  };
-
-  private formatAuth = (auth: InPlayerAuthData): AuthData => {
+  private formatAuth(auth: InPlayerAuthData): AuthData {
     const { access_token: jwt } = auth;
     return {
       jwt,
       refreshToken: '',
     };
-  };
-=======
-    const terms = data?.collection.find(({ name }) => name === 'terms');
-
-    const result = data?.collection
-      // we exclude these fields because we already have them by default
-      .filter((field) => !['email_confirmation', 'first_name', 'surname'].includes(field.name) && ![terms].includes(field))
-      .map(
-        (field): Consent => ({
-          type: field.type as CustomRegisterFieldVariant,
-          isCustomRegisterField: true,
-          name: field.name,
-          label: field.label,
-          placeholder: field.placeholder,
-          required: field.required,
-          options: field.options,
-          version: '1',
-          ...(field.type === 'checkbox'
-            ? {
-                enabledByDefault: field.default_value === 'true',
-              }
-            : {
-                defaultValue: field.default_value,
-              }),
-        }),
-      );
-
-    const consents = terms ? [getTermsConsent(terms), ...result] : result;
-
-    return { consents };
-  } catch {
-    throw new Error('Failed to fetch publisher consents.');
   }
-};
-
-export const getCustomerConsents: GetCustomerConsents = async (payload) => {
-  try {
-    if (!payload?.customer) {
-      return {
-        consents: [],
-      };
-    }
->>>>>>> bc1b0072
-
-  private formatPublisherConsents = (consent: Partial<RegisterField>) => {
-    return {
-      broadcasterId: 0,
-      enabledByDefault: false,
-      label: consent.label,
-      name: consent.name,
-      required: consent.required,
-      value: '',
-      version: '1',
-    } as Consent;
-  };
 
   initialize = async (config: Config, _logoutFn: () => Promise<void>) => {
     const env: string = config.integrations?.jwp?.useSandbox ? InPlayerEnv.Development : InPlayerEnv.Production;
@@ -275,26 +143,9 @@
     InPlayer.Account.setToken(token, refreshToken, parseInt(expires));
   };
 
-<<<<<<< HEAD
   getAuthData = async () => {
     if (InPlayer.Account.isAuthenticated()) {
       const credentials = InPlayer.Account.getToken().toObject();
-=======
-export const updateCustomerConsents: UpdateCustomerConsents = async (payload) => {
-  try {
-    const { customer, consents } = payload;
-
-    const existingAccountData = formatUpdateAccount(customer);
-
-    const params = {
-      ...existingAccountData,
-      metadata: {
-        ...existingAccountData.metadata,
-        ...formatConsentsToRegisterFields(consents),
-        consents: JSON.stringify(consents),
-      },
-    };
->>>>>>> bc1b0072
 
       return {
         jwt: credentials.token,
@@ -304,31 +155,107 @@
 
     return null;
   };
-<<<<<<< HEAD
-=======
-};
-
-export const updateCaptureAnswers: UpdateCaptureAnswers = async ({ customer, ...newAnswers }) => {
-  return (await updateCustomer({ ...customer, ...newAnswers }, true)) as ServiceResponse<Capture>;
-};
-
-export const changePasswordWithOldPassword: ChangePasswordWithOldPassword = async (payload) => {
-  const { oldPassword, newPassword, newPasswordConfirmation } = payload;
-  try {
-    await InPlayer.Account.changePassword({
-      oldPassword,
-      password: newPassword,
-      passwordConfirmation: newPasswordConfirmation,
-    });
-    return {
-      errors: [],
-      responseData: {},
-    };
-  } catch {
-    throw new Error('Failed to change password.');
-  }
-};
->>>>>>> bc1b0072
+
+  getPublisherConsents: GetPublisherConsents = async (config) => {
+    try {
+      const { jwp } = config.integrations;
+      const { data } = await InPlayer.Account.getRegisterFields(jwp?.clientId || '');
+
+      const terms = data?.collection.find(({ name }) => name === 'terms');
+
+      const result = data?.collection
+        // we exclude these fields because we already have them by default
+        .filter((field) => !['email_confirmation', 'first_name', 'surname'].includes(field.name) && ![terms].includes(field))
+        .map(
+          (field): Consent => ({
+            type: field.type as CustomRegisterFieldVariant,
+            isCustomRegisterField: true,
+            name: field.name,
+            label: field.label,
+            placeholder: field.placeholder,
+            required: field.required,
+            options: field.options,
+            version: '1',
+            ...(field.type === 'checkbox'
+              ? {
+                  enabledByDefault: field.default_value === 'true',
+                }
+              : {
+                  defaultValue: field.default_value,
+                }),
+          }),
+        );
+
+      const consents = terms ? [this.getTermsConsent(terms), ...result] : result;
+
+      return { consents };
+    } catch {
+      throw new Error('Failed to fetch publisher consents.');
+    }
+  };
+
+  getCustomerConsents: GetCustomerConsents = async (payload) => {
+    try {
+      if (!payload?.customer) {
+        return {
+          consents: [],
+        };
+      }
+
+      const { customer } = payload;
+      const consents: GetCustomerConsentsResponse = this.parseJson(customer.metadata?.consents as string, []);
+
+      return consents;
+    } catch {
+      throw new Error('Unable to fetch Customer consents.');
+    }
+  };
+
+  updateCustomerConsents: UpdateCustomerConsents = async (payload) => {
+    try {
+      const { customer, consents } = payload;
+
+      const existingAccountData = this.formatUpdateAccount(customer);
+
+      const params = {
+        ...existingAccountData,
+        metadata: {
+          ...existingAccountData.metadata,
+          ...formatConsentsToRegisterFields(consents),
+          consents: JSON.stringify(consents),
+        },
+      };
+
+      const { data } = await InPlayer.Account.updateAccount(params);
+
+      return {
+        consents: this.parseJson(data?.metadata?.consents as string, []),
+      };
+    } catch {
+      throw new Error('Unable to update Customer consents');
+    }
+  };
+
+  updateCaptureAnswers: UpdateCaptureAnswers = async ({ customer, ...newAnswers }) => {
+    return (await this.updateCustomer({ ...customer, ...newAnswers }, true)) as ServiceResponse<Capture>;
+  };
+
+  changePasswordWithOldPassword: ChangePasswordWithOldPassword = async (payload) => {
+    const { oldPassword, newPassword, newPasswordConfirmation } = payload;
+    try {
+      await InPlayer.Account.changePassword({
+        oldPassword,
+        password: newPassword,
+        passwordConfirmation: newPasswordConfirmation,
+      });
+      return {
+        errors: [],
+        responseData: {},
+      };
+    } catch {
+      throw new Error('Failed to change password.');
+    }
+  };
 
   login: Login = async ({ config, email, password }) => {
     try {
@@ -352,7 +279,7 @@
     }
   };
 
-  register: Register = async ({ config, email, password }) => {
+  register: Register = async ({ config, email, password, consents }) => {
     try {
       const { data } = await InPlayer.Account.signUpV2({
         email,
@@ -362,6 +289,8 @@
         metadata: {
           first_name: ' ',
           surname: ' ',
+          ...formatConsentsToRegisterFields(consents),
+          consents: JSON.stringify(consents),
         },
         type: 'consumer',
         clientId: config.integrations.jwp?.clientId || '',
@@ -420,62 +349,21 @@
     }
   };
 
-  getPublisherConsents: GetPublisherConsents = async (config) => {
-    try {
-      const { jwp } = config.integrations;
-      const { data } = await InPlayer.Account.getRegisterFields(jwp?.clientId || '');
-
-      const result: Consent[] = data?.collection.filter((field) => field.type === 'checkbox').map((consent) => this.formatPublisherConsents(consent));
-
-      return {
-        consents: [this.getTermsConsent(), ...result],
-      };
-    } catch {
-      throw new Error('Failed to fetch publisher consents.');
-    }
-  };
-
-  getCustomerConsents: GetCustomerConsents = async (payload) => {
-    try {
-      if (!payload?.customer) {
-        return {
-          consents: [],
-        };
-      }
-
-      const { customer } = payload;
-      const consents: GetCustomerConsentsResponse = this.parseJson(customer.metadata?.consents as string, []);
-
-      return consents;
-    } catch {
-      throw new Error('Unable to fetch Customer consents.');
-    }
-  };
-
-<<<<<<< HEAD
-  updateCustomerConsents: UpdateCustomerConsents = async (payload) => {
-    try {
-      const { customer, consents } = payload;
-      const params = { ...this.formatUpdateAccount(customer), ...{ metadata: { consents: JSON.stringify(consents) } } };
-
-      const { data } = await InPlayer.Account.updateAccount(params);
-
-      return {
-        consents: this.parseJson(data?.metadata?.consents as string, []),
-      };
-    } catch {
-      throw new Error('Unable to update Customer consents');
-    }
-=======
-function formatUpdateAccount(customer: UpdateCustomerArgs) {
-  const firstName = customer.firstName?.trim() || '';
-  const lastName = customer.lastName?.trim() || '';
-  const fullName = `${firstName} ${lastName}`.trim() || (customer.email as string);
-  const metadata: Record<string, string> = {
-    ...customer.metadata,
-    first_name: firstName,
-    surname: lastName,
->>>>>>> bc1b0072
+  formatUpdateAccount = (customer: UpdateCustomerArgs) => {
+    const firstName = customer.firstName?.trim() || '';
+    const lastName = customer.lastName?.trim() || '';
+    const fullName = `${firstName} ${lastName}`.trim() || (customer.email as string);
+    const metadata: Record<string, string> = {
+      ...customer.metadata,
+      first_name: firstName,
+      surname: lastName,
+    };
+    const data: UpdateAccountData = {
+      fullName,
+      metadata,
+    };
+
+    return data;
   };
 
   getCaptureStatus: GetCaptureStatus = async ({ customer }) => {
@@ -499,28 +387,6 @@
     };
   };
 
-  updateCaptureAnswers: UpdateCaptureAnswers = async ({ ...metadata }) => {
-    return (await this.updateCustomer(metadata, true)) as ServiceResponse<Capture>;
-  };
-
-  changePasswordWithOldPassword: ChangePasswordWithOldPassword = async (payload) => {
-    const { oldPassword, newPassword, newPasswordConfirmation } = payload;
-    try {
-      await InPlayer.Account.changePassword({
-        oldPassword,
-        password: newPassword,
-        passwordConfirmation: newPasswordConfirmation,
-      });
-      return {
-        errors: [],
-        responseData: {},
-      };
-    } catch {
-      throw new Error('Failed to change password.');
-    }
-  };
-
-<<<<<<< HEAD
   changePasswordWithResetToken: ChangePassword = async (payload) => {
     const { resetPasswordToken = '', newPassword, newPasswordConfirmation = '' } = payload;
     try {
@@ -556,23 +422,22 @@
       throw new Error('Failed to reset password.');
     }
   };
-=======
-function getTermsConsent({ label: termsUrl }: RegisterField): Consent {
-  const termsLink = `<a href="${termsUrl || JW_TERMS_URL}" target="_blank">${i18next.t('account:registration.terms_and_conditions')}</a>`;
-
-  return {
-    type: 'checkbox',
-    isCustomRegisterField: true,
-    required: true,
-    name: 'terms',
-    label: i18next.t(`account:registration.${termsUrl ? 'terms_consent' : 'terms_consent_jwplayer'}`, { termsLink }),
-    enabledByDefault: false,
-    placeholder: '',
-    options: {},
-    version: '1',
-  };
-}
->>>>>>> bc1b0072
+
+  getTermsConsent = ({ label: termsUrl }: RegisterField): Consent => {
+    const termsLink = `<a href="${termsUrl || JW_TERMS_URL}" target="_blank">${i18next.t('account:registration.terms_and_conditions')}</a>`;
+
+    return {
+      type: 'checkbox',
+      isCustomRegisterField: true,
+      required: true,
+      name: 'terms',
+      label: i18next.t(`account:registration.${termsUrl ? 'terms_consent' : 'terms_consent_jwplayer'}`, { termsLink }),
+      enabledByDefault: false,
+      placeholder: '',
+      options: {},
+      version: '1',
+    };
+  };
 
   updatePersonalShelves: UpdatePersonalShelves = async (payload) => {
     const { favorites, history } = payload.externalData;
