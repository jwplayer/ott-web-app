import React, { useEffect, useState } from 'react';
import { useLocation, useNavigate } from 'react-router';
import shallow from 'zustand/shallow';

import styles from './AccountModal.module.scss';
import Login from './forms/Login';
import Registration from './forms/Registration';
import PersonalDetails from './forms/PersonalDetails';
import ChooseOffer from './forms/ChooseOffer';
import Checkout from './forms/Checkout';
import ResetPassword from './forms/ResetPassword';
import CancelSubscription from './forms/CancelSubscription';
import RenewSubscription from './forms/RenewSubscription';
import EditPassword from './forms/EditPassword';
import EditCardDetails from './forms/EditCardDetails';

import { useConfigStore } from '#src/stores/ConfigStore';
import { useAccountStore } from '#src/stores/AccountStore';
import useQueryParam from '#src/hooks/useQueryParam';
import LoadingOverlay from '#components/LoadingOverlay/LoadingOverlay';
import Welcome from '#components/Welcome/Welcome';
import PaymentFailed from '#components/PaymentFailed/PaymentFailed';
import Dialog from '#components/Dialog/Dialog';
import { addQueryParam, removeMultipleQueryParams } from '#src/utils/location';
import DeleteAccountModal from '#src/components/DeleteAccountModal/DeleteAccountModal';
import FinalizePayment from '#components/FinalizePayment/FinalizePayment';
import WaitingForPayment from '#components/WaitingForPayment/WaitingForPayment';
import UpdatePaymentMethod from '#src/containers/UpdatePaymentMethod/UpdatePaymentMethod';
import useEventCallback from '#src/hooks/useEventCallback';
import UpgradeSubscription from '#components/UpgradeSubscription/UpgradeSubscription';
import { useCheckoutStore } from '#src/stores/CheckoutStore';

const PUBLIC_VIEWS = ['login', 'create-account', 'forgot-password', 'reset-password', 'send-confirmation', 'edit-password', 'simultaneous-logins'];

const AccountModal = () => {
  const navigate = useNavigate();
  const location = useLocation();
  const viewParam = useQueryParam('u');
  const isProductPurchase = useQueryParam('isProductPurchase') === 'true';
  const [view, setView] = useState(viewParam);
  const message = useQueryParam('message');
  const { loading, user } = useAccountStore(({ loading, user }) => ({ loading, user }), shallow);
  const config = useConfigStore((s) => s.config);
  const {
    assets: { banner },
    siteName,
  } = config;
  const isPublicView = viewParam && PUBLIC_VIEWS.includes(viewParam);

  const toLogin = useEventCallback(() => {
    navigate(addQueryParam(location, 'u', 'login'));
  });

  useEffect(() => {
    // make sure the last view is rendered even when the modal gets closed
    if (viewParam) setView(viewParam);
  }, [viewParam]);

  useEffect(() => {
    if (!!viewParam && !loading && !user && !isPublicView) {
      toLogin();
    }
  }, [viewParam, loading, isPublicView, user, toLogin]);

  const closeHandler = useEventCallback(() => {
<<<<<<< HEAD
    navigate(removeMultipleQueryParams(location, ['u', 'isProductPurchase']), { replace: true });
    if (isProductPurchase) {
      useCheckoutStore.setState({ purchasingOffers: null });
    }
=======
    navigate(removeMultipleQueryParams(location, ['u', 'message']));
>>>>>>> da69f948
  });

  const renderForm = () => {
    if (!user && loading && !isPublicView) {
      return (
        <div style={{ height: 300 }}>
          <LoadingOverlay inline />
        </div>
      );
    }

    switch (view) {
      case 'login':
        return <Login messageKey={message} />;
      case 'create-account':
        return <Registration />;
      case 'personal-details':
        return <PersonalDetails />;
      case 'choose-offer':
        return <ChooseOffer />;
      case 'edit-card':
        return <EditCardDetails />;
      case 'upgrade-subscription':
        return <ChooseOffer />;
      case 'upgrade-subscription-error':
        return <UpgradeSubscription type="error" onCloseButtonClick={closeHandler} />;
      case 'upgrade-subscription-success':
        return <UpgradeSubscription type="success" onCloseButtonClick={closeHandler} />;
      case 'upgrade-subscription-pending':
        return <UpgradeSubscription type="pending" onCloseButtonClick={closeHandler} />;
      case 'checkout':
        return <Checkout />;
      case 'payment-error':
        return <PaymentFailed type="error" message={message} onCloseButtonClick={closeHandler} />;
      case 'payment-cancelled':
        return <PaymentFailed type="cancelled" onCloseButtonClick={closeHandler} />;
      case 'welcome':
        return <Welcome onCloseButtonClick={closeHandler} onCountdownCompleted={closeHandler} siteName={siteName} hasPurchasedProduct={isProductPurchase} />;
      case 'reset-password':
        return <ResetPassword type="reset" />;
      case 'forgot-password':
        return <ResetPassword type="forgot" />;
      case 'delete-account':
      case 'delete-account-confirmation':
        return <DeleteAccountModal />;
      case 'send-confirmation':
        return <ResetPassword type="confirmation" />;
      case 'edit-password':
        return <EditPassword />;
      case 'unsubscribe':
        return <CancelSubscription />;
      case 'renew-subscription':
        return <RenewSubscription />;
      case 'payment-method':
      case 'payment-method-success':
        return <UpdatePaymentMethod onCloseButtonClick={closeHandler} />;
      case 'waiting-for-payment':
        return <WaitingForPayment />;
      case 'finalize-payment':
        return <FinalizePayment />;
    }
  };

  const shouldShowBanner = !['delete-account', 'delete-account-confirmation', 'edit-card'].includes(view ?? '');
  const dialogSize = ['delete-account-confirmation'].includes(view ?? '') ? 'large' : 'small';

  return (
    <Dialog size={dialogSize} open={!!viewParam} onClose={closeHandler}>
      {shouldShowBanner && banner && <div className={styles.banner}>{<img src={banner} alt="" />}</div>}
      {renderForm()}
    </Dialog>
  );
};

export default AccountModal;<|MERGE_RESOLUTION|>--- conflicted
+++ resolved
@@ -63,14 +63,10 @@
   }, [viewParam, loading, isPublicView, user, toLogin]);
 
   const closeHandler = useEventCallback(() => {
-<<<<<<< HEAD
-    navigate(removeMultipleQueryParams(location, ['u', 'isProductPurchase']), { replace: true });
+    navigate(removeMultipleQueryParams(location, ['u', 'message', 'isProductPurchase']), { replace: true });
     if (isProductPurchase) {
       useCheckoutStore.setState({ purchasingOffers: null });
     }
-=======
-    navigate(removeMultipleQueryParams(location, ['u', 'message']));
->>>>>>> da69f948
   });
 
   const renderForm = () => {
