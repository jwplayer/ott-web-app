--- conflicted
+++ resolved
@@ -19,12 +19,9 @@
 import UserMenu from '#components/UserMenu/UserMenu';
 import { addQueryParam } from '#src/utils/location';
 import { getSupportedLanguages } from '#src/i18n/config';
-<<<<<<< HEAD
-import { ACCESS_MODEL } from '#src/config';
-=======
 import { useProfileStore } from '#src/stores/ProfileStore';
 import { unpersistProfile, useProfiles } from '#src/hooks/useProfiles';
->>>>>>> be3c907a
+import { ACCESS_MODEL } from '#src/config';
 
 const Layout = () => {
   const location = useLocation();
@@ -152,15 +149,11 @@
           openLanguageMenu={openLanguageMenu}
           closeLanguageMenu={closeLanguageMenu}
           canLogin={!!clientId}
-<<<<<<< HEAD
           showPaymentsMenuItem={accessModel !== ACCESS_MODEL.AVOD}
-=======
-          showPaymentsMenuItem={accessModel !== 'AVOD'}
           currentProfile={profile ?? undefined}
           profiles={profiles}
           profilesEnabled={profilesEnabled}
           accessModel={accessModel}
->>>>>>> be3c907a
         >
           <Button label={t('home')} to="/" variant="text" />
           {menu.map((item) => (
