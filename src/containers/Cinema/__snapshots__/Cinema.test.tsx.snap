--- conflicted
+++ resolved
@@ -6,27 +6,13 @@
     style="transition: opacity 0.25s ease-in-out; opacity: 0;"
   >
     <div
-<<<<<<< HEAD
-      class="cinema"
+      class="_cinema_555f3c"
     >
       <div
-        class="container"
+        class="_container_20cd38"
         data-testid="player-container"
       >
         <div />
-=======
-      class="_playerContainer_555f3c"
-    >
-      <div
-        class="_player_555f3c"
-      >
-        <div
-          class="_container_20cd38"
-          data-testid="player-container"
-        >
-          <div />
-        </div>
->>>>>>> 3141fe32
       </div>
       <div
         style="transition: opacity 0.25s ease-in-out; opacity: 0;"
