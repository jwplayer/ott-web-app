--- conflicted
+++ resolved
@@ -105,20 +105,8 @@
         </React.Fragment>
       ) : (
         <div className={styles.buttonContainer}>
-<<<<<<< HEAD
-          <Button onClick={onLoginButtonClick} label="Login" />
-          <Button variant="contained" color="primary" onClick={onSignUpButtonClick} label="Sign up" />
-=======
-          <Button onClick={onLoginButtonClick} label={t('sign_in')} />
-          <Button
-            variant="contained"
-            color="primary"
-            onClick={() => {
-              'sign up';
-            }}
-            label={t('sign_up')}
-          />
->>>>>>> 91b32aae
+          <Button onClick={onLoginButtonClick} label={t('sign_up')} />
+          <Button variant="contained" color="primary" onClick={onSignUpButtonClick} label={t('sign_up')} />
         </div>
       )
     ) : null;
