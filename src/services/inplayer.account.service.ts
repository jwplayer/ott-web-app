import InPlayer, { AccountData, Env, GetRegisterField, UpdateAccountData } from '@inplayer-org/inplayer.js';

import type {
  AuthData,
  Capture,
  ChangePassword,
  ChangePasswordWithOldPassword,
  Consent,
  Customer,
  CustomerConsent,
  GetCaptureStatus,
  GetCustomerConsents,
  GetCustomerConsentsResponse,
  GetPublisherConsents,
  Login,
  Register,
<<<<<<< HEAD
  ResetPassword,
=======
  ServiceResponse,
>>>>>>> 2aae0ae3
  UpdateCaptureAnswers,
  UpdateCustomer,
  UpdateCustomerArgs,
  UpdateCustomerConsents,
} from '#types/account';
import type { Config } from '#types/Config';
import type { InPlayerAuthData, InPlayerError, InPlayerResponse } from '#types/inplayer';

enum InPlayerEnv {
  Development = 'development',
  Production = 'production',
  Daily = 'daily',
}

export const setEnvironment = (config: Config) => {
  const env: string = config.integrations?.inplayer?.useSandbox ? InPlayerEnv.Daily : InPlayerEnv.Production;
  InPlayer.setConfig(env as Env);
};

export const login: Login = async ({ config, email, password }) => {
  try {
    const { data } = await InPlayer.Account.signInV2({
      email,
      password,
      clientId: config.integrations.inplayer?.clientId || '',
      referrer: window.location.href,
    });

    const user = processAccount(data.account);

    return {
      auth: processAuth(data),
      user,
      customerConsents: parseJson(user?.metadata?.consents as string, []),
    };
  } catch {
    throw new Error('Failed to authenticate user.');
  }
};

export const register: Register = async ({ config, email, password }) => {
  try {
    const { data } = await InPlayer.Account.signUpV2({
      email,
      password,
      passwordConfirmation: password,
      fullName: email,
      type: 'consumer',
      clientId: config.integrations.inplayer?.clientId || '',
      referrer: window.location.href,
    });

    const user = processAccount(data.account);

    return {
      auth: processAuth(data),
      user,
      customerConsents: parseJson(user?.metadata?.consents as string, []),
    };
  } catch (error: unknown) {
    const { response } = error as InPlayerError;
    throw new Error(response.data.message);
  }
};

export const logout = async () => {
  try {
    InPlayer.Account.signOut();
  } catch {
    throw new Error('Failed to sign out.');
  }
};

export const getUser = async () => {
  try {
    const { data } = await InPlayer.Account.getAccountInfo();

    const user = processAccount(data);
    return {
      user,
      customerConsents: parseJson(user?.metadata?.consents as string, []) as CustomerConsent[],
    };
  } catch {
    throw new Error('Failed to fetch user data.');
  }
};

export const getFreshJwtToken = async ({ auth }: { auth: AuthData }) => auth;

export const updateCustomer: UpdateCustomer = async (customer) => {
  try {
    const response: InPlayerResponse<AccountData> = await InPlayer.Account.updateAccount(processUpdateAccount(customer));

    return {
      errors: [],
      responseData: processAccount(response.data),
    };
  } catch {
    throw new Error('Failed to update user data.');
  }
};

export const getPublisherConsents: GetPublisherConsents = async (config) => {
  try {
    const { inplayer } = config.integrations;
    const { data } = await InPlayer.Account.getRegisterFields(inplayer?.clientId || '');

    // @ts-ignore
    // wrong data type from InPlayer SDK (will be updated in the SDK)
    const result: Consent[] = data?.collection
      .filter((field: GetRegisterField) => field.type === 'checkbox')
      .map((consent: GetRegisterField) => processPublisherConsents(consent));

    return {
      consents: [getTermsConsent(), ...result],
    };
  } catch {
    throw new Error('Failed to fetch publisher consents.');
  }
};

export const getCustomerConsents: GetCustomerConsents = async (payload) => {
  try {
    if (!payload?.customer) {
      return {
        consents: [],
      };
    }

    const { customer } = payload;
    const consents: GetCustomerConsentsResponse = parseJson(customer.metadata?.consents as string, []);

    return consents;
  } catch {
    throw new Error('Unable to fetch Customer consents.');
  }
};

export const updateCustomerConsents: UpdateCustomerConsents = async (payload) => {
  try {
    const { customer, consents } = payload;
    const params = { ...processUpdateAccount(customer), ...{ metadata: { consents: JSON.stringify(consents) } } };

    const { data }: InPlayerResponse<AccountData> = await InPlayer.Account.updateAccount(params);

    return {
<<<<<<< HEAD
      consents: parseJson(responseData?.metadata?.consents as string, []),
=======
      consents: parseJson(data?.metadata?.consents as string),
>>>>>>> 2aae0ae3
    };
  } catch {
    throw new Error('Unable to update Customer consents');
  }
};

export const getCaptureStatus: GetCaptureStatus = async ({ customer }) => {
  return {
    errors: [],
    responseData: {
      isCaptureEnabled: true,
      shouldCaptureBeDisplayed: true,
      settings: [
        {
          answer: {
            firstName: customer.firstName || null,
            lastName: customer.lastName || null,
          },
          enabled: true,
          key: 'firstNameLastName',
          required: true,
        },
      ],
    },
  };
};

export const updateCaptureAnswers: UpdateCaptureAnswers = async ({ ...metadata }) => {
  return (await updateCustomer(metadata, true, '')) as ServiceResponse<Capture>;
};

<<<<<<< HEAD
export const changePasswordWithOldPassword: ChangePasswordWithOldPassword = async (payload) => {
  const { oldPassword, newPassword, newPasswordConfirmation } = payload;
  try {
    await InPlayer.Account.changePassword({
      oldPassword,
      password: newPassword,
      passwordConfirmation: newPasswordConfirmation,
    });
    return {
      errors: [],
      responseData: {},
    };
  } catch {
    throw new Error('Failed to change password.');
  }
};

export const changePasswordWithResetToken: ChangePassword = async (payload) => {
  const { resetPasswordToken = '', newPassword, newPasswordConfirmation = '' } = payload;
  try {
    await InPlayer.Account.setNewPassword(
      {
        password: newPassword,
        passwordConfirmation: newPasswordConfirmation,
        brandingId: 0,
      },
      resetPasswordToken,
    );
    return {
      errors: [],
      responseData: {},
    };
  } catch {
    throw new Error('Failed to change password.');
  }
};

export const resetPassword: ResetPassword = async ({ customerEmail, publisherId }) => {
  try {
    await InPlayer.Account.requestNewPassword({
      email: customerEmail,
      merchantUuid: publisherId || '',
      brandingId: 0,
    });
    return {
      errors: [],
      responseData: {},
    };
  } catch {
    throw new Error('Failed to reset password.');
  }
};

=======
// helpers
>>>>>>> 2aae0ae3
function processAccount(account: AccountData): Customer {
  const { id, email, full_name: fullName, metadata, created_at: createdAt } = account;
  const regDate = new Date(createdAt * 1000).toLocaleString();

  let firstName = metadata?.first_name as string;
  let lastName = metadata?.surname as string;
  if (!firstName && !lastName) {
    const nameParts = fullName.split(' ');
    firstName = nameParts[0] || '';
    lastName = nameParts.slice(1)?.join(' ');
  }
  return {
    id: id.toString(),
    email,
    fullName,
    firstName,
    lastName,
    metadata,
    regDate,
    country: '',
    lastUserIp: '',
  };
}

function processUpdateAccount(customer: UpdateCustomerArgs) {
  const firstName = customer.firstName?.trim() || '';
  const lastName = customer.lastName?.trim() || '';
  const fullName = `${firstName} ${lastName}`;

  const data: UpdateAccountData = {
    fullName,
    metadata: {
      first_name: firstName,
      surname: lastName,
    },
  };

  return data;
}

function processAuth(auth: InPlayerAuthData): AuthData {
  const { access_token: jwt } = auth;
  return {
    jwt,
    customerToken: '',
    refreshToken: '',
  };
}

function processPublisherConsents(consent: Partial<GetRegisterField>) {
  return {
    broadcasterId: 0,
    enabledByDefault: false,
    label: consent.label,
    name: consent.name,
    required: consent.required,
    value: '',
    version: '1',
  } as Consent;
}

function getTermsConsent(): Consent {
  const label = 'I accept the <a href="https://inplayer.com/legal/terms" target="_blank">Terms and Conditions</a> of InPlayer.';
  return processPublisherConsents({
    required: true,
    name: 'terms',
    label,
  });
}

function parseJson(value: string, fallback = {}) {
  try {
    return JSON.parse(value);
  } catch {
    return fallback;
  }
}

export const canUpdateEmail = false;

export const canChangePasswordWithOldPassword = true;<|MERGE_RESOLUTION|>--- conflicted
+++ resolved
@@ -14,11 +14,8 @@
   GetPublisherConsents,
   Login,
   Register,
-<<<<<<< HEAD
   ResetPassword,
-=======
   ServiceResponse,
->>>>>>> 2aae0ae3
   UpdateCaptureAnswers,
   UpdateCustomer,
   UpdateCustomerArgs,
@@ -165,11 +162,7 @@
     const { data }: InPlayerResponse<AccountData> = await InPlayer.Account.updateAccount(params);
 
     return {
-<<<<<<< HEAD
-      consents: parseJson(responseData?.metadata?.consents as string, []),
-=======
-      consents: parseJson(data?.metadata?.consents as string),
->>>>>>> 2aae0ae3
+      consents: parseJson(data?.metadata?.consents as string, []),
     };
   } catch {
     throw new Error('Unable to update Customer consents');
@@ -201,7 +194,6 @@
   return (await updateCustomer(metadata, true, '')) as ServiceResponse<Capture>;
 };
 
-<<<<<<< HEAD
 export const changePasswordWithOldPassword: ChangePasswordWithOldPassword = async (payload) => {
   const { oldPassword, newPassword, newPasswordConfirmation } = payload;
   try {
@@ -255,9 +247,6 @@
   }
 };
 
-=======
-// helpers
->>>>>>> 2aae0ae3
 function processAccount(account: AccountData): Customer {
   const { id, email, full_name: fullName, metadata, created_at: createdAt } = account;
   const regDate = new Date(createdAt * 1000).toLocaleString();
