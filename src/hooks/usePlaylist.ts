import { useQuery } from 'react-query';

import { generatePlaylistPlaceholder } from '#src/utils/collection';
import type { GetPlaylistParams, Playlist } from '#types/playlist';
import { getPlaylistById } from '#src/services/api.service';
import { queryClient } from '#src/containers/QueryProvider/QueryProvider';
<<<<<<< HEAD
import { isScheduledOrLiveMedia } from '#src/utils/liveEvent';
import { isTruthyCustomParamValue } from '#src/utils/common';
=======
import type { ApiError } from '#src/utils/api';
>>>>>>> 906f2e94

const placeholderData = generatePlaylistPlaceholder(30);

export default function usePlaylist(playlistId?: string, params: GetPlaylistParams = {}, enabled: boolean = true, usePlaceholderData: boolean = true) {
  const callback = async (playlistId?: string, params?: GetPlaylistParams) => {
    const playlist = await getPlaylistById(playlistId, { ...params });

    // This pre-caches all playlist items and makes navigating a lot faster.
    playlist?.playlist?.forEach((playlistItem) => {
      queryClient.setQueryData(['media', playlistItem.mediaid], playlistItem);
    });

    return playlist;
  };

  const queryKey = ['playlist', playlistId, params];
  const isEnabled = !!playlistId && enabled;

  return useQuery<Playlist | undefined, ApiError>(queryKey, () => callback(playlistId, params), {
    enabled: isEnabled,
    placeholderData: usePlaceholderData && isEnabled ? placeholderData : undefined,
    refetchInterval: (data, _) => {
      if (!data) return false;

      const autoRefetch = isTruthyCustomParamValue(data.refetch) || data.playlist.some(isScheduledOrLiveMedia);

      return autoRefetch ? 1000 * 30 : false;
    },
    retry: false,
  });
}<|MERGE_RESOLUTION|>--- conflicted
+++ resolved
@@ -4,12 +4,9 @@
 import type { GetPlaylistParams, Playlist } from '#types/playlist';
 import { getPlaylistById } from '#src/services/api.service';
 import { queryClient } from '#src/containers/QueryProvider/QueryProvider';
-<<<<<<< HEAD
 import { isScheduledOrLiveMedia } from '#src/utils/liveEvent';
 import { isTruthyCustomParamValue } from '#src/utils/common';
-=======
 import type { ApiError } from '#src/utils/api';
->>>>>>> 906f2e94
 
 const placeholderData = generatePlaylistPlaceholder(30);
 
