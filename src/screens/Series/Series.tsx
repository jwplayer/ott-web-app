--- conflicted
+++ resolved
@@ -89,11 +89,6 @@
     }
   }, [history, searchParams, seriesPlaylist]);
 
-<<<<<<< HEAD
-  if (isLoading || playlistIsLoading) return <LoadingOverlay />;
-  if (error || !item) return <ErrorPage title="Episode not found!" />;
-  if (playlistError || !seriesPlaylist) return <ErrorPage title="Series not found!" />;
-=======
   useEffect(() => {
     if (play) document.body.style.overflowY = 'hidden';
     return () => {
@@ -101,10 +96,9 @@
     };
   }, [play]);
 
-  if (isLoading || playlistIsLoading) return <p>Loading...</p>;
-  if (error || playlistError) return <p>Error loading list</p>;
-  if (!seriesPlaylist || !item) return <p>Can not find medium</p>;
->>>>>>> f5a46c26
+  if (isLoading || playlistIsLoading) return <LoadingOverlay />;
+  if (error || !item) return <ErrorPage title="Episode not found!" />;
+  if (playlistError || !seriesPlaylist) return <ErrorPage title="Series not found!" />;
 
   const pageTitle = `${item.title} - ${config.siteName}`;
   const canonicalUrl =
@@ -136,13 +130,9 @@
         {item.tags.split(',').map((tag) => (
           <meta property="og:video:tag" content={tag} key={tag} />
         ))}
-<<<<<<< HEAD
-        {seriesPlaylist && item ? <script type="application/ld+json">{generateEpisodeJSONLD(seriesPlaylist, item)}</script> : null}
-=======
         {seriesPlaylist && item ? (
           <script type="application/ld+json">{generateEpisodeJSONLD(seriesPlaylist, item)}</script>
         ) : null}
->>>>>>> f5a46c26
       </Helmet>
       <VideoComponent
         title={seriesPlaylist.title}
