import React from 'react';
import type { Channel } from 'planby';
import classNames from 'classnames';

import styles from './EpgChannelItem.module.scss';

<<<<<<< HEAD
import Image from '#src/components/Image/Image';
import { testId } from '#src/utils/common';
=======
import Image from '#components/Image/Image';
>>>>>>> 48b1f066

type Props = {
  channel: Channel;
  channelItemWidth: number;
  sidebarWidth: number;
  onClick?: (channel: Channel) => void;
  isActive: boolean;
};

const EpgChannelItem: React.VFC<Props> = ({ channel, channelItemWidth, sidebarWidth, onClick, isActive }) => {
  const { position, uuid, channelLogoImage } = channel;
  const style = { top: position.top, height: position.height, width: sidebarWidth };

  return (
    <div className={styles.epgChannelBox} style={style}>
      <div
        className={classNames(styles.epgChannel, { [styles.active]: isActive })}
        style={{ width: channelItemWidth }}
        onClick={() => onClick && onClick(channel)}
        data-testid={testId(uuid)}
      >
        <Image className={styles.epgChannelLogo} image={channelLogoImage} alt="Logo" width={320} />
      </div>
    </div>
  );
};

export default EpgChannelItem;<|MERGE_RESOLUTION|>--- conflicted
+++ resolved
@@ -4,12 +4,8 @@
 
 import styles from './EpgChannelItem.module.scss';
 
-<<<<<<< HEAD
-import Image from '#src/components/Image/Image';
+import Image from '#components/Image/Image';
 import { testId } from '#src/utils/common';
-=======
-import Image from '#components/Image/Image';
->>>>>>> 48b1f066
 
 type Props = {
   channel: Channel;
