--- conflicted
+++ resolved
@@ -18,13 +18,8 @@
             class="menu"
           >
             <div
-<<<<<<< HEAD
-              aria-label="open menu"
+              aria-label="open_menu"
               class="iconButton iconButton"
-=======
-              aria-label="open_menu"
-              class="iconButton"
->>>>>>> c74cd231
               role="button"
               tabindex="0"
             >
