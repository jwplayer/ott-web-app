import type {
  ChangePassword,
  GetCustomer,
  GetCustomerConsents,
  GetPublisherConsents,
  Login,
  Register,
  ResetPassword,
  UpdateCustomer,
  UpdateCustomerConsents,
  RefreshToken,
} from '../../types/account';

import { post, put, patch, get } from './cleeng.service';

export const login: Login = async (payload, sandbox) => {
  return post(sandbox, '/auths', JSON.stringify(payload));
};

export const register: Register = async (payload, sandbox) => {
  return post(sandbox, '/auths', JSON.stringify(payload));
};

export const getPublisherConsents: GetPublisherConsents = async (payload, sandbox) => {
  return get(sandbox, `/publishers/${payload.publisherId}/consents`);
};

export const getCustomerConsents: GetCustomerConsents = async (payload, sandbox, jwt) => {
  return get(sandbox, `/customers/${payload.customerId}/consents`, undefined, jwt);
};

export const resetPassword: ResetPassword = async (payload, sandbox) => {
  return put(sandbox, '/customers/passwords', JSON.stringify(payload));
};

export const changePassword: ChangePassword = async (payload, sandbox) => {
  return patch(sandbox, '/customers/passwords', JSON.stringify(payload));
};

export const updateCustomer: UpdateCustomer = async (payload, sandbox, jwt) => {
  return patch(sandbox, `/customers/${payload.id}`, JSON.stringify(payload), jwt);
};

export const updateCustomerConsents: UpdateCustomerConsents = async (payload, sandbox, jwt) => {
  return put(sandbox, `/customers/${payload.id}/consents`, JSON.stringify(payload), jwt);
};

export const getCustomer: GetCustomer = async (payload, sandbox, jwt) => {
<<<<<<< HEAD
  return get(sandbox, `/customers/${payload.customerId}`, undefined, jwt);
=======
  return get(sandbox, `/customers/${payload.customerId}`, jwt);
};

export const refreshToken: RefreshToken = async (payload, sandbox) => {
  return post(sandbox, '/auths/refresh_token', JSON.stringify(payload));
>>>>>>> b28b6617
};<|MERGE_RESOLUTION|>--- conflicted
+++ resolved
@@ -46,13 +46,9 @@
 };
 
 export const getCustomer: GetCustomer = async (payload, sandbox, jwt) => {
-<<<<<<< HEAD
   return get(sandbox, `/customers/${payload.customerId}`, undefined, jwt);
-=======
-  return get(sandbox, `/customers/${payload.customerId}`, jwt);
 };
 
 export const refreshToken: RefreshToken = async (payload, sandbox) => {
   return post(sandbox, '/auths/refresh_token', JSON.stringify(payload));
->>>>>>> b28b6617
 };