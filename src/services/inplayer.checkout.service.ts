import InPlayer, { AccessFee, MerchantPaymentMethod } from '@inplayer-org/inplayer.js';

import type {
  CardPaymentData,
  CreateOrder,
  CreateOrderArgs,
  GetEntitlements,
  GetEntitlementsResponse,
  GetOffers,
  GetPaymentMethods,
  Offer,
  Order,
  Payment,
  PaymentMethod,
  PaymentWithAdyen,
  PaymentWithoutDetails,
  PaymentWithPayPal,
  UpdateOrder,
} from '#types/checkout';
import { isSVODOffer } from '#src/utils/subscription';

export const createOrder: CreateOrder = async (payload) => {
  return {
    errors: [],
    responseData: {
      message: '',
      order: formatOrder(payload),
      success: true,
    },
  };
};

export const getOffers: GetOffers = async (payload) => {
  const offers = await Promise.all(
    payload.offerIds.map(async (assetId) => {
      try {
        const { data } = await InPlayer.Asset.getAssetAccessFees(parseInt(`${assetId}`));

        // TODO fix this type in the InPlayer SDK, because the actual type of `data` is AccessFee[], not AccessFee
        return (data as unknown as AccessFee[])?.map((offer) => formatOffer(offer));
      } catch {
        throw new Error('Failed to get offers');
      }
    }),
  );

  return offers.flat();
};

export const getPaymentMethods: GetPaymentMethods = async () => {
  try {
    const response = await InPlayer.Payment.getPaymentMethods();
    const paymentMethods: PaymentMethod[] = [];
    response.data.forEach((method: MerchantPaymentMethod) => {
      if (['card', 'paypal'].includes(method.method_name.toLowerCase())) {
        paymentMethods.push(formatPaymentMethod(method));
      }
    });
    return {
      errors: [],
      responseData: {
        message: '',
        paymentMethods,
        status: 1,
      },
    };
  } catch {
    throw new Error('Failed to get payment methods');
  }
};

const formatPaymentMethod = (method: MerchantPaymentMethod): PaymentMethod => {
  return {
    id: method.id,
    methodName: method.method_name.toLocaleLowerCase(),
    provider: cardPaymentProvider,
    logoUrl: '',
  } as PaymentMethod;
};

export const paymentWithPayPal: PaymentWithPayPal = async (payload) => {
  try {
    const response = await InPlayer.Payment.getPayPalParams({
      origin: `${window.location.origin}?u=waiting-for-payment`,
      accessFeeId: payload.order.id,
      paymentMethod: 2,
      //@ts-ignore
      voucherCode: payload.couponCode,
    });
    //@ts-ignore
    //TODO fix this type in InPlayer SDK
    if (response.data?.id) {
      return {
        errors: ['Already have an active access'],
        responseData: {
          redirectUrl: payload.errorUrl,
        },
      };
    }
    return {
      errors: [],
      responseData: {
        redirectUrl: response.data.endpoint,
      },
    };
  } catch {
    throw new Error('Failed to generate PayPal payment url');
  }
};

export const iFrameCardPayment: PaymentWithAdyen = async () => {
  return {
    errors: [],
    responseData: {} as Payment,
  };
};

export const paymentWithoutDetails: PaymentWithoutDetails = async () => {
  return {
    errors: [],
    responseData: {} as Payment,
  };
};

export const updateOrder: UpdateOrder = async ({ order, couponCode }) => {
  try {
    const response = await InPlayer.Voucher.getDiscount({
      voucherCode: `${couponCode}`,
      accessFeeId: order.id,
    });
    order.discount = {
      applied: true,
      type: 'coupon',
      //@ts-ignore
      // TODO fix this type in InPlayer SDK
      periods: response.data.discount_duration,
    };

    const discountedAmount = order.totalPrice - response.data.amount;
    order.totalPrice = response.data.amount;
    order.priceBreakdown.discountAmount = discountedAmount;
    order.priceBreakdown.discountedPrice = discountedAmount;
    return {
      errors: [],
      responseData: {
        message: 'successfully updated',
        order: order,
        success: true,
      },
    };
  } catch {
    throw new Error('Invalid coupon code');
  }
};

export const directPostCardPayment = async (cardPaymentPayload: CardPaymentData, order: Order) => {
  const payload = {
    number: cardPaymentPayload.cardNumber,
    cardName: cardPaymentPayload.cardholderName,
    expMonth: cardPaymentPayload.cardExpMonth || '',
    expYear: cardPaymentPayload.cardExpYear || '',
    cvv: parseInt(cardPaymentPayload.cardCVC),
    accessFee: order.id,
    paymentMethod: 1,
    voucherCode: cardPaymentPayload.couponCode,
    referrer: window.location.href,
    returnUrl: `${window.location.href}&u=waiting-for-payment`,
  };

  try {
    if (isSVODOffer(order)) {
      //@ts-ignore
      //Fix this type in InPlayer SDK
      await InPlayer.Subscription.createSubscription(payload);
    } else {
      await InPlayer.Payment.createPayment(payload);
    }

    return true;
  } catch {
    throw new Error('Failed to make payment');
  }
};

export const getEntitlements: GetEntitlements = async ({ offerId }) => {
  try {
    const response = await InPlayer.Asset.checkAccessForAsset(parseInt(offerId));
    return formatEntitlements(response.data.expires_at, true);
  } catch {
    return formatEntitlements();
  }
};

const formatEntitlements = (expiresAt: number = 0, accessGranted: boolean = false): ServiceResponse<GetEntitlementsResponse> => {
  return {
    errors: [],
    responseData: {
      accessGranted,
      expiresAt,
    },
  };
};

<<<<<<< HEAD
const formatOffer = (offer: AccessFee): Offer => {
  const offerId = offer.access_type.name === 'ppv' ? `C${offer.id}` : `S${offer.id}`;
=======
const formatOffer = (offer: GetAccessFee): Offer => {
  const ppvOffers = ['ppv', 'ppv_custom'];
  const offerId = ppvOffers.includes(offer.access_type.name) ? `C${offer.id}` : `S${offer.id}`;
>>>>>>> d7163c28
  return {
    id: offer.id,
    offerId,
    offerCurrency: offer.currency,
    customerPriceInclTax: offer.amount,
    customerCurrency: offer.currency,
    offerTitle: offer.description,
    active: true,
    period: offer.access_type.period,
    freePeriods: offer.trial_period ? 1 : 0,
  } as Offer;
};

const formatOrder = (payload: CreateOrderArgs): Order => {
  return {
    id: payload.offer.id,
    customerId: payload.customerId,
    offerId: payload.offer.offerId,
    totalPrice: payload.offer.customerPriceInclTax,
    priceBreakdown: {
      offerPrice: payload.offer.customerPriceInclTax,
      discountAmount: payload.offer.customerPriceInclTax,
      discountedPrice: payload.offer.customerPriceInclTax,
      paymentMethodFee: 0,
      taxValue: 0,
    },
    taxRate: 0,
    currency: payload.offer.offerCurrency || 'EUR',
    requiredPaymentDetails: true,
  } as Order;
};

export const cardPaymentProvider = 'stripe';<|MERGE_RESOLUTION|>--- conflicted
+++ resolved
@@ -201,14 +201,9 @@
   };
 };
 
-<<<<<<< HEAD
 const formatOffer = (offer: AccessFee): Offer => {
-  const offerId = offer.access_type.name === 'ppv' ? `C${offer.id}` : `S${offer.id}`;
-=======
-const formatOffer = (offer: GetAccessFee): Offer => {
   const ppvOffers = ['ppv', 'ppv_custom'];
   const offerId = ppvOffers.includes(offer.access_type.name) ? `C${offer.id}` : `S${offer.id}`;
->>>>>>> d7163c28
   return {
     id: offer.id,
     offerId,
