import { useHistory, useLocation } from 'react-router';
import React, { useContext, useState } from 'react';
import type { Config } from 'types/Config';
import type { PlaylistItem } from 'types/playlist';

import { copyToClipboard } from '../../utils/dom';
import useBlurImageUpdater from '../../hooks/useBlurImageUpdater';
import { ConfigContext } from '../../providers/ConfigProvider';
import VideoComponent from '../../components/Video/Video';
import { cardUrl, videoUrl } from '../../utils/formatting';
import usePlaylist from '../../hooks/usePlaylist';
import Shelf from '../Shelf/Shelf';
import { useFavorites } from '../../stores/FavoritesStore';

export type VideoType = 'movie' | 'series';

export type VideoProps = {
  playlistId: string;
  videoType: VideoType;
  episodeId?: string | null;
  mediaId?: string | null;
};

const Video = ({ playlistId, videoType, episodeId, mediaId }: VideoProps): JSX.Element => {
  const history = useHistory();
  const location = useLocation();
  const { hasItem, saveItem, removeItem } = useFavorites();
  const play = new URLSearchParams(location.search).get('play') === '1';
  const config: Config = useContext(ConfigContext);
  const [hasShared, setHasShared] = useState<boolean>(false);
  const enableSharing: boolean = config.options.enableSharing === true;
  const posterFading: boolean = config.options.posterFading === true;

  const { isLoading, error, data: { playlist } = { playlist: [] } } = usePlaylist(playlistId);

  const updateBlurImage = useBlurImageUpdater(playlist);

  const getMovieItem = () => playlist.find((item) => item.mediaid === mediaId);
  const getSeriesItem = () => playlist[0];
  const item = videoType === 'movie' ? getMovieItem() : getSeriesItem();
  const isFavorited = !!item && hasItem(item);

  const startPlay = () => item && history.push(videoUrl(item, playlistId, true));
  const goBack = () => item && history.push(videoUrl(item, playlistId, false));

  const onCardClick = (item: PlaylistItem) => history.push(cardUrl(item));
  const onCardHover = (item: PlaylistItem) => updateBlurImage(item.image);

  const onShareClick = (): void => {
    if (!item) return;

    if (typeof navigator.share === 'function') {
      navigator.share({ title: item.title, text: item.description, url: window.location.href });
    } else {
      copyToClipboard(window.location.href);
    }
    setHasShared(true);
    setTimeout(() => setHasShared(false), 2000);
  };

  //temp:
  console.info({ episodeId });

  if (isLoading) return <p>Loading...</p>;
  if (error) return <p>Error loading list</p>;
  if (!playlist) return <p>List not found</p>;
  if (!item) return <p>Can not find medium</p>;

  return (
    <VideoComponent
      item={item}
      play={play}
      startPlay={startPlay}
      goBack={goBack}
      poster={posterFading ? 'fading' : 'normal'}
<<<<<<< HEAD
      enableSharing={enableSharing}
      hasShared={hasShared}
      onShareClick={onShareClick}
=======
      isFavorited={isFavorited}
      onFavoriteButtonClick={() => isFavorited ? removeItem(item) : saveItem(item)}
>>>>>>> 59a17eb2
      relatedShelf={
        config.recommendationsPlaylist ? (
          <Shelf
            playlistId={config.recommendationsPlaylist}
            onCardClick={onCardClick}
            onCardHover={onCardHover}
            relatedMediaId={item.mediaid}
          />
        ) : undefined
      }
    />
  );
};

export default Video;<|MERGE_RESOLUTION|>--- conflicted
+++ resolved
@@ -73,14 +73,11 @@
       startPlay={startPlay}
       goBack={goBack}
       poster={posterFading ? 'fading' : 'normal'}
-<<<<<<< HEAD
       enableSharing={enableSharing}
       hasShared={hasShared}
       onShareClick={onShareClick}
-=======
       isFavorited={isFavorited}
-      onFavoriteButtonClick={() => isFavorited ? removeItem(item) : saveItem(item)}
->>>>>>> 59a17eb2
+      onFavoriteButtonClick={() => (isFavorited ? removeItem(item) : saveItem(item))}
       relatedShelf={
         config.recommendationsPlaylist ? (
           <Shelf
