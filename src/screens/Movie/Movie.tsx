import React, { useContext, useEffect, useState } from 'react';
import type { RouteComponentProps } from 'react-router-dom';
import { useHistory } from 'react-router';
import { Helmet } from 'react-helmet';
import { useTranslation } from 'react-i18next';

import PlaylistContainer from '../../containers/Playlist/PlaylistContainer';
import { useFavorites } from '../../stores/FavoritesStore';
import { ConfigContext } from '../../providers/ConfigProvider';
import useBlurImageUpdater from '../../hooks/useBlurImageUpdater';
import { cardUrl, movieURL, videoUrl } from '../../utils/formatting';
import type { PlaylistItem } from '../../../types/playlist';
import VideoComponent from '../../components/Video/Video';
import ErrorPage from '../../components/ErrorPage/ErrorPage';
import CardGrid from '../../components/CardGrid/CardGrid';
import useMedia from '../../hooks/useMedia';
import { generateMovieJSONLD } from '../../utils/structuredData';
import { copyToClipboard } from '../../utils/dom';
import LoadingOverlay from '../../components/LoadingOverlay/LoadingOverlay';

import styles from './Movie.module.scss';

type MovieRouteParams = {
  id: string;
};

const Movie = ({
  match: {
    params: { id },
  },
  location,
}: RouteComponentProps<MovieRouteParams>): JSX.Element => {
  const config = useContext(ConfigContext);
  const history = useHistory();
  const { t } = useTranslation('video');
  const searchParams = new URLSearchParams(location.search);
  const { isLoading, error, data: item } = useMedia(id);
  const { data: trailerItem } = useMedia(item?.trailerId || '');

  const { hasItem, saveItem, removeItem } = useFavorites();
  const play = searchParams.get('play') === '1';
  const feedId = searchParams.get('l');
  const posterFading: boolean = config ? config.options.posterFading === true : false;

  const [hasShared, setHasShared] = useState<boolean>(false);
  const [playTrailer, setPlayTrailer] = useState<boolean>(false);
  const enableSharing: boolean = config.options.enableSharing === true;

  useBlurImageUpdater(item);

  const isFavorited = !!item && hasItem(item);

  const startPlay = () => item && history.push(videoUrl(item, searchParams.get('r'), true));
  const goBack = () => item && history.push(videoUrl(item, searchParams.get('r'), false));

  const onCardClick = (item: PlaylistItem) => history.push(cardUrl(item));

  const playNext = (playlist: PlaylistItem[] | null) => {
    if (!item || !playlist) return;

    const index = playlist.findIndex(({ mediaid }) => mediaid === item.mediaid);
    const nextItem = playlist[index + 1];

    return nextItem && history.push(videoUrl(nextItem, searchParams.get('r'), true));
  };

  const onShareClick = (): void => {
    if (!item) return;

    if (typeof navigator.share === 'function') {
      navigator.share({ title: item.title, text: item.description, url: window.location.href });
    } else {
      copyToClipboard(window.location.href);
    }
    setHasShared(true);
    setTimeout(() => setHasShared(false), 2000);
  };

<<<<<<< HEAD
  if (isLoading) return <LoadingOverlay />;
  if (error || !item) return <ErrorPage title="Video not found!" />;
=======
  useEffect(() => {
    if (play) document.body.style.overflowY = 'hidden';
    return () => {
      if (play) document.body.style.overflowY = '';
    };
  }, [play]);

  if (isLoading) return <p>Loading...</p>;
  if (error) return <p>Error loading list</p>;
  if (!item) return <p>Can not find medium</p>;
>>>>>>> f5a46c26

  const pageTitle = `${item.title} - ${config.siteName}`;
  const canonicalUrl = item ? `${window.location.origin}${movieURL(item)}` : window.location.href;

  return (
    <React.Fragment>
      <Helmet>
        <title>{pageTitle}</title>
        <link rel="canonical" href={canonicalUrl} />
        <meta name="description" content={item.description} />
        <meta property="og:description" content={item.description} />
        <meta property="og:title" content={pageTitle} />
        <meta property="og:type" content="video.other" />
        {item.image && <meta property="og:image" content={item.image?.replace(/^https:/, 'http:')} />}
        {item.image && <meta property="og:image:secure_url" content={item.image?.replace(/^http:/, 'https:')} />}
        <meta property="og:image:width" content={item.image ? '720' : ''} />
        <meta property="og:image:height" content={item.image ? '406' : ''} />
        <meta name="twitter:title" content={pageTitle} />
        <meta name="twitter:description" content={item.description} />
        <meta name="twitter:image" content={item.image} />
        <meta property="og:video" content={canonicalUrl.replace(/^https:/, 'http:')} />
        <meta property="og:video:secure_url" content={canonicalUrl.replace(/^http:/, 'https:')} />
        <meta property="og:video:type" content="text/html" />
        <meta property="og:video:width" content="1280" />
        <meta property="og:video:height" content="720" />
        {item.tags.split(',').map((tag) => (
          <meta property="og:video:tag" content={tag} key={tag} />
        ))}
        {item ? <script type="application/ld+json">{generateMovieJSONLD(item)}</script> : null}
      </Helmet>
      <PlaylistContainer playlistId={config?.recommendationsPlaylist || ''} relatedItem={item}>
        {({ playlist }) => (
          <VideoComponent
            title={item.title}
            item={item}
            feedId={feedId ?? undefined}
            trailerItem={trailerItem}
            play={play}
            startPlay={startPlay}
            goBack={goBack}
            onComplete={() => playNext(playlist.playlist)}
            poster={posterFading ? 'fading' : 'normal'}
            enableSharing={enableSharing}
            hasShared={hasShared}
            onShareClick={onShareClick}
            playTrailer={playTrailer}
            onTrailerClick={() => setPlayTrailer(true)}
            onTrailerClose={() => setPlayTrailer(false)}
            isFavorited={isFavorited}
            onFavoriteButtonClick={() => (isFavorited ? removeItem(item) : saveItem(item))}
          >
            {config.recommendationsPlaylist ? (
              <>
                <div className={styles.related}>
                  <h3>{playlist.title}</h3>
                </div>
                <CardGrid
                  playlist={playlist.playlist}
                  onCardClick={onCardClick}
                  isLoading={isLoading}
                  currentCardItem={item}
                  currentCardLabel={t('currently_playing')}
                />
              </>
            ) : undefined}
          </VideoComponent>
        )}
      </PlaylistContainer>
    </React.Fragment>
  );
};

export default Movie;<|MERGE_RESOLUTION|>--- conflicted
+++ resolved
@@ -76,21 +76,15 @@
     setTimeout(() => setHasShared(false), 2000);
   };
 
-<<<<<<< HEAD
-  if (isLoading) return <LoadingOverlay />;
-  if (error || !item) return <ErrorPage title="Video not found!" />;
-=======
   useEffect(() => {
     if (play) document.body.style.overflowY = 'hidden';
     return () => {
       if (play) document.body.style.overflowY = '';
     };
-  }, [play]);
+  }, [play])
 
-  if (isLoading) return <p>Loading...</p>;
-  if (error) return <p>Error loading list</p>;
-  if (!item) return <p>Can not find medium</p>;
->>>>>>> f5a46c26
+  if (isLoading) return <LoadingOverlay />;
+  if (error || !item) return <ErrorPage title="Video not found!" />;
 
   const pageTitle = `${item.title} - ${config.siteName}`;
   const canonicalUrl = item ? `${window.location.origin}${movieURL(item)}` : window.location.href;
