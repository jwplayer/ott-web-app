{
  "add_to_favorites": "",
  "copied_url": "",
  "favorite": "",
  "remove_from_favorites": "",
  "share": "",
  "start_watching": "",
  "trailer": "",
<<<<<<< HEAD
  "watch_trailer": "",
  "share_video": ""
=======
  "copied_url": "",
  "watch_trailer": "", 
  "currently_playing": "",
  "current_episode": "",
  "episodes": ""
>>>>>>> 90a3e331
}<|MERGE_RESOLUTION|>--- conflicted
+++ resolved
@@ -6,14 +6,10 @@
   "share": "",
   "start_watching": "",
   "trailer": "",
-<<<<<<< HEAD
-  "watch_trailer": "",
-  "share_video": ""
-=======
+  "share_video": "",
   "copied_url": "",
   "watch_trailer": "", 
   "currently_playing": "",
   "current_episode": "",
   "episodes": ""
->>>>>>> 90a3e331
 }