import InPlayer, { AccountData, Env, RegisterField, UpdateAccountData, FavoritesData, WatchHistory, GetRegisterFieldOption } from '@inplayer-org/inplayer.js';
import i18next from 'i18next';

import type {
  AuthData,
  Capture,
  ChangePassword,
  ChangePasswordWithOldPassword,
  Consent,
  Customer,
  CustomerConsent,
  ExportAccountData,
  ExternalData,
  GetCaptureStatus,
  GetCustomerConsents,
  GetCustomerConsentsResponse,
  GetPublisherConsents,
  Login,
  Register,
  ResetPassword,
  UpdateCaptureAnswers,
  UpdateCustomer,
  UpdateCustomerArgs,
  UpdateCustomerConsents,
  UpdatePersonalShelves,
} from '#types/account';
import type { Config } from '#types/Config';
import type { InPlayerAuthData, InPlayerError } from '#types/inplayer';
import type { Favorite } from '#types/favorite';
import type { WatchHistoryItem } from '#types/watchHistory';

enum InPlayerEnv {
  Development = 'development',
  Production = 'production',
  Daily = 'daily',
}

<<<<<<< HEAD
export enum ConsentFieldVariants {
  INPUT = 'input',
  GENERAL_SELECT = 'select',
  COUNTRY_SELECT = 'country',
  US_STATE_SELECT = 'us_state',
  RADIO = 'radio',
  CHECKBOX = 'checkbox',
  DATE_PICKER = 'datepicker', // not implemented yet
}

export const setEnvironment = (config: Config) => {
=======
export const initialize = async (config: Config, _logoutFn: () => Promise<void>) => {
>>>>>>> 38cc11f6
  const env: string = config.integrations?.jwp?.useSandbox ? InPlayerEnv.Development : InPlayerEnv.Production;
  InPlayer.setConfig(env as Env);
};

export const getAuthData = async () => {
  if (InPlayer.Account.isAuthenticated()) {
    const credentials = InPlayer.Account.getToken().toObject();

    return {
      jwt: credentials.token,
      refreshToken: credentials.refreshToken,
    } as AuthData;
  }

  return null;
};

export const login: Login = async ({ config, email, password }) => {
  try {
    const { data } = await InPlayer.Account.signInV2({
      email,
      password,
      clientId: config.integrations.jwp?.clientId || '',
      referrer: window.location.href,
    });

    const user = formatAccount(data.account);
    user.externalData = await getCustomerExternalData();

    return {
      auth: formatAuth(data),
      user,
      customerConsents: parseJson(user?.metadata?.consents as string, []),
    };
  } catch {
    throw new Error('Failed to authenticate user.');
  }
};

export const register: Register = async ({ config, email, password }) => {
  try {
    const { data } = await InPlayer.Account.signUpV2({
      email,
      password,
      passwordConfirmation: password,
      fullName: email,
      metadata: {
        first_name: ' ',
        surname: ' ',
      },
      type: 'consumer',
      clientId: config.integrations.jwp?.clientId || '',
      referrer: window.location.href,
    });

    const user = formatAccount(data.account);
    user.externalData = await getCustomerExternalData();

    return {
      auth: formatAuth(data),
      user,
      customerConsents: parseJson(user?.metadata?.consents as string, []),
    };
  } catch (error: unknown) {
    const { response } = error as InPlayerError;
    throw new Error(response.data.message);
  }
};

export const logout = async () => {
  try {
    await InPlayer.Account.signOut();
    return InPlayer.Notifications.unsubscribe();
  } catch {
    throw new Error('Failed to sign out.');
  }
};

export const getUser = async () => {
  try {
    const { data } = await InPlayer.Account.getAccountInfo();

    const user = formatAccount(data);
    user.externalData = await getCustomerExternalData();

    return {
      user,
      customerConsents: parseJson(user?.metadata?.consents as string, []) as CustomerConsent[],
    };
  } catch {
    throw new Error('Failed to fetch user data.');
  }
};

export const updateCustomer: UpdateCustomer = async (customer) => {
  try {
    const response = await InPlayer.Account.updateAccount(formatUpdateAccount(customer));

    return {
      errors: [],
      responseData: formatAccount(response.data),
    };
  } catch {
    throw new Error('Failed to update user data.');
  }
};

export const getPublisherConsents: GetPublisherConsents<ConsentFieldVariants> = async (config) => {
  try {
    const { jwp } = config.integrations;
    const { data } = await InPlayer.Account.getRegisterFields(jwp?.clientId || '');

    const result = data?.collection
      // todo 1: update RegisterField.type: string to RegisterField.type: ConsentFieldVariants
      // todo 2: implement DATE_PICKER at some point
      .filter((field) => (field.type as ConsentFieldVariants) !== ConsentFieldVariants.DATE_PICKER && field.name !== 'email_confirmation')
      .map((field) =>
        formatPublisherConsents({
          ...field,
          type: field.type as ConsentFieldVariants,
          // todo 3: field.option type in SDK is incorrect, remove this line entirely after fixing that
          options: field.options as unknown as GetRegisterFieldOption,
        }),
      );

    const consents = [getTermsConsent(), ...result];

    return { consents };
  } catch {
    throw new Error('Failed to fetch publisher consents.');
  }
};

export const getCustomerConsents: GetCustomerConsents = async (payload) => {
  try {
    if (!payload?.customer) {
      return {
        consents: [],
      };
    }

    const { customer } = payload;
    const consents: GetCustomerConsentsResponse = parseJson(customer.metadata?.consents as string, []);

    return consents;
  } catch {
    throw new Error('Unable to fetch Customer consents.');
  }
};

export const updateCustomerConsents: UpdateCustomerConsents = async (payload) => {
  try {
    const { customer, consents } = payload;
    const params = { ...formatUpdateAccount(customer), ...{ metadata: { consents: JSON.stringify(consents) } } };

    const { data } = await InPlayer.Account.updateAccount(params);

    return {
      consents: parseJson(data?.metadata?.consents as string, []),
    };
  } catch {
    throw new Error('Unable to update Customer consents');
  }
};

export const getCaptureStatus: GetCaptureStatus = async ({ customer }) => {
  return {
    errors: [],
    responseData: {
      isCaptureEnabled: true,
      shouldCaptureBeDisplayed: true,
      settings: [
        {
          answer: {
            firstName: customer.firstName || null,
            lastName: customer.lastName || null,
          },
          enabled: true,
          key: 'firstNameLastName',
          required: true,
        },
      ],
    },
  };
};

export const updateCaptureAnswers: UpdateCaptureAnswers = async ({ ...metadata }) => {
  return (await updateCustomer(metadata, true)) as ServiceResponse<Capture>;
};

export const changePasswordWithOldPassword: ChangePasswordWithOldPassword = async (payload) => {
  const { oldPassword, newPassword, newPasswordConfirmation } = payload;
  try {
    await InPlayer.Account.changePassword({
      oldPassword,
      password: newPassword,
      passwordConfirmation: newPasswordConfirmation,
    });
    return {
      errors: [],
      responseData: {},
    };
  } catch {
    throw new Error('Failed to change password.');
  }
};

export const changePasswordWithResetToken: ChangePassword = async (payload) => {
  const { resetPasswordToken = '', newPassword, newPasswordConfirmation = '' } = payload;
  try {
    await InPlayer.Account.setNewPassword(
      {
        password: newPassword,
        passwordConfirmation: newPasswordConfirmation,
        brandingId: 0,
      },
      resetPasswordToken,
    );
    return {
      errors: [],
      responseData: {},
    };
  } catch {
    throw new Error('Failed to change password.');
  }
};

export const resetPassword: ResetPassword = async ({ customerEmail, publisherId }) => {
  try {
    await InPlayer.Account.requestNewPassword({
      email: customerEmail,
      merchantUuid: publisherId || '',
      brandingId: 0,
    });
    return {
      errors: [],
      responseData: {},
    };
  } catch {
    throw new Error('Failed to reset password.');
  }
};

export const subscribeToNotifications = async (uuid: string = '', onMessage: (payload: string) => void) => {
  try {
    if (!InPlayer.Notifications.isSubscribed()) {
      InPlayer.subscribe(uuid, {
        onMessage: onMessage,
        onOpen: () => true,
      });
    }
    return true;
  } catch {
    return false;
  }
};

export const updatePersonalShelves: UpdatePersonalShelves = async (payload) => {
  const { favorites, history } = payload.externalData;
  const externalData = await getCustomerExternalData();
  const currentWatchHistoryIds = externalData?.history?.map((e) => e.mediaid);
  const currentFavoriteIds = externalData?.favorites?.map((e) => e.mediaid);
  const payloadFavoriteIds = favorites?.map((e) => e.mediaid);

  try {
    history.forEach(async (history) => {
      if (
        !currentWatchHistoryIds?.includes(history.mediaid) ||
        externalData?.history?.some((e) => e.mediaid == history.mediaid && e.progress != history.progress)
      ) {
        await InPlayer.Account.updateWatchHistory(history.mediaid, history.progress);
      }
    });

    if (payloadFavoriteIds.length > (currentFavoriteIds?.length || 0)) {
      payloadFavoriteIds.forEach(async (mediaId) => {
        if (!currentFavoriteIds?.includes(mediaId)) {
          await InPlayer.Account.addToFavorites(mediaId);
        }
      });
    } else {
      currentFavoriteIds?.forEach(async (mediaid) => {
        if (!payloadFavoriteIds?.includes(mediaid)) {
          await InPlayer.Account.deleteFromFavorites(mediaid);
        }
      });
    }

    return {
      errors: [],
      responseData: {},
    };
  } catch {
    throw new Error('Failed to update external data');
  }
};

export const exportAccountData: ExportAccountData = async () => {
  // password is sent as undefined because it is now optional on BE
  const response = await InPlayer.Account.exportData({ password: undefined, brandingId: 0 });
  const { code, message } = response.data;
  if (code !== 200) {
    throw new Error(message);
  }
  return {
    errors: [],
    responseData: {
      message,
      code,
    },
  };
};

const getCustomerExternalData = async (): Promise<ExternalData> => {
  const [favoritesData, historyData] = await Promise.all([InPlayer.Account.getFavorites(), await InPlayer.Account.getWatchHistory({})]);

  const favorites = favoritesData.data?.collection?.map((favorite: FavoritesData) => {
    return formatFavorite(favorite);
  });

  const history = historyData.data?.collection?.map((history: WatchHistory) => {
    return formatHistoryItem(history);
  });

  return {
    favorites,
    history,
  };
};

const formatFavorite = (favorite: FavoritesData): Favorite => {
  return {
    mediaid: favorite.media_id,
  } as Favorite;
};

const formatHistoryItem = (history: WatchHistory): WatchHistoryItem => {
  return {
    mediaid: history.media_id,
    progress: history.progress,
  } as WatchHistoryItem;
};

function formatAccount(account: AccountData): Customer {
  const { id, uuid, email, full_name: fullName, metadata, created_at: createdAt } = account;
  const regDate = new Date(createdAt * 1000).toLocaleString();

  const firstName = metadata?.first_name as string;
  const lastName = metadata?.surname as string;

  return {
    id: id.toString(),
    uuid,
    email,
    fullName,
    firstName,
    lastName,
    metadata,
    regDate,
    country: '',
    lastUserIp: '',
  };
}

function formatUpdateAccount(customer: UpdateCustomerArgs) {
  const firstName = customer.firstName?.trim() || '';
  const lastName = customer.lastName?.trim() || '';
  const fullName = `${firstName} ${lastName}`.trim() || (customer.email as string);
  const data: UpdateAccountData = {
    fullName,
    metadata: {
      first_name: firstName,
      surname: lastName,
    },
  };

  return data;
}

function formatAuth(auth: InPlayerAuthData): AuthData {
  const { access_token: jwt } = auth;
  return {
    jwt,
    refreshToken: '',
  };
}

const formatPublisherConsents = <T = string>({
  type,
  label,
  placeholder,
  name,
  required,
  default_value: defaultValue = '',
  options,
}: Pick<RegisterField, 'label' | 'name' | 'required'> & {
  type: T;
  default_value?: string;
  placeholder?: string;
  options?: GetRegisterFieldOption;
}): Consent<T> => ({
  type: type as T,
  label,
  placeholder,
  name,
  required,
  defaultValue,
  broadcasterId: 0,
  value: '',
  version: '1',
  options,
});

function getTermsConsent() {
  const termsUrl = '<a href="https://inplayer.com/legal/terms" target="_blank">Terms and Conditions</a>';

  return formatPublisherConsents({
    type: ConsentFieldVariants.CHECKBOX,
    required: true,
    name: 'terms',
    label: i18next.t('account:registration.terms_consent', { termsUrl }),
  });
}

function parseJson(value: string, fallback = {}) {
  try {
    return JSON.parse(value);
  } catch {
    return fallback;
  }
}

export const canUpdateEmail = false;

export const canSupportEmptyFullName = false;

export const canChangePasswordWithOldPassword = true;

export const canRenewSubscription = false;

export const canExportAccountData = true;

export const canUpdatePaymentMethod = false;

export const canShowReceipts = false;<|MERGE_RESOLUTION|>--- conflicted
+++ resolved
@@ -35,7 +35,6 @@
   Daily = 'daily',
 }
 
-<<<<<<< HEAD
 export enum ConsentFieldVariants {
   INPUT = 'input',
   GENERAL_SELECT = 'select',
@@ -46,10 +45,7 @@
   DATE_PICKER = 'datepicker', // not implemented yet
 }
 
-export const setEnvironment = (config: Config) => {
-=======
 export const initialize = async (config: Config, _logoutFn: () => Promise<void>) => {
->>>>>>> 38cc11f6
   const env: string = config.integrations?.jwp?.useSandbox ? InPlayerEnv.Development : InPlayerEnv.Production;
   InPlayer.setConfig(env as Env);
 };
