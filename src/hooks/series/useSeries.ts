--- conflicted
+++ resolved
@@ -3,13 +3,8 @@
 import type { Series } from '#types/series';
 import type { ApiError } from '#src/utils/api';
 import { CACHE_TIME, STALE_TIME } from '#src/config';
-<<<<<<< HEAD
-import ApiController from '#src/stores/ApiController';
-import { getModule } from '#src/container';
-=======
 import ApiService from '#src/services/api.service';
 import { getModule } from '#src/modules/container';
->>>>>>> 8ad62ae1
 
 export const useSeries = (
   seriesId: string | undefined,
