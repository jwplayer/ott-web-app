--- conflicted
+++ resolved
@@ -1,12 +1,8 @@
 import React, { ReactNode, FC, useState, useContext } from 'react';
 import { Helmet } from 'react-helmet';
 
-<<<<<<< HEAD
 import Button from '../Button/Button';
-=======
 import MarkdownComponent from '../MarkdownComponent/MarkdownComponent';
-import ButtonLink from '../ButtonLink/ButtonLink';
->>>>>>> e2a48195
 import Header from '../Header/Header';
 import Sidebar from '../Sidebar/Sidebar';
 import DynamicBlur from '../DynamicBlur/DynamicBlur';
@@ -29,30 +25,6 @@
 
   return (
     <div className={styles.layout}>
-<<<<<<< HEAD
-      {hasDynamicBlur && blurImage && <DynamicBlur url={blurImage} transitionTime={1} debounceTime={350} />}
-      <Header onMenuButtonClick={() => setSideBarOpen(true)} logoSrc={assets.banner}>
-        <Button label="Home" to="/" variant="text" />
-        {menu.map((item) => (
-          <Button key={item.playlistId} label={item.label} to={`/p/${item.playlistId}`} variant="text" />
-        ))}
-        <Button label="Settings" to="/u" variant="text" />
-      </Header>
-      <Sidebar isOpen={sideBarOpen} onClose={() => setSideBarOpen(false)}>
-        <MenuButton label="Home" to="/" tabIndex={sideBarOpen ? 0 : -1} />
-        {menu.map((item) => (
-          <MenuButton
-            key={item.playlistId}
-            label={item.label}
-            to={`/p/${item.playlistId}`}
-            tabIndex={sideBarOpen ? 0 : -1}
-          />
-        ))}
-        <hr className={styles.divider} />
-        <MenuButton label="Settings" to="/u" tabIndex={sideBarOpen ? 0 : -1} />
-      </Sidebar>
-      {children}
-=======
       <Helmet>
         <title>{siteName}</title>
         <meta name="description" content={description} />
@@ -67,17 +39,16 @@
       </Helmet>
       <div className={styles.main}>
         {hasDynamicBlur && blurImage && <DynamicBlur url={blurImage} transitionTime={1} debounceTime={350} />}
-        <Header
-          onMenuButtonClick={() => setSideBarOpen(true)}
-          playlistMenuItems={menu.map((item) => (
-            <ButtonLink key={item.playlistId} label={item.label} to={`/p/${item.playlistId}`} />
+        <Header onMenuButtonClick={() => setSideBarOpen(true)} logoSrc={banner}>
+          <Button label="Home" to="/" variant="text" />
+          {menu.map((item) => (
+            <Button key={item.playlistId} label={item.label} to={`/p/${item.playlistId}`} variant="text" />
           ))}
-          logoSrc={banner}
-        />
-        <Sidebar
-          isOpen={sideBarOpen}
-          onClose={() => setSideBarOpen(false)}
-          playlistMenuItems={menu.map((item) => (
+          <Button label="Settings" to="/u" variant="text" />
+        </Header>
+        <Sidebar isOpen={sideBarOpen} onClose={() => setSideBarOpen(false)}>
+          <MenuButton label="Home" to="/" tabIndex={sideBarOpen ? 0 : -1} />
+          {menu.map((item) => (
             <MenuButton
               key={item.playlistId}
               label={item.label}
@@ -85,7 +56,9 @@
               tabIndex={sideBarOpen ? 0 : -1}
             />
           ))}
-        />
+          <hr className={styles.divider} />
+          <MenuButton label="Settings" to="/u" tabIndex={sideBarOpen ? 0 : -1} />
+        </Sidebar>
         {children}
       </div>
       {!!footerText && (
@@ -93,7 +66,6 @@
           <MarkdownComponent markdownString={footerText} />
         </div>
       )}
->>>>>>> e2a48195
     </div>
   );
 };
