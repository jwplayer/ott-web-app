--- conflicted
+++ resolved
@@ -1,4 +1,4 @@
-import React, { ReactFragment } from 'react';
+import React, { ReactFragment, useState } from 'react';
 import classNames from 'classnames';
 import { useTranslation } from 'react-i18next';
 
@@ -38,11 +38,7 @@
   onCloseSearchButtonClick,
 }) => {
   const { t } = useTranslation('menu');
-<<<<<<< HEAD
-=======
-  const [mobileSearchActive, setMobileSearchActive] = useState(false);
   const [logoLoaded, setLogoLoaded] = useState(false);
->>>>>>> 5290a41f
   const breakpoint = useBreakpoint();
   const headerClassName = classNames(styles.header, styles[headerType], {
     [styles.mobileSearchActive]: searchActive && breakpoint <= Breakpoint.sm,
