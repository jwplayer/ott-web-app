@use '../../styles/variables';
@use '../../styles/theme';
@use '../../styles/mixins/responsive';

.shelf {
  @include responsive.mobile-only() {
    margin: 24px 60px 24px variables.$base-spacing;
    &.featured {
      margin: 24px variables.$base-spacing;
    }
  }

  @include responsive.tablet-only() {
    margin: 0 variables.$base-spacing * 2;
  }
  margin: 12px 56px;
  color: var(--primary-color);
  font-family: var(--body-alt-font-family);

  &:hover {
    .arrow {
      opacity: 1;
      &.disabled {
        opacity: 0.3;
      }
    }
  }
}

.title {
  width: 100%;
  margin-bottom: 12px;
  overflow: hidden;
  color: var(--card-color);
  font-family: var(--body-alt-font-family);
  font-weight: 700;
  font-size: 24px;
  white-space: nowrap;
  text-overflow: ellipsis;
}

.arrow {
  cursor: pointer;
<<<<<<< HEAD
  padding: 12px 0px;
  transition: transform 0.2s ease-out, -webkit-transform 0.2s ease-out;
=======
  transition: transform 0.2s ease-out, opacity 0.2s ease-out;
  -webkit-transition: transform 0.3s ease-out, opacity 0.3s ease-out;
  opacity: 0;

>>>>>>> 29f6e01e
  > svg {
    width: 30px;
    height: 30px;
  }
  &:hover {
    transform: scale(1.2);
  }
  &.disabled {
    cursor: default;
    &:hover {
      transform: none;
    }
  }
}<|MERGE_RESOLUTION|>--- conflicted
+++ resolved
@@ -41,15 +41,10 @@
 
 .arrow {
   cursor: pointer;
-<<<<<<< HEAD
   padding: 12px 0px;
-  transition: transform 0.2s ease-out, -webkit-transform 0.2s ease-out;
-=======
   transition: transform 0.2s ease-out, opacity 0.2s ease-out;
   -webkit-transition: transform 0.3s ease-out, opacity 0.3s ease-out;
   opacity: 0;
-
->>>>>>> 29f6e01e
   > svg {
     width: 30px;
     height: 30px;
