<<<<<<< HEAD
import { useSearchParams } from 'react-router-dom';
import { useNavigate } from 'react-router';
=======
import type { NavigateFunction } from 'react-router/dist/lib/hooks';
>>>>>>> 02a944cc

import { logDev } from '#src/utils/common';
import type { Settings } from '#src/stores/SettingsStore';

<<<<<<< HEAD
// Use session storage so the override persists until the tab is closed and then resets
const storage = window.sessionStorage;
=======
// Use local storage so the override persists until cleared
const storage = window.localStorage;
>>>>>>> 02a944cc

const configQueryKey = 'app-config';
const configLegacyQueryKey = 'c';

const configFileStorageKey = 'config-file-override';

<<<<<<< HEAD
export function useConfigSource(settings: Settings | undefined) {
  return useConfigOverride(settings) || settings?.defaultConfigSource;
}

export function useConfigNavigate() {
  const navigate = useNavigate();

  return (configSource: string) => {
    navigate(
      {
        pathname: '/',
        search: new URLSearchParams([[configQueryKey, configSource]]).toString(),
      },
      { replace: true },
    );
  };
}

function useConfigOverride(settings?: Settings) {
  const [searchParams, setSearchParams] = useSearchParams();

  if (!settings?.UNSAFE_allowAnyConfigSource && (settings?.additionalAllowedConfigSources?.length || 0) <= 0) {
    return undefined;
  }

  // If the query string has the legacy key, remove it
  if (searchParams.has(configLegacyQueryKey)) {
    const legacyValue = searchParams.get(configLegacyQueryKey);
    searchParams.delete(configLegacyQueryKey);

    // If the new query key is not set, set it from the old key, but do not replace it (the new key 'wins' if both are set)
    if (legacyValue !== null && !searchParams.has(configQueryKey)) {
      searchParams.set(configQueryKey, legacyValue);
    }

    setSearchParams(searchParams, { replace: true });
=======
export function getConfigNavigateCallback(navigate: NavigateFunction) {
  return (configSource: string) => {
    navigate(
      {
        pathname: '/',
        search: new URLSearchParams([[configQueryKey, configSource]]).toString(),
      },
      { replace: true },
    );
  };
}

export function getConfigSource(searchParams: URLSearchParams, settings: Settings | undefined) {
  if (!settings) {
    return '';
  }

  // Skip all the fancy logic below if there aren't any other options besides the default anyhow
  if (!settings.UNSAFE_allowAnyConfigSource && (settings.additionalAllowedConfigSources?.length || 0) <= 0) {
    return settings.defaultConfigSource;
  }

  const configQueryParam = searchParams.get(configQueryKey) ?? searchParams.get(configLegacyQueryKey);

  if (configQueryParam !== null) {
    // If the query param exists but the value is empty, clear the storage and allow fallback to the default config
    if (!configQueryParam) {
      storage.removeItem(configFileStorageKey);
      return settings.defaultConfigSource;
    }

    // If it's valid, store it and return it
    if (isValidConfigSource(configQueryParam, settings)) {
      storage.setItem(configFileStorageKey, configQueryParam);
      return configQueryParam;
    }

    logDev(`Invalid app-config query param: ${configQueryParam}`);
>>>>>>> 02a944cc
  }
  // Yes this falls through from above to look up the stored value if the query string is invalid and that's OK

<<<<<<< HEAD
  if (searchParams.has(configQueryKey)) {
    const configQuery = searchParams.get(configQueryKey);

    // If the query param exists but the value is empty, clear the storage and allow fallback to the default config
    if (!configQuery) {
      storage.removeItem(configFileStorageKey);

      searchParams.delete(configQueryKey);
      setSearchParams(searchParams, { replace: true });

      return undefined;
    }

    // If it's valid, store it and return it
    if (isValidConfigSource(configQuery, settings)) {
      storage.setItem(configFileStorageKey, configQuery);
      return configQuery;
    }

    logDev(`Invalid app-config query param: ${configQuery}`);

    // Remove the query param if it's invalid
    searchParams.delete(configQueryKey);
    setSearchParams(searchParams, { replace: true });
=======
  const storedSource = storage.getItem(configFileStorageKey);

  // Make sure the stored value is still valid before returning it
  if (storedSource) {
    if (isValidConfigSource(storedSource, settings)) {
      return storedSource;
    }

    logDev('Invalid stored config: ' + storedSource);
    storage.removeItem(configFileStorageKey);
  }

  return settings.defaultConfigSource;
}

export function cleanupQueryParams(searchParams: URLSearchParams, settings: Settings, configSource: string | undefined) {
  let anyTouched = false;

  // Remove the old ?c= param
  if (searchParams.has(configLegacyQueryKey)) {
    searchParams.delete(configLegacyQueryKey);
    anyTouched = true;
>>>>>>> 02a944cc
  }
  // Yes this falls through from above to look up the stored value if the query string is invalid and that's OK

<<<<<<< HEAD
  const storedSource = storage.getItem(configFileStorageKey);

  // Make sure the stored value is still valid before returning it
  if (storedSource) {
    if (isValidConfigSource(storedSource, settings)) {
      // Make sure it's added to the query params if it's not the default
      if (settings?.UNSAFE_allowAnyConfigSource || storedSource !== settings?.defaultConfigSource) {
        searchParams.set(configQueryKey, storedSource);
        setSearchParams(searchParams, { replace: true });
      }

      return storedSource;
    }

    logDev('Invalid stored config: ' + storedSource);
    storage.removeItem(configFileStorageKey);
=======
  // If there is no valid config source or the config source equals the default, remove the ?app-config= param
  if (searchParams.has(configQueryKey) && (!configSource || configSource === settings?.defaultConfigSource)) {
    searchParams.delete(configQueryKey);
    anyTouched = true;
  }

  // If the config source is not the default and the query string isn't set right, set the ?app-config= param
  if (configSource && configSource !== settings?.defaultConfigSource && searchParams.get(configQueryKey) !== configSource) {
    searchParams.set(configQueryKey, configSource);
    anyTouched = true;
>>>>>>> 02a944cc
  }

  return anyTouched;
}

<<<<<<< HEAD
function isValidConfigSource(source: string, settings: Settings | undefined) {
=======
function isValidConfigSource(source: string, settings: Settings) {
>>>>>>> 02a944cc
  // Dynamic values are valid as long as they are defined
  if (settings?.UNSAFE_allowAnyConfigSource) {
    return !!source;
  }

  return (
    settings?.defaultConfigSource === source || (settings?.additionalAllowedConfigSources && settings?.additionalAllowedConfigSources.indexOf(source) >= 0)
  );
}<|MERGE_RESOLUTION|>--- conflicted
+++ resolved
@@ -1,64 +1,16 @@
-<<<<<<< HEAD
-import { useSearchParams } from 'react-router-dom';
-import { useNavigate } from 'react-router';
-=======
 import type { NavigateFunction } from 'react-router/dist/lib/hooks';
->>>>>>> 02a944cc
 
 import { logDev } from '#src/utils/common';
 import type { Settings } from '#src/stores/SettingsStore';
 
-<<<<<<< HEAD
-// Use session storage so the override persists until the tab is closed and then resets
-const storage = window.sessionStorage;
-=======
 // Use local storage so the override persists until cleared
 const storage = window.localStorage;
->>>>>>> 02a944cc
 
 const configQueryKey = 'app-config';
 const configLegacyQueryKey = 'c';
 
 const configFileStorageKey = 'config-file-override';
 
-<<<<<<< HEAD
-export function useConfigSource(settings: Settings | undefined) {
-  return useConfigOverride(settings) || settings?.defaultConfigSource;
-}
-
-export function useConfigNavigate() {
-  const navigate = useNavigate();
-
-  return (configSource: string) => {
-    navigate(
-      {
-        pathname: '/',
-        search: new URLSearchParams([[configQueryKey, configSource]]).toString(),
-      },
-      { replace: true },
-    );
-  };
-}
-
-function useConfigOverride(settings?: Settings) {
-  const [searchParams, setSearchParams] = useSearchParams();
-
-  if (!settings?.UNSAFE_allowAnyConfigSource && (settings?.additionalAllowedConfigSources?.length || 0) <= 0) {
-    return undefined;
-  }
-
-  // If the query string has the legacy key, remove it
-  if (searchParams.has(configLegacyQueryKey)) {
-    const legacyValue = searchParams.get(configLegacyQueryKey);
-    searchParams.delete(configLegacyQueryKey);
-
-    // If the new query key is not set, set it from the old key, but do not replace it (the new key 'wins' if both are set)
-    if (legacyValue !== null && !searchParams.has(configQueryKey)) {
-      searchParams.set(configQueryKey, legacyValue);
-    }
-
-    setSearchParams(searchParams, { replace: true });
-=======
 export function getConfigNavigateCallback(navigate: NavigateFunction) {
   return (configSource: string) => {
     navigate(
@@ -97,36 +49,9 @@
     }
 
     logDev(`Invalid app-config query param: ${configQueryParam}`);
->>>>>>> 02a944cc
   }
   // Yes this falls through from above to look up the stored value if the query string is invalid and that's OK
 
-<<<<<<< HEAD
-  if (searchParams.has(configQueryKey)) {
-    const configQuery = searchParams.get(configQueryKey);
-
-    // If the query param exists but the value is empty, clear the storage and allow fallback to the default config
-    if (!configQuery) {
-      storage.removeItem(configFileStorageKey);
-
-      searchParams.delete(configQueryKey);
-      setSearchParams(searchParams, { replace: true });
-
-      return undefined;
-    }
-
-    // If it's valid, store it and return it
-    if (isValidConfigSource(configQuery, settings)) {
-      storage.setItem(configFileStorageKey, configQuery);
-      return configQuery;
-    }
-
-    logDev(`Invalid app-config query param: ${configQuery}`);
-
-    // Remove the query param if it's invalid
-    searchParams.delete(configQueryKey);
-    setSearchParams(searchParams, { replace: true });
-=======
   const storedSource = storage.getItem(configFileStorageKey);
 
   // Make sure the stored value is still valid before returning it
@@ -149,28 +74,8 @@
   if (searchParams.has(configLegacyQueryKey)) {
     searchParams.delete(configLegacyQueryKey);
     anyTouched = true;
->>>>>>> 02a944cc
   }
-  // Yes this falls through from above to look up the stored value if the query string is invalid and that's OK
 
-<<<<<<< HEAD
-  const storedSource = storage.getItem(configFileStorageKey);
-
-  // Make sure the stored value is still valid before returning it
-  if (storedSource) {
-    if (isValidConfigSource(storedSource, settings)) {
-      // Make sure it's added to the query params if it's not the default
-      if (settings?.UNSAFE_allowAnyConfigSource || storedSource !== settings?.defaultConfigSource) {
-        searchParams.set(configQueryKey, storedSource);
-        setSearchParams(searchParams, { replace: true });
-      }
-
-      return storedSource;
-    }
-
-    logDev('Invalid stored config: ' + storedSource);
-    storage.removeItem(configFileStorageKey);
-=======
   // If there is no valid config source or the config source equals the default, remove the ?app-config= param
   if (searchParams.has(configQueryKey) && (!configSource || configSource === settings?.defaultConfigSource)) {
     searchParams.delete(configQueryKey);
@@ -181,17 +86,12 @@
   if (configSource && configSource !== settings?.defaultConfigSource && searchParams.get(configQueryKey) !== configSource) {
     searchParams.set(configQueryKey, configSource);
     anyTouched = true;
->>>>>>> 02a944cc
   }
 
   return anyTouched;
 }
 
-<<<<<<< HEAD
-function isValidConfigSource(source: string, settings: Settings | undefined) {
-=======
 function isValidConfigSource(source: string, settings: Settings) {
->>>>>>> 02a944cc
   // Dynamic values are valid as long as they are defined
   if (settings?.UNSAFE_allowAnyConfigSource) {
     return !!source;
