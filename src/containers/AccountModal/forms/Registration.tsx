import React, { ChangeEventHandler, useEffect, useMemo, useState } from 'react';
import { object, string, SchemaOf } from 'yup';
import { useTranslation } from 'react-i18next';
import { useLocation, useNavigate } from 'react-router';
import { useQuery, useQueryClient } from 'react-query';

import useForm, { UseFormOnSubmitHandler } from '#src/hooks/useForm';
import RegistrationForm from '#components/RegistrationForm/RegistrationForm';
import { extractConsentValues, checkConsentsFromValues } from '#src/utils/collection';
import { addQueryParam } from '#src/utils/location';
import type { RegistrationFormData } from '#types/account';
<<<<<<< HEAD
import AccountController from '#src/stores/AccountController';
import { getModule } from '#src/modules/container';
=======
import { getPublisherConsents, register, updateConsents } from '#src/stores/AccountController';
import { useConfigStore } from '#src/stores/ConfigStore';
>>>>>>> be3c907a

const Registration = () => {
  const accountController = getModule(AccountController);

  const navigate = useNavigate();
  const location = useLocation();
  const { t } = useTranslation('account');
  const [consentValues, setConsentValues] = useState<Record<string, string | boolean>>({});
  const [consentErrors, setConsentErrors] = useState<string[]>([]);

<<<<<<< HEAD
  const { data, isLoading: publisherConsentsLoading } = useQuery(['consents'], () => accountController.getPublisherConsents());
=======
  const appConfigId = useConfigStore(({ config }) => config.id);

  const { data, isLoading: publisherConsentsLoading } = useQuery(['consents', appConfigId], getPublisherConsents);
>>>>>>> be3c907a
  const publisherConsents = useMemo(() => data?.consents || [], [data]);

  const queryClient = useQueryClient();

  const handleChangeConsent: ChangeEventHandler<HTMLInputElement | HTMLTextAreaElement> = ({ currentTarget }) => {
    if (!currentTarget) return;

    const { name, type } = currentTarget;
    const value = type === 'checkbox' ? (currentTarget as HTMLInputElement).checked : currentTarget.value;

    setConsentValues((current) => ({
      ...current,
      [name]: value,
    }));

    // Clear the errors for any checkbox that's toggled
    setConsentErrors((errors) => errors.filter((e) => e !== name));
  };

  useEffect(() => {
    if (publisherConsents) {
      setConsentValues(extractConsentValues(publisherConsents));
    }
  }, [publisherConsents]);

  const registrationSubmitHandler: UseFormOnSubmitHandler<RegistrationFormData> = async ({ email, password }, { setErrors, setSubmitting, setValue }) => {
    try {
      const { consentsErrors, customerConsents } = checkConsentsFromValues(publisherConsents, consentValues);

      if (consentsErrors.length) {
        setConsentErrors(consentsErrors);
        setSubmitting(false);
        return;
      }

      await accountController.register(email, password);

      await accountController.updateConsents(customerConsents).catch(() => {
        // error caught while updating the consents, but continue the registration flow
      });

      await queryClient.invalidateQueries('listProfiles');

      navigate(addQueryParam(location, 'u', 'personal-details'));
    } catch (error: unknown) {
      if (error instanceof Error) {
        const errorMessage = error.message.toLowerCase();
        if (errorMessage.includes('customer already exists') || errorMessage.includes('account already exists')) {
          setErrors({ form: t('registration.user_exists') });
        } else if (errorMessage.includes('invalid param password')) {
          setErrors({ password: t('registration.invalid_password') });
        } else {
          // in case the endpoint fails
          setErrors({ password: t('registration.failed_to_create') });
        }
        setValue('password', '');
      }
    }

    setSubmitting(false);
  };

  const validationSchema: SchemaOf<RegistrationFormData> = object().shape({
    email: string().email(t('registration.field_is_not_valid_email')).required(t('registration.field_required')),
    password: string()
      .matches(/^(?=.*[a-z])(?=.*[0-9]).{8,}$/, t('registration.invalid_password'))
      .required(t('registration.field_required')),
  });

  const initialRegistrationValues: RegistrationFormData = { email: '', password: '' };
  const { handleSubmit, handleChange, handleBlur, values, errors, submitting } = useForm(
    initialRegistrationValues,
    registrationSubmitHandler,
    validationSchema,
    true,
  );

  return (
    <RegistrationForm
      onSubmit={handleSubmit}
      onChange={handleChange}
      onBlur={handleBlur}
      values={values}
      errors={errors}
      consentErrors={consentErrors}
      submitting={submitting}
      consentValues={consentValues}
      publisherConsents={publisherConsents}
      loading={publisherConsentsLoading}
      onConsentChange={handleChangeConsent}
      canSubmit={!!values.email && !!values.password}
    />
  );
};

export default Registration;<|MERGE_RESOLUTION|>--- conflicted
+++ resolved
@@ -9,13 +9,9 @@
 import { extractConsentValues, checkConsentsFromValues } from '#src/utils/collection';
 import { addQueryParam } from '#src/utils/location';
 import type { RegistrationFormData } from '#types/account';
-<<<<<<< HEAD
 import AccountController from '#src/stores/AccountController';
 import { getModule } from '#src/modules/container';
-=======
-import { getPublisherConsents, register, updateConsents } from '#src/stores/AccountController';
 import { useConfigStore } from '#src/stores/ConfigStore';
->>>>>>> be3c907a
 
 const Registration = () => {
   const accountController = getModule(AccountController);
@@ -26,13 +22,9 @@
   const [consentValues, setConsentValues] = useState<Record<string, string | boolean>>({});
   const [consentErrors, setConsentErrors] = useState<string[]>([]);
 
-<<<<<<< HEAD
-  const { data, isLoading: publisherConsentsLoading } = useQuery(['consents'], () => accountController.getPublisherConsents());
-=======
   const appConfigId = useConfigStore(({ config }) => config.id);
 
-  const { data, isLoading: publisherConsentsLoading } = useQuery(['consents', appConfigId], getPublisherConsents);
->>>>>>> be3c907a
+  const { data, isLoading: publisherConsentsLoading } = useQuery(['consents', appConfigId], () => accountController.getPublisherConsents());
   const publisherConsents = useMemo(() => data?.consents || [], [data]);
 
   const queryClient = useQueryClient();
