--- conflicted
+++ resolved
@@ -1,27 +1,17 @@
 import i18next from 'i18next';
 import { injectable, optional } from 'inversify';
 
-<<<<<<< HEAD
+import { useProfileStore } from './ProfileStore';
 import FavoritesController from './FavoritesController';
 import WatchHistoryController from './WatchHistoryController';
 
-import { useConfigStore } from '#src/stores/ConfigStore';
-=======
-import { subscribeToNotifications } from './NotificationsController';
-import { useProfileStore } from './ProfileStore';
-
 import { queryClient } from '#src/containers/QueryProvider/QueryProvider';
-import useAccount from '#src/hooks/useAccount';
-import useService from '#src/hooks/useService';
-import { getMediaByWatchlist } from '#src/services/api.service';
 import { useAccountStore } from '#src/stores/AccountStore';
-import { restoreFavorites, serializeFavorites } from '#src/stores/FavoritesController';
 import { useFavoritesStore } from '#src/stores/FavoritesStore';
-import { restoreWatchHistory, serializeWatchHistory } from '#src/stores/WatchHistoryController';
 import { useWatchHistoryStore } from '#src/stores/WatchHistoryStore';
 import { logDev } from '#src/utils/common';
 import * as persist from '#src/utils/persist';
->>>>>>> be3c907a
+import { useConfigStore } from '#src/stores/ConfigStore';
 import type {
   Capture,
   Customer,
@@ -33,18 +23,17 @@
   GetPublisherConsentsResponse,
 } from '#types/account';
 import type { Offer } from '#types/checkout';
-<<<<<<< HEAD
-import { useAccountStore } from '#src/stores/AccountStore';
-import { queryClient } from '#src/containers/QueryProvider/QueryProvider';
-import { logDev } from '#src/utils/common';
+import { unpersistProfile } from '#src/hooks/useProfiles';
 import SubscriptionService from '#src/services/subscription.service';
 import AccountService from '#src/services/account.service';
 import CheckoutService from '#src/services/checkout.service';
-import { useFavoritesStore } from '#src/stores/FavoritesStore';
-import { useWatchHistoryStore } from '#src/stores/WatchHistoryStore';
 import { addQueryParams } from '#src/utils/formatting';
 import { simultaneousLoginWarningKey } from '#components/LoginForm/LoginForm';
 import { ACCESS_MODEL } from '#src/config';
+import { container } from '#src/modules/container';
+import { ProfileService } from '#src/services/profile.service';
+
+const PERSIST_PROFILE = 'profile';
 
 enum NotificationsTypes {
   ACCESS_GRANTED = 'access.granted',
@@ -55,11 +44,6 @@
   SUBSCRIBE_FAILED = 'subscribe.failed',
   ACCOUNT_LOGOUT = 'account.logout',
 }
-=======
-import { unpersistProfile } from '#src/hooks/useProfiles';
-
-const PERSIST_PROFILE = 'profile';
->>>>>>> be3c907a
 
 @injectable()
 export default class AccountController {
@@ -96,9 +80,9 @@
 
     useAccountStore.setState({
       loading: true,
-<<<<<<< HEAD
       canUpdateEmail,
       canRenewSubscription,
+      canManageProfiles: container.isBound(ProfileService),
       canUpdatePaymentMethod,
       canChangePasswordWithOldPassword,
       canExportAccountData,
@@ -106,24 +90,11 @@
       canShowReceipts,
     });
 
-    await this.accountService.initialize(config, this.logout);
-=======
-      canUpdateEmail: accountService.canUpdateEmail,
-      canRenewSubscription: accountService.canRenewSubscription,
-      canManageProfiles: accountService.canManageProfiles,
-      canUpdatePaymentMethod: accountService.canUpdatePaymentMethod,
-      canChangePasswordWithOldPassword: accountService.canChangePasswordWithOldPassword,
-      canExportAccountData: accountService.canExportAccountData,
-      canDeleteAccount: accountService.canExportAccountData,
-      canShowReceipts: accountService.canShowReceipts,
-    });
-
     useProfileStore.setState({
       profile: persist.getItem(PERSIST_PROFILE) || null,
     });
 
-    await accountService.initialize(config, logout);
->>>>>>> be3c907a
+    await this.accountService.initialize(config, this.logout);
 
     try {
       const authData = await this.accountService.getAuthData();
@@ -250,7 +221,6 @@
     }
 
     useAccountStore.setState({ loading: false });
-<<<<<<< HEAD
   }
 
   async clearLoginState() {
@@ -264,47 +234,22 @@
       loading: false,
     });
 
+    useProfileStore.setState({
+      profile: null,
+      selectingProfileAvatar: null,
+    });
+    unpersistProfile();
+
     await this.favoritesController?.restoreFavorites();
     await this.watchHistoryController?.restoreWatchHistory();
   }
 
   async logout(logoutOptions: { includeNetworkRequest: boolean } = { includeNetworkRequest: true }) {
-    await queryClient.invalidateQueries('entitlements');
-    await this.clearLoginState();
-=======
-  });
-};
-
-async function clearLoginState() {
-  useAccountStore.setState({
-    user: null,
-    subscription: null,
-    transactions: null,
-    activePayment: null,
-    customerConsents: null,
-    publisherConsents: null,
-    loading: false,
-  });
-
-  useProfileStore.setState({
-    profile: null,
-    selectingProfileAvatar: null,
-  });
-  unpersistProfile();
-
-  await restoreFavorites();
-  await restoreWatchHistory();
-}
-
-export async function logout(logoutOptions: { includeNetworkRequest: boolean } = { includeNetworkRequest: true }) {
-  await useService(async ({ accountService }) => {
     persist.removeItem(PERSIST_PROFILE);
-
     // this invalidates all entitlements caches which makes the useEntitlement hook to verify the entitlements.
     await queryClient.invalidateQueries('entitlements');
 
-    await clearLoginState();
->>>>>>> be3c907a
+    await this.clearLoginState();
     if (logoutOptions.includeNetworkRequest) {
       await this.accountService?.logout();
     }
