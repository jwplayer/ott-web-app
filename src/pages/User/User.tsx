import { useCallback, useEffect, useState } from 'react';
import { useTranslation } from 'react-i18next';
import { Navigate, Route, Routes, useLocation, useNavigate } from 'react-router-dom';
import shallow from 'zustand/shallow';

import styles from './User.module.scss';

import AccountComponent from '#components/Account/Account';
import Button from '#components/Button/Button';
import ConfirmationDialog from '#components/ConfirmationDialog/ConfirmationDialog';
import Favorites from '#components/Favorites/Favorites';
import LoadingOverlay from '#components/LoadingOverlay/LoadingOverlay';
import PaymentContainer from '#src/containers/PaymentContainer/PaymentContainer';
import PlaylistContainer from '#src/containers/PlaylistContainer/PlaylistContainer';
import useBreakpoint, { Breakpoint } from '#src/hooks/useBreakpoint';
import AccountCircle from '#src/icons/AccountCircle';
import BalanceWallet from '#src/icons/BalanceWallet';
import Exit from '#src/icons/Exit';
import Favorite from '#src/icons/Favorite';
import { logout } from '#src/stores/AccountController';
import { useAccountStore } from '#src/stores/AccountStore';
import { getSubscriptionSwitches } from '#src/stores/CheckoutController';
import EditProfile from '#src/containers/Profiles/EditProfile';
import { useProfilesFeatureEnabled } from '#src/hooks/useProfiles';
import { PersonalShelf, useConfigStore } from '#src/stores/ConfigStore';
import { clear as clearFavorites } from '#src/stores/FavoritesController';
<<<<<<< HEAD
import { mediaURL } from '#src/utils/formatting';
import type { PlaylistItem } from '#types/playlist';
import { useProfileStore } from '#src/stores/ProfileStore';
=======
>>>>>>> 85ac3d92

const User = (): JSX.Element => {
  const { accessModel, favoritesList } = useConfigStore(
    (s) => ({
      accessModel: s.accessModel,
      favoritesList: s.config.features?.favoritesList,
    }),
    shallow,
  );
  const navigate = useNavigate();
  const { t } = useTranslation('user');
  const breakpoint = useBreakpoint();
  const [clearFavoritesOpen, setClearFavoritesOpen] = useState(false);
  const location = useLocation();

  const isLargeScreen = breakpoint > Breakpoint.md;
  const { user: customer, subscription, loading, canUpdateEmail } = useAccountStore();
  const { profile } = useProfileStore();

  const profilesEnabled = useProfilesFeatureEnabled();

  const profileAndFavoritesPage = location.pathname?.includes('my-profile') || location.pathname.includes('favorites');

  const onLogout = useCallback(async () => {
    // Empty customer on a user page leads to navigate (code bellow), so we don't repeat it here
    await logout();
  }, []);

  useEffect(() => {
    if (accessModel !== 'AVOD') {
      getSubscriptionSwitches();
    }
  }, [accessModel]);

  useEffect(() => {
    if (!loading && !customer) {
      navigate('/', { replace: true });
    }
  }, [navigate, customer, loading]);

  if (!customer) {
    return (
      <div className={styles.user}>
        <LoadingOverlay inline />
      </div>
    );
  }

  return (
    <div className={styles.user}>
      {isLargeScreen && (
        <div className={styles.leftColumn}>
          <div className={styles.panel}>
            <ul>
              {accessModel === 'SVOD' && profilesEnabled && profileAndFavoritesPage && (
                <li>
                  <Button
                    to={`my-profile/${profile?.id}`}
                    label={profile?.name ?? t('nav.profile')}
                    variant="text"
                    startIcon={<img className={styles.profileIcon} src={profile?.avatar_url} alt={profile?.name} />}
                    className={styles.button}
                  />
                </li>
              )}
              {(!profilesEnabled || !profileAndFavoritesPage) && (
                <li>
                  <Button to="my-account" label={t('nav.account')} variant="text" startIcon={<AccountCircle />} className={styles.button} />
                </li>
              )}
              {favoritesList && (!profilesEnabled || profileAndFavoritesPage) && (
                <li>
                  <Button to="favorites" label={t('nav.favorites')} variant="text" startIcon={<Favorite />} className={styles.button} />
                </li>
              )}

              {accessModel !== 'AVOD' && (!profilesEnabled || !profileAndFavoritesPage) && (
                <li>
                  <Button to="payments" label={t('nav.payments')} variant="text" startIcon={<BalanceWallet />} className={styles.button} />
                </li>
              )}

              {(!profilesEnabled || !profileAndFavoritesPage) && (
                <li className={styles.logoutLi}>
                  <Button onClick={onLogout} label={t('nav.logout')} variant="text" startIcon={<Exit />} className={styles.button} />
                </li>
              )}
            </ul>
          </div>
        </div>
      )}
      <div className={styles.mainColumn}>
        <Routes>
          <Route
            path="my-account"
            element={<AccountComponent panelClassName={styles.panel} panelHeaderClassName={styles.panelHeader} canUpdateEmail={canUpdateEmail} />}
          />
          {profilesEnabled && <Route path="my-profile/:id" element={<EditProfile contained />} />}
          {favoritesList && (
            <Route
              path="favorites"
              element={
                <>
                  <PlaylistContainer type={PersonalShelf.Favorites} showEmpty>
                    {({ playlist, error, isLoading }) => (
                      <Favorites
                        playlist={playlist}
                        error={error}
                        isLoading={isLoading}
                        onClearFavoritesClick={() => setClearFavoritesOpen(true)}
                        accessModel={accessModel}
                        hasSubscription={!!subscription}
                      />
                    )}
                  </PlaylistContainer>
                  <ConfirmationDialog
                    open={clearFavoritesOpen}
                    title={t('favorites.clear_favorites_title')}
                    body={t('favorites.clear_favorites_body')}
                    onConfirm={async () => {
                      await clearFavorites();
                      setClearFavoritesOpen(false);
                    }}
                    onClose={() => setClearFavoritesOpen(false)}
                  />
                </>
              }
            />
          )}
          <Route path="payments" element={accessModel !== 'AVOD' ? <PaymentContainer /> : <Navigate to="my-account" />} />
          <Route path="*" element={<Navigate to="my-account" />} />
        </Routes>
      </div>
    </div>
  );
};

export default User;<|MERGE_RESOLUTION|>--- conflicted
+++ resolved
@@ -24,12 +24,7 @@
 import { useProfilesFeatureEnabled } from '#src/hooks/useProfiles';
 import { PersonalShelf, useConfigStore } from '#src/stores/ConfigStore';
 import { clear as clearFavorites } from '#src/stores/FavoritesController';
-<<<<<<< HEAD
-import { mediaURL } from '#src/utils/formatting';
-import type { PlaylistItem } from '#types/playlist';
 import { useProfileStore } from '#src/stores/ProfileStore';
-=======
->>>>>>> 85ac3d92
 
 const User = (): JSX.Element => {
   const { accessModel, favoritesList } = useConfigStore(
