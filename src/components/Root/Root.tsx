--- conflicted
+++ resolved
@@ -1,10 +1,6 @@
 import React, { FC, useEffect, useState } from 'react';
 import { useTranslation } from 'react-i18next';
 import { useQuery } from 'react-query';
-<<<<<<< HEAD
-import { useSearchParams } from 'react-router-dom';
-=======
->>>>>>> 2bcc87e4
 
 import ErrorPage from '#components/ErrorPage/ErrorPage';
 import AccountModal from '#src/containers/AccountModal/AccountModal';
@@ -12,21 +8,13 @@
 import DemoConfigDialog from '#components/DemoConfigDialog/DemoConfigDialog';
 import LoadingOverlay from '#components/LoadingOverlay/LoadingOverlay';
 import DevConfigSelector from '#components/DevConfigSelector/DevConfigSelector';
-<<<<<<< HEAD
-import { cleanupQueryParams, getConfigSource } from '#src/utils/configOverride';
 import AppRoutes from '#src/containers/AppRoutes/AppRoutes';
 import registerCustomScreens from '#src/screenMapping';
 import { initApp } from '#src/init/initApp';
 import { useController } from '#src/ioc/container';
 import { CONTROLLERS } from '#src/ioc/types';
-import type SettingsController from '#src/controllers/SettingsController';
-=======
+import type SettingsController from '#src/stores/SettingsController';
 import { useConfigSource } from '#src/utils/configOverride';
-import { loadAndValidateConfig } from '#src/utils/configLoad';
-import { initSettings } from '#src/stores/SettingsController';
-import AppRoutes from '#src/containers/AppRoutes/AppRoutes';
-import registerCustomScreens from '#src/screenMapping';
->>>>>>> 2bcc87e4
 
 // This is moved to a separate, parallel component to reduce rerenders
 const RootLoader = ({ setAppIsReady }: { setAppIsReady: React.Dispatch<React.SetStateAction<boolean>> }) => {
@@ -39,19 +27,7 @@
     refetchInterval: false,
   });
 
-<<<<<<< HEAD
-  const [searchParams, setSearchParams] = useSearchParams();
-  const configSource = useMemo(() => getConfigSource(searchParams, settingsQuery.data), [searchParams, settingsQuery.data]);
-
-  // Update the query string to maintain the right params
-  useEffect(() => {
-    if (settingsQuery.data && cleanupQueryParams(searchParams, settingsQuery.data, configSource)) {
-      setSearchParams(searchParams, { replace: true });
-    }
-  }, [configSource, searchParams, setSearchParams, settingsQuery.data]);
-=======
   const configSource = useConfigSource(settingsQuery?.data);
->>>>>>> 2bcc87e4
 
   const configQuery = useQuery('config-init-' + configSource, async () => initApp(configSource), {
     enabled: settingsQuery.isSuccess && !!configSource,
@@ -61,13 +37,8 @@
 
   // After the config loads, we can show the rest of the App
   useEffect(() => {
-<<<<<<< HEAD
-    registerCustomScreens();
-  }, []);
-=======
     setAppIsReady(!configQuery.isError && !configQuery.isLoading && !!configQuery.data);
   }, [setAppIsReady, configQuery.isError, configQuery.isLoading, configQuery.data]);
->>>>>>> 2bcc87e4
 
   const IS_DEMO_OR_PREVIEW = IS_DEMO_MODE || IS_PREVIEW_MODE;
 
