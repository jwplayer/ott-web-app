import { getSeriesId, getSeriesIdFromEpisode, isEpisode, isSeriesPlaceholder } from '#src/utils/media';
import type { Playlist, PlaylistItem } from '#types/playlist';

export const formatDurationTag = (seconds: number): string | null => {
  if (!seconds) return null;

  const minutes = Math.ceil(seconds / 60);

  return `${minutes} min`;
};

/**
 * @param duration Duration in seconds
 *
 * Calculates hours and minutes into a string
 * Hours are only shown if at least 1
 * Minutes get rounded
 *
 * @returns string, such as '2h 24m' or '31m'
 */

export const formatDuration = (duration: number): string | null => {
  if (!duration) return null;

  const hours = Math.floor(duration / 3600);
  const minutes = Math.round((duration - hours * 3600) / 60);

  const hoursString = hours ? `${hours}h ` : '';
  const minutesString = minutes ? `${minutes}m ` : '';

  return `${hoursString}${minutesString}`;
};

<<<<<<< HEAD
export const addQueryParams = (url: string, queryParams: { [key: string]: string | number | string[] | undefined | null }) => {
=======
export const addQueryParams = (url: string, queryParams: { [key: string]: string | string[] | undefined | null }) => {
>>>>>>> 9bdb26eb
  const queryStringIndex = url.indexOf('?');
  const urlWithoutSearch = queryStringIndex > -1 ? url.slice(0, queryStringIndex) : url;
  const urlSearchParams = new URLSearchParams(queryStringIndex > -1 ? url.slice(queryStringIndex) : undefined);

  Object.keys(queryParams).forEach((key) => {
    const value = queryParams[key];

<<<<<<< HEAD
    // null or undefined
=======
>>>>>>> 9bdb26eb
    if (value == null) return;

    if (typeof value === 'object' && !value?.length) return;

<<<<<<< HEAD
    const formattedValue = Array.isArray(value) && value ? value.join(',') : String(value);
=======
    const formattedValue = Array.isArray(value) ? value.join(',') : value;
>>>>>>> 9bdb26eb

    urlSearchParams.set(key, formattedValue);
  });
  const queryString = urlSearchParams.toString();

  return `${urlWithoutSearch}${queryString ? `?${queryString}` : ''}`;
};

export const slugify = (text: string, whitespaceChar: string = '-') =>
  text
    .toString()
    .toLowerCase()
    .replace(/\s+/g, '-')
    .replace(/[^\w-]+/g, '')
    .replace(/--+/g, '-')
    .replace(/^-+/, '')
    .replace(/-+$/, '')
    .replace(/-/g, whitespaceChar);

export const movieURL = (item: PlaylistItem, playlistId?: string | null, play: boolean = false) =>
  addQueryParams(`/m/${item.mediaid}/${slugify(item.title)}`, { r: playlistId, play: play ? '1' : null });

export const seriesURL = (item: PlaylistItem, playlistId?: string | null, play: boolean = false) => {
  const seriesId = getSeriesId(item);

  return addQueryParams(`/s/${seriesId}/${slugify(item.title)}`, {
    r: playlistId,
    play: play ? '1' : null,
  });
};

export const episodeURL = (seriesPlaylist: Playlist, episodeId?: string, play: boolean = false, playlistId?: string | null) =>
  addQueryParams(`/s/${seriesPlaylist.feedid}/${slugify(seriesPlaylist.title)}`, {
    e: episodeId,
    r: playlistId,
    play: play ? '1' : null,
  });

export const episodeURLFromEpisode = (item: PlaylistItem, seriesId: string, playlistId?: string | null, play: boolean = false) => {
  // generated URL does not match the canonical URL. We need the series playlist in order to generate the slug. For
  // now the item title is used instead. The canonical link isn't affected by this though.
  return addQueryParams(`/s/${seriesId}/${slugify(item.title)}`, {
    e: item.mediaid,
    r: playlistId,
    play: play ? '1' : null,
  });
};

export const cardUrl = (item: PlaylistItem, playlistId?: string | null, play: boolean = false) => {
  if (isEpisode(item)) {
    const seriesId = getSeriesIdFromEpisode(item);

    return seriesId ? episodeURLFromEpisode(item, seriesId, playlistId, play) : movieURL(item);
  }

  return isSeriesPlaceholder(item) ? seriesURL(item, playlistId, play) : movieURL(item, playlistId, play);
};

export const videoUrl = (item: PlaylistItem, playlistId?: string | null, play: boolean = false) =>
  addQueryParams(item.seriesId ? seriesURL(item, playlistId) : movieURL(item, playlistId), {
    play: play ? '1' : null,
  });

export const formatDate = (dateString: number) => {
  if (!dateString) return '';

  return new Date(dateString * 1000).toLocaleDateString();
};

export const formatPrice = (price: number, currency: string, country: string) => {
  return new Intl.NumberFormat(country, {
    style: 'currency',
    currency: currency,
  }).format(price);
};<|MERGE_RESOLUTION|>--- conflicted
+++ resolved
@@ -31,11 +31,7 @@
   return `${hoursString}${minutesString}`;
 };
 
-<<<<<<< HEAD
 export const addQueryParams = (url: string, queryParams: { [key: string]: string | number | string[] | undefined | null }) => {
-=======
-export const addQueryParams = (url: string, queryParams: { [key: string]: string | string[] | undefined | null }) => {
->>>>>>> 9bdb26eb
   const queryStringIndex = url.indexOf('?');
   const urlWithoutSearch = queryStringIndex > -1 ? url.slice(0, queryStringIndex) : url;
   const urlSearchParams = new URLSearchParams(queryStringIndex > -1 ? url.slice(queryStringIndex) : undefined);
@@ -43,21 +39,14 @@
   Object.keys(queryParams).forEach((key) => {
     const value = queryParams[key];
 
-<<<<<<< HEAD
     // null or undefined
-=======
->>>>>>> 9bdb26eb
     if (value == null) return;
 
     if (typeof value === 'object' && !value?.length) return;
 
-<<<<<<< HEAD
-    const formattedValue = Array.isArray(value) && value ? value.join(',') : String(value);
-=======
     const formattedValue = Array.isArray(value) ? value.join(',') : value;
->>>>>>> 9bdb26eb
 
-    urlSearchParams.set(key, formattedValue);
+    urlSearchParams.set(key, String(formattedValue));
   });
   const queryString = urlSearchParams.toString();
 
