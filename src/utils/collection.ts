import type { PlaylistItem } from 'types/playlist';

<<<<<<< HEAD
const getCategoriesFromPlaylist = (playlist: Playlist) =>
  playlist.reduce(
    (categories: string[], item) => (categories.includes(item.genre) ? categories : categories.concat(item.genre)),
    [],
  );

const filterPlaylistCategory = (playlist: Playlist, filter: string) => {
  if (!filter) return playlist;

  return playlist.filter(({ genre }) => genre === filter);
};

export { getCategoriesFromPlaylist, filterPlaylistCategory };
=======
const getCategoriesFromPlaylist = (playlist: PlaylistItem[]) =>
  playlist.reduce(
    (categories: string[], item) =>
      categories.includes(item.genre)
        ? categories
        : categories.concat(item.genre),
    [],
  );

const filterPlaylistCategory = (playlist: PlaylistItem[], filter: string) => {
  if (!filter) return playlist;

  return playlist.filter(({ genre }) => genre === filter);
};

const chunk = <T>(input: T[], size: number) => {
  return input?.reduce((arr: T[][], item, idx: number) => {
    return idx % size === 0
      ? [...arr, [item]]
      : [...arr.slice(0, -1), [...arr.slice(-1)[0], item]];
  }, []);
};

export { getCategoriesFromPlaylist, filterPlaylistCategory, chunk };
>>>>>>> 74290cbc
<|MERGE_RESOLUTION|>--- conflicted
+++ resolved
@@ -1,26 +1,8 @@
 import type { PlaylistItem } from 'types/playlist';
 
-<<<<<<< HEAD
-const getCategoriesFromPlaylist = (playlist: Playlist) =>
+const getCategoriesFromPlaylist = (playlist: PlaylistItem[]) =>
   playlist.reduce(
     (categories: string[], item) => (categories.includes(item.genre) ? categories : categories.concat(item.genre)),
-    [],
-  );
-
-const filterPlaylistCategory = (playlist: Playlist, filter: string) => {
-  if (!filter) return playlist;
-
-  return playlist.filter(({ genre }) => genre === filter);
-};
-
-export { getCategoriesFromPlaylist, filterPlaylistCategory };
-=======
-const getCategoriesFromPlaylist = (playlist: PlaylistItem[]) =>
-  playlist.reduce(
-    (categories: string[], item) =>
-      categories.includes(item.genre)
-        ? categories
-        : categories.concat(item.genre),
     [],
   );
 
@@ -32,11 +14,8 @@
 
 const chunk = <T>(input: T[], size: number) => {
   return input?.reduce((arr: T[][], item, idx: number) => {
-    return idx % size === 0
-      ? [...arr, [item]]
-      : [...arr.slice(0, -1), [...arr.slice(-1)[0], item]];
+    return idx % size === 0 ? [...arr, [item]] : [...arr.slice(0, -1), [...arr.slice(-1)[0], item]];
   }, []);
 };
 
-export { getCategoriesFromPlaylist, filterPlaylistCategory, chunk };
->>>>>>> 74290cbc
+export { getCategoriesFromPlaylist, filterPlaylistCategory, chunk };