--- conflicted
+++ resolved
@@ -11,39 +11,22 @@
 
 describe('<Card>', () => {
   it('renders card with video title', () => {
-<<<<<<< HEAD
     const { getByText } = renderWithRouter(<Card item={item} url="https://test.dummy.jwplayer.com" />);
-=======
-    const { getByText } = renderWithRouter(<Card item={item} onClick={() => ''} />);
->>>>>>> f23e4619
     expect(getByText(/aa/i)).toBeTruthy();
   });
 
   it('renders tag with correct duration', () => {
-<<<<<<< HEAD
     const { getByText } = renderWithRouter(<Card item={item} url="https://test.dummy.jwplayer.com" />);
-=======
-    const { getByText } = renderWithRouter(<Card item={item} onClick={() => ''} />);
->>>>>>> f23e4619
     expect(getByText(/2/i)).toBeTruthy();
   });
 
   it('renders the image with the image prop when valid', () => {
-<<<<<<< HEAD
     const { getByAltText } = renderWithRouter(<Card item={itemWithImage} url="https://test.dummy.jwplayer.com" />);
-=======
-    const { getByAltText } = renderWithRouter(<Card item={itemWithImage} onClick={() => ''} />);
->>>>>>> f23e4619
-
     expect(getByAltText('This is a movie')).toHaveAttribute('src', 'http://movie.jpg?width=320');
   });
 
   it('makes the image visible after load', () => {
-<<<<<<< HEAD
     const { getByAltText } = renderWithRouter(<Card item={itemWithImage} url="https://test.dummy.jwplayer.com" />);
-=======
-    const { getByAltText } = renderWithRouter(<Card item={itemWithImage} onClick={() => ''} />);
->>>>>>> f23e4619
 
     expect(getByAltText('This is a movie')).toHaveAttribute('src', 'http://movie.jpg?width=320');
     expect(getByAltText('This is a movie')).toHaveStyle({ opacity: 0 });
