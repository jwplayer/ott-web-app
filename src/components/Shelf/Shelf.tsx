--- conflicted
+++ resolved
@@ -64,6 +64,7 @@
     (item, isInView) => (
       <Card
         title={item.title}
+        enableTitle={enableCardTitles}
         duration={item.duration}
         progress={watchHistory ? watchHistory[item.mediaid] : undefined}
         posterSource={findPlaylistImageForWidth(item, imageSourceWidth)}
@@ -123,9 +124,7 @@
 
   return (
     <div className={classNames(styles.shelf, { [styles.featured]: featured })} data-mediaid={playlist.feedid}>
-      {!featured && enableTitle ? (
-        <h2 className={classNames(styles.title, { [styles.loading]: loading })}>{title || playlist.title}</h2>
-      ) : null}
+      {!featured && enableTitle ? <h2 className={classNames(styles.title, { [styles.loading]: loading })}>{title || playlist.title}</h2> : null}
       <TileDock<PlaylistItem>
         items={playlist.playlist}
         tilesToShow={tilesToShow}
@@ -134,55 +133,9 @@
         showControls={!matchMedia('(hover: none)').matches && !loading}
         transitionTime={'0.3s'}
         spacing={8}
-<<<<<<< HEAD
         renderLeftControl={renderLeftControl}
         renderRightControl={renderRightControl}
         renderTile={renderTile}
-=======
-        renderLeftControl={(doSlide) => (
-          <div
-            className={classNames(styles.chevron, {
-              [styles.disabled]: !didSlideBefore,
-            })}
-            role="button"
-            tabIndex={didSlideBefore ? 0 : -1}
-            aria-label={t('slide_left')}
-            onKeyDown={(event: React.KeyboardEvent) => (event.key === 'Enter' || event.key === ' ') && handleSlide(doSlide)}
-            onClick={() => handleSlide(doSlide)}
-          >
-            <ChevronLeft />
-          </div>
-        )}
-        renderRightControl={(doSlide) => (
-          <div
-            className={styles.chevron}
-            role="button"
-            tabIndex={0}
-            aria-label={t('slide_right')}
-            onKeyDown={(event: React.KeyboardEvent) => (event.key === 'Enter' || event.key === ' ') && handleSlide(doSlide)}
-            onClick={() => handleSlide(doSlide)}
-          >
-            <ChevronRight />
-          </div>
-        )}
-        renderTile={(item, isInView) => (
-          <Card
-            title={item.title}
-            enableTitle={enableCardTitles}
-            duration={item.duration}
-            progress={watchHistory ? watchHistory[item.mediaid] : undefined}
-            posterSource={findPlaylistImageForWidth(item, imageSourceWidth)}
-            seriesId={item.seriesId}
-            seasonNumber={item.seasonNumber}
-            episodeNumber={item.episodeNumber}
-            onClick={isInView ? () => onCardClick(item) : undefined}
-            onHover={typeof onCardHover === 'function' ? () => onCardHover(item) : undefined}
-            featured={featured}
-            disabled={!isInView}
-            loading={loading}
-          />
-        )}
->>>>>>> 5290a41f
       />
     </div>
   );
