import React, { useContext, useEffect, useMemo, useState } from 'react';
import type { RouteComponentProps } from 'react-router-dom';
import { useHistory } from 'react-router';
import { Helmet } from 'react-helmet';

import { useFavorites } from '../../stores/FavoritesStore';
import { ConfigContext } from '../../providers/ConfigProvider';
import useBlurImageUpdater from '../../hooks/useBlurImageUpdater';
import { cardUrl, episodeURL, videoUrl } from '../../utils/formatting';
import type { PlaylistItem } from '../../../types/playlist';
import VideoComponent from '../../components/Video/Video';
import Shelf from '../../containers/Shelf/Shelf';
import useMedia from '../../hooks/useMedia';
import usePlaylist from '../../hooks/usePlaylist';
import { copyToClipboard } from '../../utils/dom';

type SeriesRouteParams = {
  id: string;
};

const Series = (
  {
    match: {
      params: { id },
    },
    location,
  }: RouteComponentProps<SeriesRouteParams>): JSX.Element => {
  const config = useContext(ConfigContext);
  const history = useHistory();
  const searchParams = useMemo(() => new URLSearchParams(location.search), [location.search]);
  const {
    isLoading: playlistIsLoading,
    error: playlistError,
    data: seriesPlaylist
  } = usePlaylist(id, undefined, true, false)
  const { isLoading, error, data: item } = useMedia(searchParams.get('e') || '');

<<<<<<< HEAD
  return <Video videoType={'series'} playlistId={id || undefined} episodeId={episodeId} mediaId={episodeId || ''} />;
=======
  useEffect(() => {
    if (!searchParams.has('e') && seriesPlaylist?.playlist.length) {
      history.replace(episodeURL(seriesPlaylist, seriesPlaylist.playlist[0].feedid));
    }
  }, [history, searchParams, seriesPlaylist]);

  const [hasShared, setHasShared] = useState<boolean>(false);
  const enableSharing: boolean = config.options.enableSharing === true;

  const { hasItem, saveItem, removeItem } = useFavorites();
  const play = searchParams.get('play') === '1';
  const posterFading: boolean = config ? config.options.posterFading === true : false;

  useBlurImageUpdater(item);
  const isFavorited = !!item && hasItem(item);

  const startPlay = () => item && history.push(videoUrl(item, searchParams.get('r'), true));
  const goBack = () => item && history.push(videoUrl(item, searchParams.get('r'), false));

  const onCardClick = (item: PlaylistItem) => history.push(cardUrl(item));

  const onShareClick = (): void => {
    if (!item) return;

    if (typeof navigator.share === 'function') {
      navigator.share({ title: item.title, text: item.description, url: window.location.href });
    } else {
      copyToClipboard(window.location.href);
    }
    setHasShared(true);
    setTimeout(() => setHasShared(false), 2000);
  };

  if (isLoading || playlistIsLoading) return <p>Loading...</p>;
  if (error || playlistError) return <p>Error loading list</p>;
  if (!seriesPlaylist || !item) return <p>Can not find medium</p>;

  return (
    <React.Fragment>
      <Helmet>
        <title>{item.title} - {config.siteName}</title>
        <meta name="description" content={item.description} />
        <meta property="og:description" content={item.description} />
        <meta property="og:title" content={`${item.title} - ${config.siteName}`} />
        <meta property="og:type" content="video.other" />
        {item.image && <meta property="og:image" content={item.image?.replace(/^https:/, 'http:')} />}
        {item.image && <meta property="og:image:secure_url" content={item.image?.replace(/^http:/, 'https:')} />}
        <meta property="og:image:width" content={item.image ? '720' : ''} />
        <meta property="og:image:height" content={item.image ? '406' : ''} />
        <meta name="twitter:title" content={`${item.title} - ${config.siteName}`} />
        <meta name="twitter:description" content={item.description} />
        <meta name="twitter:image" content={item.image} />
        <meta property="og:video" content={window.location.href} />
        <meta property="og:video:secure_url" content={window.location.href} />
        <meta property="og:video:type" content="text/html" />
        <meta property="og:video:width" content="1280" />
        <meta property="og:video:height" content="720" />
        {item.tags.split(',').map(tag => <meta property="og:video:tag" content={tag} key={tag} />)}
      </Helmet>
      <VideoComponent
        item={item}
        play={play}
        startPlay={startPlay}
        goBack={goBack}
        poster={posterFading ? 'fading' : 'normal'}
        enableSharing={enableSharing}
        hasShared={hasShared}
        onShareClick={onShareClick}
        isFavorited={isFavorited}
        onFavoriteButtonClick={() => isFavorited ? removeItem(item) : saveItem(item)}
        relatedShelf={
          <Shelf
            playlistId={id}
            title="Episodes"
            onCardClick={onCardClick}
          />
        }
      />
    </React.Fragment>
  );
>>>>>>> 9bf4b084
};

export default Series;<|MERGE_RESOLUTION|>--- conflicted
+++ resolved
@@ -18,40 +18,34 @@
   id: string;
 };
 
-const Series = (
-  {
-    match: {
-      params: { id },
-    },
-    location,
-  }: RouteComponentProps<SeriesRouteParams>): JSX.Element => {
+const Series = ({
+  match: {
+    params: { id },
+  },
+  location,
+}: RouteComponentProps<SeriesRouteParams>): JSX.Element => {
   const config = useContext(ConfigContext);
   const history = useHistory();
   const searchParams = useMemo(() => new URLSearchParams(location.search), [location.search]);
-  const {
-    isLoading: playlistIsLoading,
-    error: playlistError,
-    data: seriesPlaylist
-  } = usePlaylist(id, undefined, true, false)
+  const { isLoading: playlistIsLoading, error: playlistError, data: seriesPlaylist } = usePlaylist(
+    id,
+    undefined,
+    true,
+    false,
+  );
   const { isLoading, error, data: item } = useMedia(searchParams.get('e') || '');
-
-<<<<<<< HEAD
-  return <Video videoType={'series'} playlistId={id || undefined} episodeId={episodeId} mediaId={episodeId || ''} />;
-=======
-  useEffect(() => {
-    if (!searchParams.has('e') && seriesPlaylist?.playlist.length) {
-      history.replace(episodeURL(seriesPlaylist, seriesPlaylist.playlist[0].feedid));
-    }
-  }, [history, searchParams, seriesPlaylist]);
-
-  const [hasShared, setHasShared] = useState<boolean>(false);
-  const enableSharing: boolean = config.options.enableSharing === true;
+  const { data: trailerItem } = useMedia(item?.trailerId || '');
 
   const { hasItem, saveItem, removeItem } = useFavorites();
   const play = searchParams.get('play') === '1';
   const posterFading: boolean = config ? config.options.posterFading === true : false;
 
+  const [hasShared, setHasShared] = useState<boolean>(false);
+  const [playTrailer, setPlayTrailer] = useState<boolean>(false);
+  const enableSharing: boolean = config.options.enableSharing === true;
+
   useBlurImageUpdater(item);
+
   const isFavorited = !!item && hasItem(item);
 
   const startPlay = () => item && history.push(videoUrl(item, searchParams.get('r'), true));
@@ -71,6 +65,12 @@
     setTimeout(() => setHasShared(false), 2000);
   };
 
+  useEffect(() => {
+    if (!searchParams.has('e') && seriesPlaylist?.playlist.length) {
+      history.replace(episodeURL(seriesPlaylist, seriesPlaylist.playlist[0].feedid));
+    }
+  }, [history, searchParams, seriesPlaylist]);
+
   if (isLoading || playlistIsLoading) return <p>Loading...</p>;
   if (error || playlistError) return <p>Error loading list</p>;
   if (!seriesPlaylist || !item) return <p>Can not find medium</p>;
@@ -78,7 +78,9 @@
   return (
     <React.Fragment>
       <Helmet>
-        <title>{item.title} - {config.siteName}</title>
+        <title>
+          {item.title} - {config.siteName}
+        </title>
         <meta name="description" content={item.description} />
         <meta property="og:description" content={item.description} />
         <meta property="og:title" content={`${item.title} - ${config.siteName}`} />
@@ -95,10 +97,13 @@
         <meta property="og:video:type" content="text/html" />
         <meta property="og:video:width" content="1280" />
         <meta property="og:video:height" content="720" />
-        {item.tags.split(',').map(tag => <meta property="og:video:tag" content={tag} key={tag} />)}
+        {item.tags.split(',').map((tag) => (
+          <meta property="og:video:tag" content={tag} key={tag} />
+        ))}
       </Helmet>
       <VideoComponent
         item={item}
+        trailerItem={trailerItem}
         play={play}
         startPlay={startPlay}
         goBack={goBack}
@@ -106,19 +111,15 @@
         enableSharing={enableSharing}
         hasShared={hasShared}
         onShareClick={onShareClick}
+        playTrailer={playTrailer}
+        onTrailerClick={() => setPlayTrailer(true)}
+        onTrailerClose={() => setPlayTrailer(false)}
         isFavorited={isFavorited}
-        onFavoriteButtonClick={() => isFavorited ? removeItem(item) : saveItem(item)}
-        relatedShelf={
-          <Shelf
-            playlistId={id}
-            title="Episodes"
-            onCardClick={onCardClick}
-          />
-        }
+        onFavoriteButtonClick={() => (isFavorited ? removeItem(item) : saveItem(item))}
+        relatedShelf={<Shelf playlistId={id} title="Episodes" onCardClick={onCardClick} />}
       />
     </React.Fragment>
   );
->>>>>>> 9bf4b084
 };
 
 export default Series;