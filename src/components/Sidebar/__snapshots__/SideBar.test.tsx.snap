// Jest Snapshot v1, https://goo.gl/fbAQLP

exports[`<SideBar /> renders sideBar 1`] = `
<div>
  <div
    class="backdrop visible"
  />
  <div
    class="sidebar open"
  >
    <div
      class="heading"
    >
      <div
        aria-label="close_menu"
        class="iconButton"
        role="button"
        tabindex="0"
      >
        <svg
          aria-hidden="true"
          class="icon"
          focusable="false"
          viewBox="0 0 24 24"
          xmlns="http://www.w3.org/2000/svg"
        >
          <g>
            <path
              d="M19 6.41L17.59 5 12 10.59 6.41 5 5 6.41 10.59 12 5 17.59 6.41 19 12 13.41 17.59 19 19 17.59 13.41 12z"
            />
            <path
              d="M0 0h24v24H0z"
              fill="none"
            />
          </g>
        </svg>
      </div>
    </div>
    <nav
      class="group"
    >
      <a
        aria-current="page"
        class="button default outlined active"
        href="/"
      >
        <span>
          home
        </span>
      </a>
<<<<<<< HEAD
      <a
        aria-current="page"
        class="link active"
        href="/"
      >
        <span>
          Home
        </span>
      </a>
      <hr
        class="divider"
      />
      <a
        class="menuButton"
        href="/u"
        tabindex="0"
      >
        <span>
          settings
        </span>
      </a>
=======
>>>>>>> e68285ad
    </nav>
  </div>
</div>
`;<|MERGE_RESOLUTION|>--- conflicted
+++ resolved
@@ -45,33 +45,9 @@
         href="/"
       >
         <span>
-          home
-        </span>
-      </a>
-<<<<<<< HEAD
-      <a
-        aria-current="page"
-        class="link active"
-        href="/"
-      >
-        <span>
           Home
         </span>
       </a>
-      <hr
-        class="divider"
-      />
-      <a
-        class="menuButton"
-        href="/u"
-        tabindex="0"
-      >
-        <span>
-          settings
-        </span>
-      </a>
-=======
->>>>>>> e68285ad
     </nav>
   </div>
 </div>
