--- conflicted
+++ resolved
@@ -20,18 +20,12 @@
 import { logout } from '#src/stores/AccountController';
 import { useAccountStore } from '#src/stores/AccountStore';
 import { getSubscriptionSwitches } from '#src/stores/CheckoutController';
+import EditProfile from '#src/containers/Profiles/EditProfile';
+import { useProfilesFeatureEnabled } from '#src/hooks/useProfiles';
 import { PersonalShelf, useConfigStore } from '#src/stores/ConfigStore';
 import { clear as clearFavorites } from '#src/stores/FavoritesController';
-<<<<<<< HEAD
-import { getSubscriptionSwitches } from '#src/stores/CheckoutController';
-import { useCheckoutStore } from '#src/stores/CheckoutStore';
-import { addQueryParam } from '#src/utils/location';
-import EditProfile from '#src/containers/Profiles/EditProfile';
-import { useProfilesFeatureEnabled } from '#src/hooks/useProfiles';
-=======
 import { mediaURL } from '#src/utils/formatting';
 import type { PlaylistItem } from '#types/playlist';
->>>>>>> 4e690e54
 
 const User = (): JSX.Element => {
   const { accessModel, favoritesList } = useConfigStore(
@@ -47,28 +41,9 @@
   const [clearFavoritesOpen, setClearFavoritesOpen] = useState(false);
 
   const isLargeScreen = breakpoint > Breakpoint.md;
-<<<<<<< HEAD
-  const {
-    user: customer,
-    subscription,
-    transactions,
-    activePayment,
-    pendingOffer,
-    loading,
-    canUpdateEmail,
-    canRenewSubscription,
-    canUpdatePaymentMethod,
-    canShowReceipts,
-    profile,
-  } = useAccountStore();
+  const { user: customer, subscription, loading, canUpdateEmail, profile } = useAccountStore();
 
   const profilesEnabled = useProfilesFeatureEnabled();
-
-  const offerSwitches = useCheckoutStore((state) => state.offerSwitches);
-  const location = useLocation();
-=======
-  const { user: customer, subscription, loading, canUpdateEmail } = useAccountStore();
->>>>>>> 4e690e54
 
   const onCardClick = (playlistItem: PlaylistItem) => navigate(mediaURL({ media: playlistItem }));
   const onLogout = useCallback(async () => {
