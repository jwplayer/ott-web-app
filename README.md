--- conflicted
+++ resolved
@@ -67,11 +67,8 @@
 - playlist
 - videodetail
 - search
-<<<<<<< HEAD
 - watchhistory
-=======
 - favorites
->>>>>>> 0a99031f
 
 ### Subject
 
