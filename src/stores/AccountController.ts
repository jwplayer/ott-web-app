import i18next from 'i18next';

import { useFavoritesStore } from '#src/stores/FavoritesStore';
import { useWatchHistoryStore } from '#src/stores/WatchHistoryStore';
import type {
  Capture,
  Customer,
  CustomerConsent,
  EmailConfirmPasswordInput,
  FirstLastNameInput,
  GetCaptureStatusResponse,
  GetCustomerConsentsResponse,
  GetPublisherConsentsResponse,
} from '#types/account';
import type { Offer } from '#types/checkout';
import { useAccountStore } from '#src/stores/AccountStore';
import { restoreWatchHistory, serializeWatchHistory } from '#src/stores/WatchHistoryController';
import { restoreFavorites, serializeFavorites } from '#src/stores/FavoritesController';
import { getMediaByWatchlist } from '#src/services/api.service';
import useService from '#src/hooks/useService';
import useAccount from '#src/hooks/useAccount';
import { queryClient } from '#src/containers/QueryProvider/QueryProvider';
import { logDev } from '#src/utils/common';

export const initializeAccount = async () => {
  await useService(async ({ accountService, config }) => {
    if (!accountService) {
      useAccountStore.setState({ loading: false });
      return;
    }

    useAccountStore.setState({
      loading: true,
      canUpdateEmail: accountService.canUpdateEmail,
      canRenewSubscription: accountService.canRenewSubscription,
      canUpdatePaymentMethod: accountService.canUpdatePaymentMethod,
      canChangePasswordWithOldPassword: accountService.canChangePasswordWithOldPassword,
      canExportAccountData: accountService.canExportAccountData,
      canShowReceipts: accountService.canShowReceipts,
    });

    await accountService.initialize(config, logout);

    try {
      const authData = await accountService.getAuthData();

      if (authData) {
        await getAccount();
        await restoreWatchHistory();
        await restoreFavorites();
      }
    } catch (error: unknown) {
      logDev('Failed to get user', error);

      // clear the session when the token was invalid
      // don't clear the session when the error is unknown (network hiccup or something similar)
      if (error instanceof Error && error.message.includes('Invalid JWT token')) {
        await logout();
      }
    }

    useAccountStore.setState({ loading: false });
  });
};

export async function updateUser(values: FirstLastNameInput | EmailConfirmPasswordInput): Promise<ServiceResponse<Customer>> {
  return await useService(async ({ accountService, sandbox = true }) => {
    useAccountStore.setState({ loading: true });

    const { user, canUpdateEmail } = useAccountStore.getState();

    if (Object.prototype.hasOwnProperty.call(values, 'email') && !canUpdateEmail) {
      throw new Error('Email update not supported');
    }

    if (!user) {
      throw new Error('User not logged in');
    }

    const errors = validateInputLength(values as FirstLastNameInput);
    if (errors.length) {
      return {
        errors,
        responseData: {} as Customer,
      };
    }

    let payload = values;
    // this is needed as a fallback when the name is empty (cannot be empty on JWP integration)
    if (!accountService.canSupportEmptyFullName) {
      payload = { ...values, email: user.email };
    }

    const response = await accountService.updateCustomer({ ...payload, id: user.id.toString() }, sandbox);

    if (!response) {
      throw new Error('Unknown error');
    }

    if (response.errors?.length === 0) {
      useAccountStore.setState({ user: response.responseData });
    }

    return response;
  });
}

export const getAccount = async () => {
  await useService(async ({ accountService, config, accessModel }) => {
    const response = await accountService.getUser({ config });

    if (response) {
      await afterLogin(response.user, response.customerConsents, accessModel);
    }

    useAccountStore.setState({ loading: false });
  });
};

export const login = async (email: string, password: string) => {
  await useService(async ({ accountService, config, accessModel }) => {
    useAccountStore.setState({ loading: true });

    const response = await accountService.login({ config, email, password });
    if (response) {
      await afterLogin(response.user, response.customerConsents, accessModel);

      await restoreFavorites();
      await restoreWatchHistory();
    }

    useAccountStore.setState({ loading: false });
  });
};

export async function logout() {
  await useService(async ({ accountService }) => {
    // this invalidates all entitlements caches which makes the useEntitlement hook to verify the entitlements.
    await queryClient.invalidateQueries('entitlements');

    useAccountStore.setState({
      user: null,
      subscription: null,
      transactions: null,
      activePayment: null,
      customerConsents: null,
      publisherConsents: null,
    });

    await restoreFavorites();
    await restoreWatchHistory();

    await accountService?.logout();
  });
}

export const register = async (email: string, password: string) => {
  await useService(async ({ accountService, accessModel, config }) => {
    useAccountStore.setState({ loading: true });
    const response = await accountService.register({ config, email, password });
    if (response) {
      const { user, customerConsents } = response;
      await afterLogin(user, customerConsents, accessModel);
    }

    await updatePersonalShelves();
  });
};

export const updatePersonalShelves = async () => {
  await useAccount(async ({ customer }) => {
    await useService(async ({ accountService, sandbox = true }) => {
      const { watchHistory } = useWatchHistoryStore.getState();
      const { favorites } = useFavoritesStore.getState();
      if (!watchHistory && !favorites) return;

      const personalShelfData = {
        history: serializeWatchHistory(watchHistory),
        favorites: serializeFavorites(favorites),
      };

      return accountService?.updatePersonalShelves(
        {
          id: customer.id,
          externalData: personalShelfData,
        },
        sandbox,
      );
    });
  });
};

export const updateConsents = async (customerConsents: CustomerConsent[]): Promise<ServiceResponse<CustomerConsent[]>> => {
  return await useAccount(async ({ customer }) => {
    return await useService(async ({ accountService, config }) => {
      useAccountStore.setState({ loading: true });

      try {
        const response = await accountService?.updateCustomerConsents({
          config,
          customer,
          consents: customerConsents,
        });

        if (response?.consents) {
          useAccountStore.setState({ customerConsents: response.consents });
          return {
            responseData: response.consents,
            errors: [],
          };
        }
        return {
          responseData: [],
          errors: [],
        };
      } finally {
        useAccountStore.setState({ loading: false });
      }
    });
  });
};

// TODO: Decide if it's worth keeping this or just leave combined with getUser
// noinspection JSUnusedGlobalSymbols
export async function getCustomerConsents(): Promise<GetCustomerConsentsResponse> {
  return await useAccount(async ({ customer }) => {
    return await useService(async ({ accountService, config }) => {
      const response = await accountService.getCustomerConsents({ config, customer });

      if (response?.consents) {
        useAccountStore.setState({ customerConsents: response.consents });
      }

      return response;
    });
  });
}

export const getPublisherConsents = async (): Promise<GetPublisherConsentsResponse> => {
  return await useService(async ({ accountService, config }) => {
    const response = await accountService.getPublisherConsents(config);

    useAccountStore.setState({ publisherConsents: response.consents });

    return response;
  });
};

export const getCaptureStatus = async (): Promise<GetCaptureStatusResponse> => {
  return await useAccount(async ({ customer }) => {
    return await useService(async ({ accountService, sandbox = true }) => {
      const { responseData } = await accountService.getCaptureStatus({ customer }, sandbox);

      return responseData;
    });
  });
};

export const updateCaptureAnswers = async (capture: Capture): Promise<Capture> => {
  return await useAccount(async ({ customer, customerConsents }) => {
    return await useService(async ({ accountService, accessModel, sandbox = true }) => {
      const response = await accountService.updateCaptureAnswers({ customer, ...capture }, sandbox);

      if (response.errors.length > 0) throw new Error(response.errors[0]);

      await afterLogin(response.responseData as Customer, customerConsents, accessModel, false);

      return response.responseData;
    });
  });
};

export const resetPassword = async (email: string, resetUrl: string) => {
  return await useService(async ({ accountService, sandbox = true, authProviderId }) => {
    const response = await accountService.resetPassword(
      {
        customerEmail: email,
        publisherId: authProviderId,
        resetUrl,
      },
      sandbox,
    );

    if (response.errors.length > 0) throw new Error(response.errors[0]);

    return response.responseData;
  });
};

export const changePasswordWithOldPassword = async (oldPassword: string, newPassword: string, newPasswordConfirmation: string) => {
  return await useService(async ({ accountService, sandbox = true }) => {
    const response = await accountService.changePasswordWithOldPassword(
      {
        oldPassword,
        newPassword,
        newPasswordConfirmation,
      },
      sandbox,
    );
    if (response?.errors?.length > 0) throw new Error(response.errors[0]);

    return response?.responseData;
  });
};

export const changePasswordWithToken = async (customerEmail: string, newPassword: string, resetPasswordToken: string, newPasswordConfirmation: string) => {
  return await useService(async ({ accountService, sandbox = true, authProviderId }) => {
    const response = await accountService.changePasswordWithResetToken(
      { publisherId: authProviderId, customerEmail, newPassword, resetPasswordToken, newPasswordConfirmation },
      sandbox,
    );
    if (response?.errors?.length > 0) throw new Error(response.errors[0]);

    return response?.responseData;
  });
};

export const updateSubscription = async (status: 'active' | 'cancelled'): Promise<unknown> => {
  return await useAccount(async ({ customerId }) => {
    return await useService(async ({ subscriptionService, sandbox = true }) => {
      if (!subscriptionService) throw new Error('subscription service is not configured');
      const { subscription } = useAccountStore.getState();
      if (!subscription) throw new Error('user has no active subscription');

      const response = await subscriptionService?.updateSubscription(
        {
          customerId,
          offerId: subscription.offerId,
          status,
          unsubscribeUrl: subscription.unsubscribeUrl,
        },
        sandbox,
      );

      if (response.errors.length > 0) throw new Error(response.errors[0]);

      await reloadActiveSubscription({ delay: 2000 });

      return response?.responseData;
    });
  });
};

export async function checkEntitlements(offerId?: string): Promise<unknown> {
  return await useService(async ({ checkoutService, sandbox = true }) => {
    if (!checkoutService) throw new Error('checkout service is not configured');
    if (!offerId) {
      return false;
    }
    const { responseData } = await checkoutService.getEntitlements({ offerId }, sandbox);
    return !!responseData?.accessGranted;
  });
}

export async function reloadActiveSubscription({ delay }: { delay: number } = { delay: 0 }): Promise<unknown> {
  useAccountStore.setState({ loading: true });

  return await useAccount(async ({ customerId }) => {
    return await useService(async ({ subscriptionService, checkoutService, sandbox = true, config }) => {
      if (!subscriptionService) throw new Error('subscription service is not configured');
      // The subscription data takes a few seconds to load after it's purchased,
      // so here's a delay mechanism to give it time to process
      if (delay > 0) {
        return new Promise((resolve: (value?: unknown) => void) => {
          window.setTimeout(() => {
            reloadActiveSubscription().finally(resolve);
          }, delay);
        });
      }

      const [activeSubscription, transactions, activePayment] = await Promise.all([
        subscriptionService.getActiveSubscription({ sandbox, customerId, config }),
        subscriptionService.getAllTransactions({ sandbox, customerId }),
        subscriptionService.getActivePayment({ sandbox, customerId }),
      ]);

      let pendingOffer: Offer | null = null;

      // resolve and fetch the pending offer after upgrade/downgrade
      try {
        if (activeSubscription?.pendingSwitchId && checkoutService && 'getSubscriptionSwitch' in checkoutService) {
          const switchOffer = await checkoutService.getSubscriptionSwitch({ switchId: activeSubscription.pendingSwitchId }, sandbox);
          const offerResponse = await checkoutService.getOffer({ offerId: switchOffer.responseData.toOfferId }, sandbox);

          pendingOffer = offerResponse.responseData;
        }
      } catch (error: unknown) {
        logDev('Failed to fetch the pending offer', error);
      }

      // this invalidates all entitlements caches which makes the useEntitlement hook to verify the entitlements.
      await queryClient.invalidateQueries('entitlements');

      useAccountStore.setState({
        subscription: activeSubscription,
        pendingOffer,
        loading: false,
        transactions,
        activePayment,
      });
    });
  });
}

export async function exportAccountData() {
  return await useAccount(async () => {
    return await useService(async ({ accountService }) => {
      return await accountService.exportAccountData(undefined, true);
    });
  });
}

<<<<<<< HEAD
export async function getSocialLoginUrls() {
  return await useService(async ({ accountService, config }) => {
    return await accountService.getSocialUrls(config);
  });
}
=======
export const getReceipt = async (transactionId: string) => {
  return await useAccount(async () => {
    return await useService(async ({ subscriptionService, sandbox = true }) => {
      if (!subscriptionService || !('fetchReceipt' in subscriptionService)) return null;

      const { responseData } = await subscriptionService.fetchReceipt({ transactionId }, sandbox);

      return responseData;
    });
  });
};
>>>>>>> 38cc11f6

/**
 * Get multiple media items for the given IDs. This function uses watchlists to get several medias via just one request.
 *
 * @param watchlistId
 * @param mediaIds
 */
export async function getMediaItems(watchlistId: string | undefined | null, mediaIds: string[]) {
  if (!watchlistId) {
    throw new Error('No watchlist defined');
  }

  return getMediaByWatchlist(watchlistId, mediaIds);
}

async function afterLogin(user: Customer, customerConsents: CustomerConsent[] | null, accessModel: string, shouldSubscriptionReload: boolean = true) {
  useAccountStore.setState({
    user,
    customerConsents,
  });

  return await Promise.allSettled([
    accessModel === 'SVOD' && shouldSubscriptionReload ? reloadActiveSubscription() : Promise.resolve(),
    getPublisherConsents(),
  ]);
}

const validateInputLength = (values: { firstName: string; lastName: string }) => {
  const errors: string[] = [];
  if (Number(values?.firstName?.length) > 50) {
    errors.push(i18next.t('account:validation.first_name'));
  }
  if (Number(values?.lastName?.length) > 50) {
    errors.push(i18next.t('account:validation.last_name'));
  }

  return errors;
};<|MERGE_RESOLUTION|>--- conflicted
+++ resolved
@@ -410,13 +410,11 @@
   });
 }
 
-<<<<<<< HEAD
 export async function getSocialLoginUrls() {
   return await useService(async ({ accountService, config }) => {
     return await accountService.getSocialUrls(config);
   });
 }
-=======
 export const getReceipt = async (transactionId: string) => {
   return await useAccount(async () => {
     return await useService(async ({ subscriptionService, sandbox = true }) => {
@@ -428,7 +426,6 @@
     });
   });
 };
->>>>>>> 38cc11f6
 
 /**
  * Get multiple media items for the given IDs. This function uses watchlists to get several medias via just one request.
