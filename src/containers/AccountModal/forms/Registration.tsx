import React, { useEffect, useMemo, useState } from 'react';
import { object, string, SchemaOf } from 'yup';
import { useTranslation } from 'react-i18next';
import { useLocation, useNavigate } from 'react-router';
import { useQuery, useQueryClient } from 'react-query';

import useForm, { UseFormOnSubmitHandler } from '#src/hooks/useForm';
import RegistrationForm from '#components/RegistrationForm/RegistrationForm';
import { extractConsentValues, checkConsentsFromValues } from '#src/utils/collection';
import { addQueryParam } from '#src/utils/location';
import type { RegistrationFormData } from '#types/account';
<<<<<<< HEAD
import type AccountController from '#src/controllers/AccountController';
import { useController } from '#src/ioc/container';
import { CONTROLLERS } from '#src/ioc/types';
=======
import { getPublisherConsents, register, updateConsents } from '#src/stores/AccountController';
import { useConfigStore } from '#src/stores/ConfigStore';
>>>>>>> 2bcc87e4

const Registration = () => {
  const accountController = useController<AccountController>(CONTROLLERS.Account);

  const navigate = useNavigate();
  const location = useLocation();
  const { t } = useTranslation('account');
  const [consentValues, setConsentValues] = useState<Record<string, boolean>>({});
  const [consentErrors, setConsentErrors] = useState<string[]>([]);

<<<<<<< HEAD
  const { data, isLoading: publisherConsentsLoading } = useQuery(['consents'], () => accountController.getPublisherConsents());
=======
  const appConfigId = useConfigStore(({ config }) => config.id);

  const { data, isLoading: publisherConsentsLoading } = useQuery(['consents', appConfigId], getPublisherConsents);
>>>>>>> 2bcc87e4
  const publisherConsents = useMemo(() => data?.consents || [], [data]);

  const queryClient = useQueryClient();

  const handleChangeConsent = (event: React.ChangeEvent<HTMLInputElement>) => {
    setConsentValues((current) => ({ ...current, [event.target.name]: event.target.checked }));

    // Clear the errors for any checkbox that's toggled
    setConsentErrors((errors) => errors.filter((e) => e !== event.target.name));
  };

  useEffect(() => {
    if (publisherConsents) {
      setConsentValues(extractConsentValues(publisherConsents));
    }
  }, [publisherConsents]);

  const registrationSubmitHandler: UseFormOnSubmitHandler<RegistrationFormData> = async ({ email, password }, { setErrors, setSubmitting, setValue }) => {
    try {
      const { consentsErrors, customerConsents } = checkConsentsFromValues(publisherConsents, consentValues);

      if (consentsErrors.length) {
        setConsentErrors(consentsErrors);
        setSubmitting(false);
        return;
      }

      await accountController.register(email, password);

      await accountController.updateConsents(customerConsents).catch(() => {
        // error caught while updating the consents, but continue the registration flow
      });

      await queryClient.invalidateQueries('listProfiles');

      navigate(addQueryParam(location, 'u', 'personal-details'));
    } catch (error: unknown) {
      if (error instanceof Error) {
        const errorMessage = error.message.toLowerCase();
        if (errorMessage.includes('customer already exists') || errorMessage.includes('account already exists')) {
          setErrors({ form: t('registration.user_exists') });
        } else if (errorMessage.includes('invalid param password')) {
          setErrors({ password: t('registration.invalid_password') });
        } else {
          // in case the endpoint fails
          setErrors({ password: t('registration.failed_to_create') });
        }
        setValue('password', '');
      }
    }

    setSubmitting(false);
  };

  const validationSchema: SchemaOf<RegistrationFormData> = object().shape({
    email: string().email(t('registration.field_is_not_valid_email')).required(t('registration.field_required')),
    password: string()
      .matches(/^(?=.*[a-z])(?=.*[0-9]).{8,}$/, t('registration.invalid_password'))
      .required(t('registration.field_required')),
  });

  const initialRegistrationValues: RegistrationFormData = { email: '', password: '' };
  const { handleSubmit, handleChange, handleBlur, values, errors, submitting } = useForm(
    initialRegistrationValues,
    registrationSubmitHandler,
    validationSchema,
    true,
  );

  return (
    <RegistrationForm
      onSubmit={handleSubmit}
      onChange={handleChange}
      onBlur={handleBlur}
      values={values}
      errors={errors}
      consentErrors={consentErrors}
      submitting={submitting}
      consentValues={consentValues}
      publisherConsents={publisherConsents}
      loading={publisherConsentsLoading}
      onConsentChange={handleChangeConsent}
      canSubmit={!!values.email && !!values.password}
    />
  );
};

export default Registration;<|MERGE_RESOLUTION|>--- conflicted
+++ resolved
@@ -9,14 +9,10 @@
 import { extractConsentValues, checkConsentsFromValues } from '#src/utils/collection';
 import { addQueryParam } from '#src/utils/location';
 import type { RegistrationFormData } from '#types/account';
-<<<<<<< HEAD
-import type AccountController from '#src/controllers/AccountController';
+import type AccountController from '#src/stores/AccountController';
 import { useController } from '#src/ioc/container';
 import { CONTROLLERS } from '#src/ioc/types';
-=======
-import { getPublisherConsents, register, updateConsents } from '#src/stores/AccountController';
 import { useConfigStore } from '#src/stores/ConfigStore';
->>>>>>> 2bcc87e4
 
 const Registration = () => {
   const accountController = useController<AccountController>(CONTROLLERS.Account);
@@ -27,13 +23,9 @@
   const [consentValues, setConsentValues] = useState<Record<string, boolean>>({});
   const [consentErrors, setConsentErrors] = useState<string[]>([]);
 
-<<<<<<< HEAD
-  const { data, isLoading: publisherConsentsLoading } = useQuery(['consents'], () => accountController.getPublisherConsents());
-=======
   const appConfigId = useConfigStore(({ config }) => config.id);
+  const { data, isLoading: publisherConsentsLoading } = useQuery(['consents', appConfigId], () => accountController.getPublisherConsents());
 
-  const { data, isLoading: publisherConsentsLoading } = useQuery(['consents', appConfigId], getPublisherConsents);
->>>>>>> 2bcc87e4
   const publisherConsents = useMemo(() => data?.consents || [], [data]);
 
   const queryClient = useQueryClient();
