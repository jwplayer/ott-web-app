import InPlayer, { AccountData, Env } from '@inplayer-org/inplayer.js';

<<<<<<< HEAD
import type { AuthData, Customer, CustomerConsent, Login, UpdateCustomer } from '#types/account';
import { processInplayerAccount, processInPlayerAuth } from '#src/utils/common';
=======
import type { AuthData, Customer, Login } from '#types/account';
>>>>>>> c453a491
import type { Config } from '#types/Config';
import type { InPlayerAuthData } from '#types/inplayer';

enum InPlayerEnv {
  Development = 'development',
  Production = 'production',
  Daily = 'daily',
}

export const setEnvironment = (config: Config) => {
  const env: string = config.integrations?.inplayer?.useSandbox ? InPlayerEnv.Daily : InPlayerEnv.Production;
  InPlayer.setConfig(env as Env);
};

export const login: Login = async ({ config, email, password }) => {
  try {
    const { data } = await InPlayer.Account.signInV2({
      email,
      password,
      clientId: config.integrations.inplayer?.clientId || '',
      referrer: window.location.href,
    });

    return {
      auth: processInPlayerAuth(data),
      user: processInplayerAccount(data.account),
    };
  } catch {
    throw new Error('Failed to authenticate user.');
  }
};

export const logout = async () => {
  try {
    InPlayer.Account.signOut();
  } catch {
    throw new Error('Failed to sign out.');
  }
};

export const getUser = async (): Promise<Customer> => {
  try {
    const { data } = await InPlayer.Account.getAccountInfo();
    return processInplayerAccount(data);
  } catch {
    throw new Error('Failed to fetch user data.');
  }
};

export const getFreshJwtToken = async ({ auth }: { auth: AuthData }) => auth;

<<<<<<< HEAD
export const updateCustomer: UpdateCustomer = async (values) => {
  try {
    const consents: { [key: string]: string } = {};
    values.consents?.map((consent: CustomerConsent) => {
      if (consent.label) {
        const { customerId, date, newestVersion, needsUpdate, ...rest } = consent;
        consents[`consents_${consent.name}`] = JSON.stringify(rest);
      }
    });
    const response = await InPlayer.Account.updateAccount({
      fullName: `${values.firstName} ${values.lastName}`,
      metadata: {
        first_name: values.firstName as string,
        last_name: values.lastName as string,
        ...consents,
      },
    });

    return {
      errors: [],
      // @ts-ignore
      // wrong data type from InPlayer SDK
      responseData: processInplayerAccount(response.data),
    };
  } catch {
    throw new Error('Failed to fetch user data.');
  }
};
=======
// responsible to convert the InPlayer object to be compatible to the store
function processInplayerAccount(account: AccountData): Customer {
  const { id, email, full_name: fullName, metadata, created_at: createdAt } = account;
  const regDate = new Date(createdAt * 1000).toLocaleString();

  return {
    id: id.toString(),
    email,
    fullName,
    firstName: metadata?.first_name as string,
    lastName: metadata?.last_name as string,
    regDate,
    country: '',
    lastUserIp: '',
  };
}

function processInPlayerAuth(auth: InPlayerAuthData): AuthData {
  const { access_token: jwt } = auth;
  return {
    jwt,
    customerToken: '',
    refreshToken: '',
  };
}
>>>>>>> c453a491
<|MERGE_RESOLUTION|>--- conflicted
+++ resolved
@@ -1,11 +1,6 @@
 import InPlayer, { AccountData, Env } from '@inplayer-org/inplayer.js';
 
-<<<<<<< HEAD
 import type { AuthData, Customer, CustomerConsent, Login, UpdateCustomer } from '#types/account';
-import { processInplayerAccount, processInPlayerAuth } from '#src/utils/common';
-=======
-import type { AuthData, Customer, Login } from '#types/account';
->>>>>>> c453a491
 import type { Config } from '#types/Config';
 import type { InPlayerAuthData } from '#types/inplayer';
 
@@ -57,7 +52,6 @@
 
 export const getFreshJwtToken = async ({ auth }: { auth: AuthData }) => auth;
 
-<<<<<<< HEAD
 export const updateCustomer: UpdateCustomer = async (values) => {
   try {
     const consents: { [key: string]: string } = {};
@@ -86,7 +80,6 @@
     throw new Error('Failed to fetch user data.');
   }
 };
-=======
 // responsible to convert the InPlayer object to be compatible to the store
 function processInplayerAccount(account: AccountData): Customer {
   const { id, email, full_name: fullName, metadata, created_at: createdAt } = account;
@@ -111,5 +104,4 @@
     customerToken: '',
     refreshToken: '',
   };
-}
->>>>>>> c453a491
+}