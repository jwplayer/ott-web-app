--- conflicted
+++ resolved
@@ -66,13 +66,9 @@
         cycleMode={'restart'}
         showControls={!matchMedia('(hover: none)').matches}
         transitionTime={loading ? '0s' : '0.3s'}
-<<<<<<< HEAD
-        spacing={12}
+        spacing={8}
         renderLeftControl={(doSlide) => (
-=======
-        spacing={8}
         renderLeftControl={(handleClick) => (
->>>>>>> adf88568
           <div
             className={classNames(styles.arrow, {
               [styles.disabled]: !didSlideBefore,
