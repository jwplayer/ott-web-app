--- conflicted
+++ resolved
@@ -6,12 +6,12 @@
 import styles from './Card.module.scss';
 
 type CardProps = {
-  onClick: () => void;
-<<<<<<< HEAD
-  onHover: () => void;
+  onClick?: () => void;
+  onHover?: () => void;
   title: string;
   duration: number;
   posterSource?: string;
+  seriesId?: string;
   posterAspect?: '1:1' | '2:1' | '2:3' | '4:3' | '5:3' | '16:9' | '9:16';
   featured: boolean;
 };
@@ -22,27 +22,11 @@
   title,
   duration,
   posterSource,
+  seriesId,
   posterAspect = '16:9',
   featured = false,
 }: CardProps): JSX.Element {
   const posterClassNames = classNames(styles.poster, styles[`aspect${posterAspect.replace(':', '')}`]);
-
-  return (
-    <div className={styles.card} onClick={onClick} onMouseEnter={onHover} role="button" aria-label={`Play ${title}`}>
-      <div className={posterClassNames} style={{ backgroundImage: `url(${posterSource})` }}>
-        {duration && <div className={styles.tag}>{formatDurationTag(duration)}</div>}
-        {featured && <div className={styles.titleFeatured}>{title}</div>}
-=======
-  title: string;
-  duration: number;
-  posterSource?: string;
-  seriesId?: string;
-  posterAspect?: '1:1' | '2:1' | '2:3' | '4:3' | '5:3' | '16:9' | '9:16';
-};
-
-function Card({ onClick, title, duration, posterSource, seriesId, posterAspect = '16:9' }: CardProps): JSX.Element {
-  const posterClassNames = classNames(styles.poster, styles[`aspect${posterAspect.replace(':', '')}`]);
-
   const metaData = () => {
     if (seriesId) {
       return <div className={styles.tag}>Series</div>;
@@ -52,12 +36,12 @@
   };
 
   return (
-    <div className={styles.card} onClick={onClick} role="button" aria-label={`Play ${title}`}>
+    <div className={styles.card} onClick={onClick} onMouseEnter={onHover} role="button" aria-label={`Play ${title}`}>
       <div className={posterClassNames} style={{ backgroundImage: `url(${posterSource})` }}>
         {metaData()}
->>>>>>> 74290cbc
+        {featured && <div className={styles.titleFeatured}>{title}</div>}
       </div>
-      {!featured && <p className={styles.title}>{title}</p>}
+      {!featured && <div className={styles.title}>{title}</div>}
     </div>
   );
 }
