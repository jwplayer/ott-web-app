import React, { useCallback, useEffect, useState } from 'react';
import classNames from 'classnames';
import shallow from 'zustand/shallow';
import InfiniteScroll from 'react-infinite-scroller';
import { useNavigate } from 'react-router';

import styles from './ShelfList.module.scss';

import PlaylistContainer from '#src/containers/PlaylistContainer/PlaylistContainer';
import { useAccountStore } from '#src/stores/AccountStore';
import { PersonalShelf, useConfigStore } from '#src/stores/ConfigStore';
import ShelfComponent from '#components/Shelf/Shelf';
import { mediaURL, slugify } from '#src/utils/formatting';
import type { Content, ContentType } from '#types/Config';
import { useWatchHistoryStore } from '#src/stores/WatchHistoryStore';
import { parseAspectRatio, parseTilesDelta } from '#src/utils/collection';
import InfiniteScrollLoader from '#components/InfiniteScrollLoader/InfiniteScrollLoader';
import { testId } from '#src/utils/common';
import type { PlaylistItem } from '#types/playlist';

const INITIAL_ROW_COUNT = 6;
const LOAD_ROWS_COUNT = 4;

type Props = {
  rows: Content[];
};

const ShelfList = ({ rows }: Props) => {
  const navigate = useNavigate();
  const { accessModel } = useConfigStore(({ accessModel }) => ({ accessModel }), shallow);
  const [rowCount, setRowCount] = useState(INITIAL_ROW_COUNT);

  const watchHistoryDictionary = useWatchHistoryStore((state) => state.getDictionaryWithSeries());

  // User
  const { user, subscription } = useAccountStore(({ user, subscription }) => ({ user, subscription }), shallow);

  const onCardClick = useCallback(
    (playlistItem: PlaylistItem, playlistId: string | undefined, type: ContentType) => {
      navigate(mediaURL({ media: playlistItem, playlistId, play: type === PersonalShelf.ContinueWatching }));
    },
    [navigate],
  );

  useEffect(() => {
    // reset row count when the page changes
    return () => setRowCount(INITIAL_ROW_COUNT);
  }, [rows]);

  return (
    <div className={styles.home}>
      <InfiniteScroll
        pageStart={0}
        style={{ overflow: 'hidden' }}
        loadMore={() => setRowCount((current) => current + LOAD_ROWS_COUNT)}
        hasMore={rowCount < rows.length}
        role="grid"
        loader={<InfiniteScrollLoader key="loader" />}
      >
<<<<<<< HEAD
        <>
          {rows.slice(0, rowCount).map((row, index) => (
            <PlaylistContainer type={row.type} playlistId={row.contentId} key={`${row.contentId || row.type}_${index}`}>
              {({ playlist, error, isLoading, style }) => {
                const title = row?.title || playlist.title;
                const posterAspect = parseAspectRatio(playlist.shelfImageAspectRatio);
                const visibleTilesDelta = parseTilesDelta(posterAspect);
=======
        {rows.slice(0, rowCount).map((row, index) => (
          <PlaylistContainer type={row.type} playlistId={row.contentId} key={`${row.contentId || row.type}_${index}`}>
            {({ playlist, error, isLoading, style }) => {
              const title = row?.title || playlist.title;
              const posterAspect = parseAspectRatio(playlist.cardImageAspectRatio || playlist.shelfImageAspectRatio);
              const visibleTilesDelta = parseTilesDelta(posterAspect);
>>>>>>> 6216bd2b

                return (
                  <div
                    style={style}
                    role="row"
                    className={classNames(styles.shelfContainer, { [styles.featured]: row.featured })}
                    data-testid={testId(`shelf-${row.featured ? 'featured' : row.type !== 'playlist' ? row.type : slugify(title)}`)}
                  >
                    <div role="cell">
                      <ShelfComponent
                        loading={isLoading}
                        error={error}
                        type={row.type}
                        playlist={playlist}
                        watchHistory={row.type === PersonalShelf.ContinueWatching ? watchHistoryDictionary : undefined}
                        onCardClick={onCardClick}
                        title={title}
                        featured={row.featured === true}
                        accessModel={accessModel}
                        isLoggedIn={!!user}
                        hasSubscription={!!subscription}
                        posterAspect={posterAspect}
                        visibleTilesDelta={visibleTilesDelta}
                      />
                    </div>
                  </div>
                );
              }}
            </PlaylistContainer>
          ))}
        </>
      </InfiniteScroll>
    </div>
  );
};

export default ShelfList;<|MERGE_RESOLUTION|>--- conflicted
+++ resolved
@@ -57,22 +57,13 @@
         role="grid"
         loader={<InfiniteScrollLoader key="loader" />}
       >
-<<<<<<< HEAD
         <>
           {rows.slice(0, rowCount).map((row, index) => (
             <PlaylistContainer type={row.type} playlistId={row.contentId} key={`${row.contentId || row.type}_${index}`}>
               {({ playlist, error, isLoading, style }) => {
                 const title = row?.title || playlist.title;
-                const posterAspect = parseAspectRatio(playlist.shelfImageAspectRatio);
+                const posterAspect = parseAspectRatio(playlist.cardImageAspectRatio || playlist.shelfImageAspectRatio);
                 const visibleTilesDelta = parseTilesDelta(posterAspect);
-=======
-        {rows.slice(0, rowCount).map((row, index) => (
-          <PlaylistContainer type={row.type} playlistId={row.contentId} key={`${row.contentId || row.type}_${index}`}>
-            {({ playlist, error, isLoading, style }) => {
-              const title = row?.title || playlist.title;
-              const posterAspect = parseAspectRatio(playlist.cardImageAspectRatio || playlist.shelfImageAspectRatio);
-              const visibleTilesDelta = parseTilesDelta(posterAspect);
->>>>>>> 6216bd2b
 
                 return (
                   <div
