--- conflicted
+++ resolved
@@ -279,59 +279,29 @@
               </>
             ),
           }),
-<<<<<<< HEAD
-          ...(nonTermsConsents?.length
-            ? [
-                formSection({
-                  label: t('account.other_registration_details'),
-                  saveButton: t('account.update_consents'),
-                  onSubmit: (values) => updateConsents(formatConsentsFromValues(publisherConsents, values.consentsValues)),
-                  content: (section) => (
-                    <div className={styles.customFields}>
-                      {nonTermsConsents.map((consent) => (
-                        <CustomRegisterField
-                          key={consent.name}
-                          type={consent.type}
-                          name={`consentsValues.${consent.name}`}
-                          options={consent.options}
-                          label={formatConsentLabel(consent.label)}
-                          placeholder={consent.placeholder}
-                          value={section.values.consentsValues[consent.name]}
-                          disabled={(consent.type === ConsentFieldVariants.CHECKBOX && consent.required) || section.isBusy}
-                          onChange={(name, value) => section.onChangeValue(name, value)}
-                        />
-                      ))}
-                    </div>
-                  ),
-                }),
-              ]
-            : []),
-          ...(canExportAccountData
-            ? [
-                formSection({
-                  label: t('account.export_data_title'),
-                  content: (section) => (
-                    <div className={styles.exportDataContainer}>
-                      <div>
-                        <Trans t={t} i18nKey="account.export_data_body" values={{ email: section.values.email }} />
-                      </div>
-                      <div>
-                        <Button
-                          label={t('account.export_data_title')}
-                          type="button"
-                          disabled={exportData.isLoading}
-                          onClick={async () => {
-                            exportData.mutate();
-                          }}
-                        />
-                      </div>
-                    </div>
-                  ),
-                }),
-              ]
-            : []),
-        ]}
-=======
+          nonTermsConsents?.length &&
+            formSection({
+              label: t('account.other_registration_details'),
+              saveButton: t('account.update_consents'),
+              onSubmit: (values) => updateConsents(formatConsentsFromValues(publisherConsents, values.consentsValues)),
+              content: (section) => (
+                <div className={styles.customFields}>
+                  {nonTermsConsents.map((consent) => (
+                    <CustomRegisterField
+                      key={consent.name}
+                      type={consent.type}
+                      name={`consentsValues.${consent.name}`}
+                      options={consent.options}
+                      label={formatConsentLabel(consent.label)}
+                      placeholder={consent.placeholder}
+                      value={section.values.consentsValues[consent.name]}
+                      disabled={(consent.type === ConsentFieldVariants.CHECKBOX && consent.required) || section.isBusy}
+                      onChange={(name, value) => section.onChangeValue(name, value)}
+                    />
+                  ))}
+                </div>
+              ),
+            }),
           canExportAccountData &&
             formSection({
               label: t('account.export_data_title'),
@@ -373,7 +343,6 @@
               ),
             }),
         ].filter(isTruthy)}
->>>>>>> bbc2465c
       </Form>
       {canExportAccountData && (
         <Alert open={isAlertVisible} message={exportDataMessage} onClose={() => setIsAlertVisible(false)} isSuccess={exportData.isSuccess} />
