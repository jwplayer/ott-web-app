--- conflicted
+++ resolved
@@ -15,15 +15,12 @@
 import UserMenu from '#components/UserMenu/UserMenu';
 import useBreakpoint, { Breakpoint } from '#src/hooks/useBreakpoint';
 import IconButton from '#components/IconButton/IconButton';
-<<<<<<< HEAD
 import { useAccountStore } from '#src/stores/AccountStore';
 import { useConfigStore } from '#src/stores/ConfigStore';
-=======
 import Language from '#src/icons/Language';
 import LanguageMenu from '#components/LanguageMenu/LanguageMenu';
 import type { LanguageDefinition } from '#src/i18n/config';
 import Panel from '#components/Panel/Panel';
->>>>>>> 6f9733f2
 
 type TypeHeader = 'static' | 'fixed';
 
@@ -127,21 +124,6 @@
 
     return isLoggedIn ? (
       <React.Fragment>
-<<<<<<< HEAD
-        <div className={styles.profile}>
-          <IconButton
-            className={classNames(styles.iconButton, styles.userMenuButton)}
-            aria-label={t('open_user_menu')}
-            onClick={() => toggleUserMenu(!userMenuOpen)}
-          >
-            <AccountCircle />
-          </IconButton>
-          <Popover isOpen={userMenuOpen} onClose={() => toggleUserMenu(false)}>
-            <UserMenu onClick={() => toggleUserMenu(false)} showPaymentsItem={showPaymentsMenuItem} inPopover />
-          </Popover>
-          {canManageProfiles && accessModel === 'SVOD' && <h2 onClick={() => toggleUserMenu(!userMenuOpen)}>Hi, {profile}</h2>}
-        </div>
-=======
         <IconButton className={classNames(styles.iconButton, styles.actionButton)} aria-label={t('open_user_menu')} onClick={openUserMenu}>
           <AccountCircle />
         </IconButton>
@@ -149,8 +131,8 @@
           <Panel>
             <UserMenu onClick={closeUserMenu} showPaymentsItem={showPaymentsMenuItem} small />
           </Panel>
+          {canManageProfiles && accessModel === 'SVOD' && <h2 onClick={() => (userMenuOpen ? closeUserMenu() : openUserMenu())}>Hi, {profile}</h2>}
         </Popover>
->>>>>>> 6f9733f2
       </React.Fragment>
     ) : (
       <div className={styles.buttonContainer}>
