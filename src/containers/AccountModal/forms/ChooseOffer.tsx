import React, { useCallback, useEffect } from 'react';
import { mixed, object, SchemaOf } from 'yup';
import { useTranslation } from 'react-i18next';
import { useLocation, useNavigate } from 'react-router';
import shallow from 'zustand/shallow';

import useOffers from '#src/hooks/useOffers';
import { addQueryParam } from '#src/utils/location';
import { useCheckoutStore } from '#src/stores/CheckoutStore';
import LoadingOverlay from '#components/LoadingOverlay/LoadingOverlay';
import ChooseOfferForm from '#components/ChooseOfferForm/ChooseOfferForm';
import useForm, { UseFormOnSubmitHandler } from '#src/hooks/useForm';
import useQueryParam from '#src/hooks/useQueryParam';
import { switchSubscription } from '#src/stores/CheckoutController';
import { useAccountStore } from '#src/stores/AccountStore';
import type { ChooseOfferFormData } from '#types/account';
import type { Subscription } from '#types/subscription';
import useEventCallback from '#src/hooks/useEventCallback';
import { logDev } from '#src/utils/common';

const determineSwitchDirection = (subscription: Subscription | null) => {
  const currentPeriod = subscription?.period;

  if (currentPeriod === 'month') {
    return 'upgrade';
  } else if (currentPeriod === 'year') {
    return 'downgrade';
  } else {
    return 'upgrade'; // Default to 'upgrade' if the period is not 'month' or 'year'
  }
};

const ChooseOffer = () => {
  const navigate = useNavigate();
  const location = useLocation();
  const { purchasingOffers } = useCheckoutStore();
  const { t } = useTranslation('account');
  const { setOffer } = useCheckoutStore(({ setOffer }) => ({ setOffer }), shallow);
<<<<<<< HEAD
  const { isLoading, offerType, setOfferType, offers: loadedOffers, offersDict, defaultOfferId, hasMultipleOfferTypes, hasPremierOffer } = useOffers();
  const offers = purchasingOffers?.offers.length ? purchasingOffers.offers : loadedOffers;
=======
  const { isLoading, offerType, setOfferType, offers, offersDict, defaultOfferId, hasMultipleOfferTypes, hasPremierOffer, isTvodRequested } = useOffers();
>>>>>>> da69f948
  const { subscription } = useAccountStore.getState();
  const [offerSwitches, updateOffer] = useCheckoutStore((state) => [state.offerSwitches, state.updateOffer]);
  const isOfferSwitch = useQueryParam('u') === 'upgrade-subscription';
  const availableOffers = isOfferSwitch ? offerSwitches : offers;
  const offerId = availableOffers[0]?.offerId || '';

  const isPurchasingProduct = !!purchasingOffers?.offers.length;

  const validationSchema: SchemaOf<ChooseOfferFormData> = object().shape({
    offerId: mixed<string>().required(t('choose_offer.field_required')),
  });

  const initialValues: ChooseOfferFormData = {
    offerId: `${purchasingOffers?.offers?.[0].id}` || defaultOfferId,
  };

  const updateAccountModal = useEventCallback((modal: string) => {
    navigate(addQueryParam(location, 'u', modal));
  });

  const chooseOfferSubmitHandler: UseFormOnSubmitHandler<ChooseOfferFormData> = useCallback(
    async ({ offerId }, { setSubmitting, setErrors }) => {
      const offer = offerId && (offersDict[offerId] || purchasingOffers?.offers.find((offer) => `${offer.offerId}` === offerId));

      if (!offer) return setErrors({ form: t('choose_offer.offer_not_found') });

      if (isPurchasingProduct) {
        setOffer(offer);
        setSubmitting(false);
        updateAccountModal('checkout');
        return;
      }

      if (isOfferSwitch) {
        const targetOffer = offerSwitches.find((offer) => offer.offerId === offerId);
        const targetOfferId = targetOffer?.offerId || '';

        try {
          await switchSubscription(targetOfferId, determineSwitchDirection(subscription));
          const isPendingSwitch = !!useAccountStore.getState().pendingOffer;

          updateAccountModal(isPendingSwitch ? 'upgrade-subscription-pending' : 'upgrade-subscription-success');
        } catch (error: unknown) {
          logDev('Error occurred while upgrading subscription', error);
          updateAccountModal('upgrade-subscription-error');
        }
      } else {
        const selectedOffer = availableOffers.find((offer) => offer.offerId === offerId) || null;

        setOffer(selectedOffer);
        updateOffer(selectedOffer);
        setSubmitting(false);
        updateAccountModal('checkout');
      }
    },
    [
      offersDict,
      purchasingOffers?.offers,
      t,
      isPurchasingProduct,
      isOfferSwitch,
      setOffer,
      updateAccountModal,
      offerSwitches,
      subscription,
      availableOffers,
      updateOffer,
    ],
  );

  const { handleSubmit, handleChange, setValue, values, errors, submitting } = useForm(initialValues, chooseOfferSubmitHandler, validationSchema);

  useEffect(() => {
<<<<<<< HEAD
    // close auth modal when there are no offers defined in the config
    if (!isLoading && !offers.length && !isPurchasingProduct) {
      closeModal(true);
    }
  }, [isLoading, offers, closeModal, isPurchasingProduct]);

  useEffect(() => {
=======
>>>>>>> da69f948
    if (!isOfferSwitch) setValue('offerId', defaultOfferId);

    // Update offerId if the user is switching offers to ensure the correct offer is checked in the ChooseOfferForm
    // Initially, a defaultOfferId is set, but when switching offers, we need to use the id of the target offer
    if (isOfferSwitch && values.offerId === initialValues.offerId) {
      setValue('offerId', offerId);
    }
    // eslint-disable-next-line react-hooks/exhaustive-deps
  }, [setValue, defaultOfferId, availableOffers]);

  // loading state
  if (isLoading) {
    return (
      <div style={{ height: 300 }}>
        <LoadingOverlay inline />
      </div>
    );
  }

  return (
    <ChooseOfferForm
      onSubmit={handleSubmit}
      onChange={handleChange}
      values={values}
      errors={errors}
      submitting={submitting}
      offers={availableOffers}
      offerType={offerType}
<<<<<<< HEAD
      setOfferType={hasMultipleOfferTypes && !hasPremierOffer ? setOfferType : undefined}
      purchasingOffers={purchasingOffers?.offers || null}
      productImageUrl={purchasingOffers?.pictureUrl}
      productTitle={purchasingOffers?.productTitle}
=======
      setOfferType={isTvodRequested || (hasMultipleOfferTypes && !hasPremierOffer) ? setOfferType : undefined}
>>>>>>> da69f948
    />
  );
};

export default ChooseOffer;<|MERGE_RESOLUTION|>--- conflicted
+++ resolved
@@ -5,7 +5,7 @@
 import shallow from 'zustand/shallow';
 
 import useOffers from '#src/hooks/useOffers';
-import { addQueryParam } from '#src/utils/location';
+import { addQueryParam, removeQueryParam } from '#src/utils/location';
 import { useCheckoutStore } from '#src/stores/CheckoutStore';
 import LoadingOverlay from '#components/LoadingOverlay/LoadingOverlay';
 import ChooseOfferForm from '#components/ChooseOfferForm/ChooseOfferForm';
@@ -36,12 +36,18 @@
   const { purchasingOffers } = useCheckoutStore();
   const { t } = useTranslation('account');
   const { setOffer } = useCheckoutStore(({ setOffer }) => ({ setOffer }), shallow);
-<<<<<<< HEAD
-  const { isLoading, offerType, setOfferType, offers: loadedOffers, offersDict, defaultOfferId, hasMultipleOfferTypes, hasPremierOffer } = useOffers();
+  const {
+    isLoading,
+    offerType,
+    setOfferType,
+    offers: loadedOffers,
+    offersDict,
+    defaultOfferId,
+    hasMultipleOfferTypes,
+    hasPremierOffer,
+    isTvodRequested,
+  } = useOffers();
   const offers = purchasingOffers?.offers.length ? purchasingOffers.offers : loadedOffers;
-=======
-  const { isLoading, offerType, setOfferType, offers, offersDict, defaultOfferId, hasMultipleOfferTypes, hasPremierOffer, isTvodRequested } = useOffers();
->>>>>>> da69f948
   const { subscription } = useAccountStore.getState();
   const [offerSwitches, updateOffer] = useCheckoutStore((state) => [state.offerSwitches, state.updateOffer]);
   const isOfferSwitch = useQueryParam('u') === 'upgrade-subscription';
@@ -57,6 +63,10 @@
   const initialValues: ChooseOfferFormData = {
     offerId: `${purchasingOffers?.offers?.[0].id}` || defaultOfferId,
   };
+
+  const closeModal = useEventCallback((replace = false) => {
+    navigate(removeQueryParam(location, 'u'), { replace });
+  });
 
   const updateAccountModal = useEventCallback((modal: string) => {
     navigate(addQueryParam(location, 'u', modal));
@@ -115,7 +125,6 @@
   const { handleSubmit, handleChange, setValue, values, errors, submitting } = useForm(initialValues, chooseOfferSubmitHandler, validationSchema);
 
   useEffect(() => {
-<<<<<<< HEAD
     // close auth modal when there are no offers defined in the config
     if (!isLoading && !offers.length && !isPurchasingProduct) {
       closeModal(true);
@@ -123,8 +132,6 @@
   }, [isLoading, offers, closeModal, isPurchasingProduct]);
 
   useEffect(() => {
-=======
->>>>>>> da69f948
     if (!isOfferSwitch) setValue('offerId', defaultOfferId);
 
     // Update offerId if the user is switching offers to ensure the correct offer is checked in the ChooseOfferForm
@@ -153,14 +160,10 @@
       submitting={submitting}
       offers={availableOffers}
       offerType={offerType}
-<<<<<<< HEAD
-      setOfferType={hasMultipleOfferTypes && !hasPremierOffer ? setOfferType : undefined}
-      purchasingOffers={purchasingOffers?.offers || null}
+      setOfferType={isTvodRequested || (hasMultipleOfferTypes && !hasPremierOffer) ? setOfferType : undefined}
+      isProductPurchase={!!purchasingOffers?.offers.length}
       productImageUrl={purchasingOffers?.pictureUrl}
       productTitle={purchasingOffers?.productTitle}
-=======
-      setOfferType={isTvodRequested || (hasMultipleOfferTypes && !hasPremierOffer) ? setOfferType : undefined}
->>>>>>> da69f948
     />
   );
 };
