<<<<<<< HEAD
import { ChangeEvent, useCallback } from 'react';
import { useNavigate } from 'react-router';

import Dropdown from '../Dropdown/Dropdown';

import styles from './DevConfigSelector.module.scss';

import { getConfigNavigateCallback } from '#src/utils/configOverride';
=======
import styles from './DevConfigSelector.module.scss';

import Dropdown from '#components/Dropdown/Dropdown';
import { configQueryKey, getConfigLocation } from '#src/utils/configOverride';
>>>>>>> 1e41b0bf
import { jwDevEnvConfigs, testConfigs } from '#test/constants';

interface Props {
  selectedConfig: string | undefined;
}

const configs = import.meta.env.MODE === 'jwdev' ? jwDevEnvConfigs : testConfigs;
const configOptions: { value: string; label: string }[] = [
  { label: 'Select an App Config', value: '' },
  ...Object.values(configs).map(({ id, label }) => ({ value: id, label: `${id} - ${label}` })),
];

const DevConfigSelector = ({ selectedConfig }: Props) => {
  const configNavigate = getConfigNavigateCallback(useNavigate());

  const onChange = useCallback(
    (event: ChangeEvent<HTMLSelectElement>) => {
      configNavigate(event.target.value);
    },
    [configNavigate],
  );

  return <Dropdown className={styles.dropdown} size="small" options={configOptions} name="config-select" value={selectedConfig || ''} onChange={onChange} />;
};

export default DevConfigSelector;<|MERGE_RESOLUTION|>--- conflicted
+++ resolved
@@ -1,18 +1,10 @@
-<<<<<<< HEAD
 import { ChangeEvent, useCallback } from 'react';
 import { useNavigate } from 'react-router';
 
-import Dropdown from '../Dropdown/Dropdown';
-
-import styles from './DevConfigSelector.module.scss';
-
-import { getConfigNavigateCallback } from '#src/utils/configOverride';
-=======
 import styles from './DevConfigSelector.module.scss';
 
 import Dropdown from '#components/Dropdown/Dropdown';
-import { configQueryKey, getConfigLocation } from '#src/utils/configOverride';
->>>>>>> 1e41b0bf
+import { getConfigNavigateCallback } from '#src/utils/configOverride';
 import { jwDevEnvConfigs, testConfigs } from '#test/constants';
 
 interface Props {
