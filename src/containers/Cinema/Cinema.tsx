--- conflicted
+++ resolved
@@ -16,28 +16,13 @@
   onPlay?: () => void;
   onPause?: () => void;
   onComplete?: () => void;
-<<<<<<< HEAD
   onUserActive?: () => void;
   onUserInActive?: () => void;
-  isTrailer?: boolean;
-};
-
-const Cinema: React.FC<Props> = ({
-  item,
-  onPlay,
-  onPause,
-  onComplete,
-  onUserActive,
-  onUserInActive,
-  isTrailer = false,
-}: Props) => {
-=======
   feedId?: string;
   isTrailer?: boolean;
 };
 
-const Cinema: React.FC<Props> = ({ item, onPlay, onPause, onComplete, feedId, isTrailer = false }: Props) => {
->>>>>>> 758b86f7
+const Cinema: React.FC<Props> = ({ item, onPlay, onPause, onComplete, onUserActive, onUserInActive, feedId, isTrailer = false }: Props) => {
   const config: Config = useContext(ConfigContext);
   const [initialized, setInitialized] = useState(false);
   const file = item.sources?.[0]?.file;
@@ -87,20 +72,7 @@
       getPlayer() ? loadVideo() : addScript(scriptUrl, loadVideo);
       setInitialized(true);
     }
-  }, [
-    item,
-    onPlay,
-    onPause,
-    onComplete,
-    onUserActive,
-    onUserInActive,
-    config.player,
-    file,
-    scriptUrl,
-    initialized,
-    enableWatchHistory,
-    setPlayer,
-  ]);
+  }, [item, onPlay, onPause, onComplete, onUserActive, onUserInActive, config.player, file, scriptUrl, initialized, enableWatchHistory, setPlayer]);
 
   return <div id="cinema" />;
 };
