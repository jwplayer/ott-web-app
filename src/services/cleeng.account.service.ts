import jwtDecode from 'jwt-decode';

import { post, put, patch, get } from './cleeng.service';

import type { Config } from '#types/Config';
import { getOverrideIP } from '#src/utils/common';
import type {
  ChangePassword,
  GetCustomer,
  GetCustomerConsents,
  GetPublisherConsents,
  Login,
  Register,
  ResetPassword,
  UpdateCustomer,
  UpdateCustomerConsents,
  GetCaptureStatus,
  UpdateCaptureAnswers,
  AuthData,
  JwtDetails,
  GetCustomerConsentsResponse,
  GetCaptureStatusResponse,
  Capture,
  GetLocales,
  RefreshToken,
  LoginPayload,
  RegisterPayload,
  UpdateCaptureAnswersPayload,
  UpdateCustomerConsentsPayload,
  UpdateCustomerPayload,
  ChangePasswordWithOldPassword,
  UpdatePersonalShelves,
} from '#types/account';

export const setEnvironment = () => true;

export const login: Login = async ({ config, email, password }) => {
  const payload: LoginPayload = {
    email,
    password,
    publisherId: config.integrations.cleeng?.id || '',
    customerIP: getOverrideIP(),
  };

  const { responseData: auth, errors }: ServiceResponse<AuthData> = await post(!!config.integrations.cleeng?.useSandbox, '/auths', JSON.stringify(payload));
  handleErrors(errors);

  const { user, customerConsents } = await getUser({ config, auth });

  return {
    auth,
    user,
    customerConsents,
  };
};

export const register: Register = async ({ config, email, password }) => {
  const localesResponse = await getLocales(!!config.integrations.cleeng?.useSandbox);

  handleErrors(localesResponse.errors);

  const payload: RegisterPayload = {
    email,
    password,
    locale: localesResponse.responseData.locale,
    country: localesResponse.responseData.country,
    currency: localesResponse.responseData.currency,
    publisherId: config.integrations.cleeng?.id || '',
    customerIP: getOverrideIP(),
  };

  const { responseData: auth, errors }: ServiceResponse<AuthData> = await post(!!config.integrations.cleeng?.useSandbox, '/customers', JSON.stringify(payload));
  handleErrors(errors);

  const { user, customerConsents } = await getUser({ config, auth });

  return {
    auth,
    user,
    customerConsents,
  };
};

export const logout = async () => true;

export async function getUser({ config, auth }: { config: Config; auth: AuthData }) {
  const decodedToken: JwtDetails = jwtDecode(auth.jwt);
  const customerId = decodedToken.customerId;
  const { responseData: user, errors } = await getCustomer({ customerId }, !!config.integrations.cleeng?.useSandbox, auth.jwt);
  handleErrors(errors);

  const consentsPayload = {
    config,
    jwt: auth.jwt,
    customer: user,
  };

  const { consents } = await getCustomerConsents(consentsPayload);

  return {
    user,
    customerConsents: consents,
  };
}

export const getFreshJwtToken = async ({ config, auth }: { config: Config; auth: AuthData }) => {
  const response = await refreshToken({ refreshToken: auth.refreshToken }, !!config.integrations.cleeng?.useSandbox);

  handleErrors(response.errors);

  return response?.responseData;
};

export const getPublisherConsents: GetPublisherConsents = async (config) => {
  const { cleeng } = config.integrations;
  const response = await get(!!cleeng?.useSandbox, `/publishers/${cleeng?.id}/consents`);

  handleErrors(response.errors);

  return {
    consents: response?.responseData?.consents || [],
  };
};

export const getCustomerConsents: GetCustomerConsents = async (payload) => {
  const { config, customer, jwt } = payload;
  const { cleeng } = config.integrations;

  const response: ServiceResponse<GetCustomerConsentsResponse> = await get(!!cleeng?.useSandbox, `/customers/${customer?.id}/consents`, jwt);
  handleErrors(response.errors);

  return {
    consents: response?.responseData?.consents || [],
  };
};

export const updateCustomerConsents: UpdateCustomerConsents = async (payload) => {
  const { config, customer, jwt } = payload;
  const { cleeng } = config.integrations;

  const params: UpdateCustomerConsentsPayload = {
    id: customer.id,
    consents: payload.consents,
  };

  const response: ServiceResponse<never> = await put(!!cleeng?.useSandbox, `/customers/${customer?.id}/consents`, JSON.stringify(params), jwt);
  handleErrors(response.errors);

  return await getCustomerConsents(payload);
};

export const getCaptureStatus: GetCaptureStatus = async ({ customer }, sandbox, jwt) => {
  const response: ServiceResponse<GetCaptureStatusResponse> = await get(sandbox, `/customers/${customer?.id}/capture/status`, jwt);

  handleErrors(response.errors);

  return response;
};

export const updateCaptureAnswers: UpdateCaptureAnswers = async ({ customer, ...payload }, sandbox, jwt) => {
  const params: UpdateCaptureAnswersPayload = {
    customerId: customer.id,
    ...payload,
  };

  const response: ServiceResponse<Capture> = await put(sandbox, `/customers/${customer.id}/capture`, JSON.stringify(params), jwt);
  handleErrors(response.errors);

  const { responseData, errors } = await getCustomer({ customerId: customer.id }, sandbox, jwt);
  handleErrors(errors);

  return {
    errors: [],
    responseData,
  };
};

export const resetPassword: ResetPassword = async (payload, sandbox) => {
  return put(sandbox, '/customers/passwords', JSON.stringify(payload));
};

export const changePasswordWithResetToken: ChangePassword = async (payload, sandbox) => {
  return patch(sandbox, '/customers/passwords', JSON.stringify(payload));
};

export const changePasswordWithOldPassword: ChangePasswordWithOldPassword = async () => {
  return {
    errors: [],
    responseData: {},
  };
};

export const updateCustomer: UpdateCustomer = async (payload, sandbox, jwt) => {
  const { id, metadata, fullName, ...rest } = payload;
  const params: UpdateCustomerPayload = {
    id,
    ...rest,
  };
  return patch(sandbox, `/customers/${id}`, JSON.stringify(params), jwt);
};

export const getCustomer: GetCustomer = async (payload, sandbox, jwt) => {
  return get(sandbox, `/customers/${payload.customerId}`, jwt);
};

export const refreshToken: RefreshToken = async (payload, sandbox) => {
  return post(sandbox, '/auths/refresh_token', JSON.stringify(payload));
};

export const getLocales: GetLocales = async (sandbox) => {
  return get(sandbox, `/locales${getOverrideIP() ? '?customerIP=' + getOverrideIP() : ''}`);
};

const handleErrors = (errors: ApiResponse['errors']) => {
  if (errors.length > 0) {
    throw new Error(errors[0]);
  }
};

export const updatePersonalShelves: UpdatePersonalShelves = async (payload, sandbox, jwt) => {
  return await updateCustomer(payload, sandbox, jwt);
};

export const exportAccountData = () => null;

<<<<<<< HEAD
export const deleteAccount = () => null;
=======
export const getSocialUrls = () => null;
>>>>>>> 04c1d749

export const canUpdateEmail = true;

export const canSupportEmptyFullName = true;

export const canChangePasswordWithOldPassword = false;
export const subscribeToNotifications = async () => true;
export const canRenewSubscription = true;
export const canExportAccountData = false;
export const canDeleteAccount = false;<|MERGE_RESOLUTION|>--- conflicted
+++ resolved
@@ -223,11 +223,8 @@
 
 export const exportAccountData = () => null;
 
-<<<<<<< HEAD
 export const deleteAccount = () => null;
-=======
 export const getSocialUrls = () => null;
->>>>>>> 04c1d749
 
 export const canUpdateEmail = true;
 
