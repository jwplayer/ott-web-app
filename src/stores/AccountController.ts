--- conflicted
+++ resolved
@@ -15,10 +15,7 @@
   GetCustomerConsentsResponse,
   GetPublisherConsentsResponse,
   JwtDetails,
-<<<<<<< HEAD
-=======
   ServiceResponse,
->>>>>>> 05b18338
 } from '#types/account';
 import { useConfigStore } from '#src/stores/ConfigStore';
 import * as persist from '#src/utils/persist';
@@ -116,15 +113,10 @@
   });
 };
 
-<<<<<<< HEAD
-export async function updateUser(values: { firstName: string; lastName: string } | { email: string; confirmationPassword: string }) {
-  await withAccountService(async ({ accountService, sandbox }) => {
-=======
 export async function updateUser(
   values: { firstName: string; lastName: string } | { email: string; confirmationPassword: string },
 ): Promise<ServiceResponse<Customer>> {
   return await withAccountService(async ({ accountService, sandbox }) => {
->>>>>>> 05b18338
     useAccountStore.setState({ loading: true });
 
     const { auth, user, canUpdateEmail } = useAccountStore.getState();
@@ -133,34 +125,20 @@
       throw new Error('Email update not supported');
     }
 
-<<<<<<< HEAD
-    if (!auth || !user) throw new Error('no auth');
-=======
     if (!auth || !user) {
       throw new Error('no auth');
     }
->>>>>>> 05b18338
 
     const response = await accountService.updateCustomer({ ...values, id: user.id.toString() }, sandbox, auth.jwt);
 
     if (!response) {
-<<<<<<< HEAD
-      return { errors: Array.of('Unknown error') };
+      throw new Error('Unknown error');
     }
 
     if (response.errors?.length === 0) {
       useAccountStore.setState({ user: response.responseData });
     }
 
-=======
-      throw new Error('Unknown error');
-    }
-
-    if (response.errors?.length === 0) {
-      useAccountStore.setState({ user: response.responseData });
-    }
-
->>>>>>> 05b18338
     return response;
   });
 }
@@ -266,33 +244,11 @@
   });
 };
 
-<<<<<<< HEAD
-export const updateConsents = async (customerConsents: CustomerConsent[]): Promise<GetCustomerConsentsResponse> => {
-=======
 export const updateConsents = async (customerConsents: CustomerConsent[]): Promise<ServiceResponse<CustomerConsent[]>> => {
->>>>>>> 05b18338
   return await useAccountContext(async ({ customer, auth: { jwt } }) => {
     return await withAccountService(async ({ accountService, config }) => {
       useAccountStore.setState({ loading: true });
 
-<<<<<<< HEAD
-      const response = await accountService.updateCustomerConsents({
-        jwt,
-        config,
-        customer,
-        consents: customerConsents,
-      });
-
-      if (response?.consents) {
-        useAccountStore.setState({ customerConsents: response.consents });
-      }
-
-      return response;
-    });
-  });
-};
-
-=======
       try {
         const response = await accountService.updateCustomerConsents({
           jwt,
@@ -318,7 +274,6 @@
 
 // TODO: Decide if it's worth keeping this or just leave combined with getUser
 // noinspection JSUnusedGlobalSymbols
->>>>>>> 05b18338
 export async function getCustomerConsents(): Promise<GetCustomerConsentsResponse> {
   return await useAccountContext(async ({ customer, auth: { jwt } }) => {
     return await withAccountService(async ({ accountService, config }) => {
