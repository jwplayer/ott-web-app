--- conflicted
+++ resolved
@@ -1,20 +1,14 @@
 import React from 'react';
-<<<<<<< HEAD
 import { Redirect, Route, Switch, useHistory } from 'react-router-dom';
 import type { PlaylistItem } from 'types/playlist';
+import { useTranslation } from 'react-i18next';
 
 import Favorites from '../../components/Favorites/Favorites';
 import PlaylistContainer from '../../containers/Playlist/PlaylistContainer';
 import { PersonalShelf } from '../../enum/PersonalShelf';
 import useBlurImageUpdater from '../../hooks/useBlurImageUpdater';
 import { cardUrl } from '../../utils/formatting';
-import Customer from '../../containers/Customer/Customer';
-=======
-import { Redirect, Route, Switch } from 'react-router-dom';
-import { useTranslation } from 'react-i18next';
-
 import CustomerContainer from '../../containers/Customer/CustomerContainer';
->>>>>>> 6e9c2bb3
 import SubscriptionContainer from '../../containers/Subscription/Subscription';
 import useBreakpoint, { Breakpoint } from '../../hooks/useBreakpoint';
 import Button from '../../components/Button/Button';
@@ -24,30 +18,24 @@
 import Favorite from '../../icons/Favorite';
 import BalanceWallet from '../../icons/BalanceWallet';
 import Exit from '../../icons/Exit';
-<<<<<<< HEAD
 import { useFavorites } from '../../stores/FavoritesStore';
-=======
 import { AccountStore } from '../../stores/AccountStore';
->>>>>>> 6e9c2bb3
 
 import styles from './User.module.scss';
 
 const User = (): JSX.Element => {
-<<<<<<< HEAD
   const history = useHistory();
-=======
   const { t } = useTranslation('user');
->>>>>>> 6e9c2bb3
   const breakpoint = useBreakpoint();
   const isLargeScreen = breakpoint >= Breakpoint.md;
   const customer = AccountStore.useState((state) => state.user);
 
+  const updateBlurImage = useBlurImageUpdater();
+  const { clearList: clearFavorites } = useFavorites();
+
   if (!customer) {
     return <div className={styles.user}>Open login panel?</div>;
   }
-
-  const updateBlurImage = useBlurImageUpdater();
-  const { clearList: clearFavorites } = useFavorites();
 
   const onCardClick = (playlistItem: PlaylistItem) => history.push(cardUrl(playlistItem));
   const onCardHover = (playlistItem: PlaylistItem) => updateBlurImage(playlistItem.image);
