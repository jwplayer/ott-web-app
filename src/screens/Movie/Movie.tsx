--- conflicted
+++ resolved
@@ -3,17 +3,11 @@
 import { useHistory } from 'react-router';
 import { Helmet } from 'react-helmet';
 import { useTranslation } from 'react-i18next';
-<<<<<<< HEAD
+import shallow from 'zustand/shallow';
 
 import styles from './Movie.module.scss';
 
-import { useFavorites } from '#src/stores/FavoritesStore';
-=======
-import shallow from 'zustand/shallow';
-
-import styles from './Movie.module.scss';
-
->>>>>>> f9eaa71e
+import { useFavoritesStore } from '#src/stores/FavoritesStore';
 import useBlurImageUpdater from '#src/hooks/useBlurImageUpdater';
 import { cardUrl, movieURL, videoUrl } from '#src/utils/formatting';
 import type { PlaylistItem } from '#src/../types/playlist';
@@ -25,25 +19,14 @@
 import { copyToClipboard } from '#src/utils/dom';
 import LoadingOverlay from '#src/components/LoadingOverlay/LoadingOverlay';
 import useRecommendedPlaylist from '#src/hooks/useRecommendationsPlaylist';
-<<<<<<< HEAD
-import { watchHistoryStore } from '#src/stores/WatchHistoryStore';
-import { VideoProgressMinMax } from '#src/config';
-import { ConfigStore } from '#src/stores/ConfigStore';
-import { AccountStore } from '#src/stores/AccountStore';
-import { addQueryParam } from '#src/utils/history';
-import { filterCleengMediaOffers, isAllowedToWatch } from '#src/utils/cleeng';
-import { addConfigParamToUrl } from '#src/utils/configOverride';
-import useEntitlement from '#src/hooks/useEntitlement';
-=======
 import { useWatchHistoryStore } from '#src/stores/WatchHistoryStore';
 import { useConfigStore } from '#src/stores/ConfigStore';
 import { useAccountStore } from '#src/stores/AccountStore';
 import { addQueryParam } from '#src/utils/history';
-import { isAllowedToWatch } from '#src/utils/cleeng';
+import { filterCleengMediaOffers, isAllowedToWatch } from '#src/utils/cleeng';
 import { addConfigParamToUrl } from '#src/utils/configOverride';
-import { useFavoritesStore } from '#src/stores/FavoritesStore';
 import { removeItem, saveItem } from '#src/stores/FavoritesController';
->>>>>>> f9eaa71e
+import useEntitlement from '#src/hooks/useEntitlement';
 
 type MovieRouteParams = {
   id: string;
@@ -72,16 +55,11 @@
   const { data: trailerItem } = useMedia(item?.trailerId || '');
   const { data: playlist } = useRecommendedPlaylist(recommendationsPlaylist || '', item);
 
-<<<<<<< HEAD
   // AccessModel & entitlement
   const mediaOffer = useMemo(() => (item?.productIds && filterCleengMediaOffers(item.productIds)) || undefined, [item]);
   useEntitlement(mediaOffer);
 
-  const { hasItem, saveItem, removeItem } = useFavorites();
-=======
   const isFavorited = useFavoritesStore((state) => !!item && state.hasItem(item));
->>>>>>> f9eaa71e
-
   const watchHistoryItem = useWatchHistoryStore((state) => item && state.getItem(item));
   const progress = watchHistoryItem?.progress;
 
