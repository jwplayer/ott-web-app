export const API_BASE_URL = 'https://content.jwplatform.com';

export const VideoProgressMinMax = {
  Min: 0.05,
  Max: 0.95,
};

<<<<<<< HEAD
export const termsConditionsUrl = 'https://cleeng.com/cleeng-user-agreement';
=======
export const playlistLimit = 25;
>>>>>>> 91b32aae
<|MERGE_RESOLUTION|>--- conflicted
+++ resolved
@@ -5,8 +5,5 @@
   Max: 0.95,
 };
 
-<<<<<<< HEAD
 export const termsConditionsUrl = 'https://cleeng.com/cleeng-user-agreement';
-=======
-export const playlistLimit = 25;
->>>>>>> 91b32aae
+export const playlistLimit = 25;