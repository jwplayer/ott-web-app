import { useState, useEffect } from 'react';

<<<<<<< HEAD
const XS_MATCH_MEDIA: MediaQueryList = window.matchMedia?.('screen and (max-width: 400px)');
const SM_MATCH_MEDIA: MediaQueryList = window.matchMedia?.('screen and (min-width: 320px) and (max-width: 719px)');
const MD_MATCH_MEDIA: MediaQueryList = window.matchMedia?.('screen and (min-width: 720px) and (max-width: 1023px)');
const LG_MATCH_MEDIA: MediaQueryList = window.matchMedia?.('screen and (min-width: 1024px) and (max-width: 1439px)');

export enum Breakpoint {
  xs,
  sm,
  md,
  lg,
  xl,
}

const getScreenSize = (): Breakpoint => {
  if (XS_MATCH_MEDIA?.matches) return Breakpoint.xs;
  if (SM_MATCH_MEDIA?.matches) return Breakpoint.sm;
  if (MD_MATCH_MEDIA?.matches) return Breakpoint.md;
  if (LG_MATCH_MEDIA?.matches) return Breakpoint.lg;
  else return Breakpoint.xl;
};

const useBreakpoint = (): Breakpoint => {
  const [breakpoint, setBreakpoint] = useState<Breakpoint>(() => getScreenSize());

  useEffect(() => {
    const changeEventHandler = (): void => setBreakpoint(getScreenSize());

    XS_MATCH_MEDIA.addEventListener('change', changeEventHandler);
    SM_MATCH_MEDIA.addEventListener('change', changeEventHandler);
    MD_MATCH_MEDIA.addEventListener('change', changeEventHandler);
    LG_MATCH_MEDIA.addEventListener('change', changeEventHandler);

    return () => {
      XS_MATCH_MEDIA.removeEventListener('change', changeEventHandler);
      SM_MATCH_MEDIA.removeEventListener('change', changeEventHandler);
      MD_MATCH_MEDIA.removeEventListener('change', changeEventHandler);
      LG_MATCH_MEDIA.removeEventListener('change', changeEventHandler);
    };
  }, []);

  return breakpoint;
=======
const XS_MATCH_MEDIA: MediaQueryList = window.matchMedia('screen and (max-width: 319px)');
const SM_MATCH_MEDIA: MediaQueryList = window.matchMedia('screen and (min-width: 320px) and (max-width: 767px)');
const MD_MATCH_MEDIA: MediaQueryList = window.matchMedia('screen and (min-width: 768px) and (max-width: 1023px)');
const LG_MATCH_MEDIA: MediaQueryList = window.matchMedia('screen and (min-width: 1024px) and (max-width: 1439px)');

export enum Breakpoint { xs, sm, md, lg, xl }

const getScreenSize = () : Breakpoint => {
    if (XS_MATCH_MEDIA.matches) return Breakpoint.xs;
    if (SM_MATCH_MEDIA.matches) return Breakpoint.sm;
    if (MD_MATCH_MEDIA.matches) return Breakpoint.md;
    if (LG_MATCH_MEDIA.matches) return Breakpoint.lg;
    else return Breakpoint.xl;
>>>>>>> 74290cbc
};

export default useBreakpoint;<|MERGE_RESOLUTION|>--- conflicted
+++ resolved
@@ -1,10 +1,9 @@
 import { useState, useEffect } from 'react';
 
-<<<<<<< HEAD
-const XS_MATCH_MEDIA: MediaQueryList = window.matchMedia?.('screen and (max-width: 400px)');
-const SM_MATCH_MEDIA: MediaQueryList = window.matchMedia?.('screen and (min-width: 320px) and (max-width: 719px)');
-const MD_MATCH_MEDIA: MediaQueryList = window.matchMedia?.('screen and (min-width: 720px) and (max-width: 1023px)');
-const LG_MATCH_MEDIA: MediaQueryList = window.matchMedia?.('screen and (min-width: 1024px) and (max-width: 1439px)');
+const XS_MATCH_MEDIA: MediaQueryList = window.matchMedia('screen and (max-width: 319px)');
+const SM_MATCH_MEDIA: MediaQueryList = window.matchMedia('screen and (min-width: 320px) and (max-width: 767px)');
+const MD_MATCH_MEDIA: MediaQueryList = window.matchMedia('screen and (min-width: 768px) and (max-width: 1023px)');
+const LG_MATCH_MEDIA: MediaQueryList = window.matchMedia('screen and (min-width: 1024px) and (max-width: 1439px)');
 
 export enum Breakpoint {
   xs,
@@ -15,10 +14,10 @@
 }
 
 const getScreenSize = (): Breakpoint => {
-  if (XS_MATCH_MEDIA?.matches) return Breakpoint.xs;
-  if (SM_MATCH_MEDIA?.matches) return Breakpoint.sm;
-  if (MD_MATCH_MEDIA?.matches) return Breakpoint.md;
-  if (LG_MATCH_MEDIA?.matches) return Breakpoint.lg;
+  if (XS_MATCH_MEDIA.matches) return Breakpoint.xs;
+  if (SM_MATCH_MEDIA.matches) return Breakpoint.sm;
+  if (MD_MATCH_MEDIA.matches) return Breakpoint.md;
+  if (LG_MATCH_MEDIA.matches) return Breakpoint.lg;
   else return Breakpoint.xl;
 };
 
@@ -42,21 +41,6 @@
   }, []);
 
   return breakpoint;
-=======
-const XS_MATCH_MEDIA: MediaQueryList = window.matchMedia('screen and (max-width: 319px)');
-const SM_MATCH_MEDIA: MediaQueryList = window.matchMedia('screen and (min-width: 320px) and (max-width: 767px)');
-const MD_MATCH_MEDIA: MediaQueryList = window.matchMedia('screen and (min-width: 768px) and (max-width: 1023px)');
-const LG_MATCH_MEDIA: MediaQueryList = window.matchMedia('screen and (min-width: 1024px) and (max-width: 1439px)');
-
-export enum Breakpoint { xs, sm, md, lg, xl }
-
-const getScreenSize = () : Breakpoint => {
-    if (XS_MATCH_MEDIA.matches) return Breakpoint.xs;
-    if (SM_MATCH_MEDIA.matches) return Breakpoint.sm;
-    if (MD_MATCH_MEDIA.matches) return Breakpoint.md;
-    if (LG_MATCH_MEDIA.matches) return Breakpoint.lg;
-    else return Breakpoint.xl;
->>>>>>> 74290cbc
 };
 
 export default useBreakpoint;