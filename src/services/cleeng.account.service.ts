import jwtDecode from 'jwt-decode';

import { post, put, patch, get } from './cleeng.service';

import type { Config } from '#types/Config';
import { getOverrideIP } from '#src/utils/common';
import type {
  ChangePassword,
  GetCustomer,
  GetCustomerConsents,
  GetPublisherConsents,
  Login,
  Register,
  ResetPassword,
  UpdateCustomer,
  UpdateCustomerConsents,
  GetCaptureStatus,
  UpdateCaptureAnswers,
  AuthData,
  JwtDetails,
  GetCustomerConsentsResponse,
  GetCaptureStatusResponse,
  Capture,
  GetLocales,
  RefreshToken,
  LoginPayload,
  RegisterPayload,
  UpdateCaptureAnswersPayload,
  UpdateCustomerConsentsPayload,
  UpdateCustomerPayload,
<<<<<<< HEAD
  ChangePasswordWithOldPassword,
=======
  ServiceResponse,
>>>>>>> 2aae0ae3
} from '#types/account';

export const setEnvironment = () => true;

export const login: Login = async ({ config, email, password }) => {
  const payload: LoginPayload = {
    email,
    password,
    publisherId: config.integrations.cleeng?.id || '',
    customerIP: getOverrideIP(),
  };

  const { responseData: auth, errors }: ServiceResponse<AuthData> = await post(!!config.integrations.cleeng?.useSandbox, '/auths', JSON.stringify(payload));
  handleErrors(errors);

  const { user, customerConsents } = await getUser({ config, auth });

  return {
    auth,
    user,
    customerConsents,
  };
};

export const register: Register = async ({ config, email, password }) => {
  const localesResponse = await getLocales(!!config.integrations.cleeng?.useSandbox);

  handleErrors(localesResponse.errors);

  const payload: RegisterPayload = {
    email,
    password,
    locale: localesResponse.responseData.locale,
    country: localesResponse.responseData.country,
    currency: localesResponse.responseData.currency,
    publisherId: config.integrations.cleeng?.id || '',
    customerIP: getOverrideIP(),
  };

  const { responseData: auth, errors }: ServiceResponse<AuthData> = await post(!!config.integrations.cleeng?.useSandbox, '/customers', JSON.stringify(payload));
  handleErrors(errors);

  const { user, customerConsents } = await getUser({ config, auth });

  return {
    auth,
    user,
    customerConsents,
  };
};

export const logout = async () => true;

export async function getUser({ config, auth }: { config: Config; auth: AuthData }) {
  const decodedToken: JwtDetails = jwtDecode(auth.jwt);
  const customerId = decodedToken.customerId;
  const { responseData: user, errors } = await getCustomer({ customerId }, !!config.integrations.cleeng?.useSandbox, auth.jwt);
  handleErrors(errors);

  const consentsPayload = {
    config,
    jwt: auth.jwt,
    customer: user,
  };

  const { consents } = await getCustomerConsents(consentsPayload);

  return {
    user,
    customerConsents: consents,
  };
}

export const getFreshJwtToken = async ({ config, auth }: { config: Config; auth: AuthData }) => {
  const response = await refreshToken({ refreshToken: auth.refreshToken }, !!config.integrations.cleeng?.useSandbox);

  handleErrors(response.errors);

  return response?.responseData;
};

export const getPublisherConsents: GetPublisherConsents = async (config) => {
  const { cleeng } = config.integrations;
  const response = await get(!!cleeng?.useSandbox, `/publishers/${cleeng?.id}/consents`);

  handleErrors(response.errors);

  return {
    consents: response?.responseData?.consents || [],
  };
};

export const getCustomerConsents: GetCustomerConsents = async (payload) => {
  const { config, customer, jwt } = payload;
  const { cleeng } = config.integrations;

  const response: ServiceResponse<GetCustomerConsentsResponse> = await get(!!cleeng?.useSandbox, `/customers/${customer?.id}/consents`, jwt);
  handleErrors(response.errors);

  return {
    consents: response?.responseData?.consents || [],
  };
};

export const updateCustomerConsents: UpdateCustomerConsents = async (payload) => {
  const { config, customer, jwt } = payload;
  const { cleeng } = config.integrations;

  const params: UpdateCustomerConsentsPayload = {
    id: customer.id,
    consents: payload.consents,
  };

  const response: ServiceResponse<never> = await put(!!cleeng?.useSandbox, `/customers/${customer?.id}/consents`, JSON.stringify(params), jwt);
  handleErrors(response.errors);

  return await getCustomerConsents(payload);
};

export const getCaptureStatus: GetCaptureStatus = async ({ customer }, sandbox, jwt) => {
  const response: ServiceResponse<GetCaptureStatusResponse> = await get(sandbox, `/customers/${customer?.id}/capture/status`, jwt);

  handleErrors(response.errors);

  return response;
};

export const updateCaptureAnswers: UpdateCaptureAnswers = async ({ customer, ...payload }, sandbox, jwt) => {
  const params: UpdateCaptureAnswersPayload = {
    customerId: customer.id,
    ...payload,
  };

  const response: ServiceResponse<Capture> = await put(sandbox, `/customers/${customer.id}/capture`, JSON.stringify(params), jwt);
  handleErrors(response.errors);

  const { responseData, errors } = await getCustomer({ customerId: customer.id }, sandbox, jwt);
  handleErrors(errors);

  return {
    errors: [],
    responseData,
  };
};

export const resetPassword: ResetPassword = async (payload, sandbox) => {
  return put(sandbox, '/customers/passwords', JSON.stringify(payload));
};

export const changePasswordWithResetToken: ChangePassword = async (payload, sandbox) => {
  return patch(sandbox, '/customers/passwords', JSON.stringify(payload));
};

export const changePasswordWithOldPassword: ChangePasswordWithOldPassword = async () => {
  return {
    errors: [],
    responseData: {},
  };
};

export const updateCustomer: UpdateCustomer = async (payload, sandbox, jwt) => {
  const { id, metadata, fullName, ...rest } = payload;
  const params: UpdateCustomerPayload = {
    id,
    ...rest,
  };
  return patch(sandbox, `/customers/${id}`, JSON.stringify(params), jwt);
};

export const getCustomer: GetCustomer = async (payload, sandbox, jwt) => {
  return get(sandbox, `/customers/${payload.customerId}`, jwt);
};

export const refreshToken: RefreshToken = async (payload, sandbox) => {
  return post(sandbox, '/auths/refresh_token', JSON.stringify(payload));
};

export const getLocales: GetLocales = async (sandbox) => {
  return get(sandbox, `/locales${getOverrideIP() ? '?customerIP=' + getOverrideIP() : ''}`);
};

const handleErrors = (errors: ApiResponse['errors']) => {
  if (errors.length > 0) {
    throw new Error(errors[0]);
  }
};

export const canUpdateEmail = true;

export const canChangePasswordWithOldPassword = false;<|MERGE_RESOLUTION|>--- conflicted
+++ resolved
@@ -28,11 +28,8 @@
   UpdateCaptureAnswersPayload,
   UpdateCustomerConsentsPayload,
   UpdateCustomerPayload,
-<<<<<<< HEAD
   ChangePasswordWithOldPassword,
-=======
   ServiceResponse,
->>>>>>> 2aae0ae3
 } from '#types/account';
 
 export const setEnvironment = () => true;
